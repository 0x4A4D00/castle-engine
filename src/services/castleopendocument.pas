--- conflicted
+++ resolved
@@ -219,17 +219,12 @@
 
 {$ifdef UNIX}
 
-<<<<<<< HEAD
 {$if defined(ANDROID) or defined(CASTLE_IOS) or (not defined(FPC))}
 
 // TODO: Delphi on non-Windows for now also uses this code,
 // and effectively on Delphi/Linux the OpenURL, OpenDocument do nothing.
 
-function OpenURL(AURL: String): Boolean;
-=======
-{$if defined(ANDROID) or defined(CASTLE_IOS)}
 function OpenUrl(AUrl: String): Boolean;
->>>>>>> 8f3104f2
 begin
   Messaging.Send(['view-url', AUrl]);
   Result := true;
