{
  Copyright 2003-2019 Michalis Kamburelis.

  This file is part of "Castle Game Engine".

  "Castle Game Engine" is free software; see the file COPYING.txt,
  included in this distribution, for details about the copyright.

  "Castle Game Engine" is distributed in the hope that it will be useful,
  but WITHOUT ANY WARRANTY; without even the implied warranty of
  MERCHANTABILITY or FITNESS FOR A PARTICULAR PURPOSE.

  ----------------------------------------------------------------------------
}

{ Load sound files in various formats. }
unit CastleInternalSoundFile;

{$I castleconf.inc}

interface

uses SysUtils, Classes,
  CastleUtils, CastleTimeUtils, CastleSoundBase, CastleInternalVorbisFile;

type
  ESoundFormatNotSupportedByOpenAL = class(ESoundFileError)
  end deprecated 'do not use, this is not raised by anything anymore';

  ESoundFormatAlreadyRegistered = class(Exception);

  TSoundFile = class
  strict private
    FUrl: String;
    DataStream: TMemoryStream;
    FDataFormat: TSoundDataFormat;
    FFrequency: Cardinal;
    FDuration: TFloatTime;
  public
    { Load a sound data from a given URL.

      @raises(ESoundFileError If loading of this sound file failed.

        E.g. in case of decoding problems
        (e.g. we do not have vorbisfile / tremolo to decompress OggVorbis,
        or the OggVorbis stream is invalid.)

        Also if reading from the underlying stream failed
        (e.g. stream ended prematurely).
      )
    }
    constructor Create(const AUrl: String);
    destructor Destroy; override;

    { URL from which we loaded this sound file. }
    property Url: String read FUrl;

    { Sound data, according to DataFormat.
      Contents of Data are readonly. }
    function Data: Pointer;
    { Bytes allocated for @link(Data). }
    function DataSize: Cardinal;
    property DataFormat: TSoundDataFormat read FDataFormat;
    property Frequency: Cardinal read FFrequency;

    { Duration in seconds. Returns -1 if not known. }
    property Duration: TFloatTime read FDuration;

    { Convert sound data to ensure it is 16bit (DataFormat is sfMono16 or sfStereo16,
      not sfMono8 or sfStereo8). }
    procedure ConvertTo16bit;
  end;

  TStreamedSoundFile = class
  strict private
    FUrl: String;
    CompressedStream, DecompressedStream: TStream;
    FDataFormat: TSoundDataFormat;
    FFrequency: Cardinal;
    FDuration: TFloatTime;
  public
    { Load a sound from a given URL.

      @raises(ESoundFileError If loading of this sound file failed.
        E.g. in case of decoding problems
        (e.g. we do not have vorbisfile / tremolo to decompress OggVorbis,
        or the OggVorbis stream is invalid.)

        Also when reading from the underlying stream failed
        (e.g. strean ended prematurely).
      )
    }
    constructor Create(const AUrl: String);
    destructor Destroy; override;

    { URL from which we loaded this sound file. }
    property Url: String read FUrl;

    property DataFormat: TSoundDataFormat read FDataFormat;
    property Frequency: Cardinal read FFrequency;
    property Duration: TFloatTime read FDuration;

    { Returns read size. }
    function Read(var Buffer; const BufferSize: LongInt): LongInt;
    { Rewind streamed sound file, this is necessary for looping. }
    procedure Rewind;
  end;

var
  { Show in the log loading of sounds. }
  LogSoundLoading: Boolean;

type
  { Read (decompress) a sound file from given Stream.
    Returns a stream with uncompressed sound data in format described
    by DataFormat. }
  TSoundReadEvent = function (
<<<<<<< HEAD
    const Url: string; const Stream: TStream;
    out DataFormat: TSoundDataFormat; out Frequency: Cardinal;
=======
    const Url: String; const Stream: TStream;
    out DataFormat: TSoundDataFormat; out Frequency: LongWord;
>>>>>>> 8f3104f2
    out Duration: TFloatTime): TStream
    of object;

{ Register sound format. }
procedure RegisterSoundFormat(const MimeType: String;
  const SoundReader: TSoundReadEvent);

implementation

uses Generics.Collections,
  CastleStringUtils, CastleInternalVorbisDecoder,
  CastleLog, CastleDownload, CastleUriUtils, CastleClassUtils;

const
  SampleSize: array [TSoundDataFormat] of Cardinal = (1, 2, 2, 4);

{ Registering sound formats - declare interface ------------------------------ }

type
  TRegisteredSoundFormat = class
    MimeType: String;
    ReadEvent: TSoundReadEvent;
  end;

  TRegisteredSoundFormats = class({$ifdef FPC}specialize{$endif} TObjectList<TRegisteredSoundFormat>)
    { @nil if not found. }
    function Find(const MimeType: String): TRegisteredSoundFormat;

    procedure Add(const MimeType: String;
      const ReadEvent: TSoundReadEvent); reintroduce;
  end;

function RegisteredSoundFormats: TRegisteredSoundFormats; forward;

{ TSoundFile ----------------------------------------------------------------- }

constructor TSoundFile.Create(const AUrl: String);

  { Call ReadEvent and put complete uncompressed data in DataStream. }
  procedure DecodeStream(const CompressedStream: TStream;
    const ReadEvent: TSoundReadEvent);
  const
    { Noone uses OggVorbis with small files, so it's sensible to make
      this buffer at least 1 MB. Above this, increasing BufferSize doesn't
      seem to make loading OggVorbis faster. }
    BufferSize = 1000 * 1000;
  var
    DecodingStream: TStream;
  begin
    DecodingStream := ReadEvent(AUrl, CompressedStream, FDataFormat, FFrequency, FDuration);
    if DecodingStream is TMemoryStream then
      DataStream := TMemoryStream(DecodingStream)
    else
    try
      DataStream := TMemoryStream.Create;
      ReadGrowingStream(DecodingStream, DataStream, true, BufferSize);
    finally FreeAndNil(DecodingStream) end;
  end;

  procedure CheckCorrectness;
  begin
    if DataSize mod SampleSize[DataFormat] <> 0 then
      raise ESoundFileError.CreateFmt('Invalid size for the sound file "%s": %d is not a multiple of sample size (%d)', [
        UriDisplay(Url),
        DataSize,
        SampleSize[DataFormat]
      ]);
    if DataSize = 0 then
      raise ESoundFileError.CreateFmt('Invalid size for the sound file "%s": size cannot be zero', [
        UriDisplay(Url)
      ]);
  end;

const
  DurationSuggestStreaming = 10.0;
var
  CompressedStream: TStream;
  MimeType: string;
  TimeStart: TCastleProfilerTime;
  F: TRegisteredSoundFormat;
begin
  inherited Create;
  FUrl := AUrl;

  TimeStart := Profiler.Start('Loading "' + UriDisplay(AUrl) + '" (TSoundFile)');
  try
    try
      { Use soForceMemoryStream as file readers may need seeking }
      CompressedStream := Download(AUrl, [soForceMemoryStream], MimeType);
      try
        F := RegisteredSoundFormats.Find(MimeType);
        if F = nil then
          raise ESoundFileError.CreateFmt('Not recognized (not supported) sound file format: %s for file "%s"', [
            MimeType,
            UriDisplay(AUrl)
          ]);

        DecodeStream(CompressedStream, F.ReadEvent);
      finally FreeAndNil(CompressedStream) end;

      CheckCorrectness;

      if LogSoundLoading then
      begin
        WritelnLog('Sound', 'Loaded "%s": %s, %s, size: %d, frequency: %d, duration: %f', [
          UriDisplay(AUrl),
          MimeType,
          DataFormatToStr(DataFormat),
          DataSize,
          Frequency,
          Duration
        ]);
      end;
      if Duration > DurationSuggestStreaming then
        WritelnLog('Sound', 'Consider using streaming when loading long sound file "%s" (duration %f)', [
          UriDisplay(AUrl),
          Duration
        ]);
    except
      { May be raised by Download in case opening the underlying stream failed. }
      on E: EFOpenError do
        { Reraise as ESoundFileError, and add URL to exception message }
        raise ESoundFileError.Create('Error while opening URL "' + UriDisplay(AUrl) + '": ' + E.Message);

      on E: EStreamError do
        { Reraise as ESoundFileError, and add URL to exception message }
        raise ESoundFileError.Create('Error while reading URL "' + UriDisplay(AUrl) + '": ' + E.Message);
    end;

  finally Profiler.Stop(TimeStart) end;
end;

destructor TSoundFile.Destroy;
begin
  FreeAndNil(DataStream);
  inherited;
end;

function TSoundFile.Data: Pointer;
begin
  Result := DataStream.Memory;
end;

function TSoundFile.DataSize: Cardinal;
begin
  Result := DataStream.Size;
end;

procedure TSoundFile.ConvertTo16bit;
var
  PSource: PByte;
  // To unsigned 16-bit:
  //PDest: PWord;
  // To signed 16-bit:
  PDest: PSmallInt;
  NewDataStream: TMemoryStream;
begin
  if DataFormat in [sfMono8, sfStereo8] then
  begin
    WritelnWarning('Sound', 'Converting to 16-bit "%s".', [UriDisplay(Url)]);

    { create NewDataStream with 16-bit samples }
    NewDataStream := TMemoryStream.Create;
    NewDataStream.Size  := DataSize * 2;
    PSource := Data;
    PDest := NewDataStream.Memory;
    while PtrUInt(PSource) < PtrUInt(Data) + DataSize do
    begin
      // To unsigned 16-bit:
      // PDest^ := Word(PSource^) shl 8;
      // To signed 16-bit:
      PDest^ := (SmallInt(PSource^) - 128) shl 8;
      Inc(PSource);
      Inc(PDest);
    end;

    { update fields }
    FreeAndNil(DataStream);
    DataStream := NewDataStream;
    case DataFormat of
      sfMono8  : FDataFormat := sfMono16;
      sfStereo8: FDataFormat := sfStereo16;
      else ;
    end;
  end;
end;

{ TStreamedSoundFile --------------------------------------------------------- }

constructor TStreamedSoundFile.Create(const AUrl: String);
var
  MimeType: string;
  TimeStart: TCastleProfilerTime;
  F: TRegisteredSoundFormat;
begin
  inherited Create;
  FUrl := AUrl;

  TimeStart := Profiler.Start('Loading "' + UriDisplay(AUrl) + '" (TStreamedSoundFile)');
  try
    try
      { Use soForceMemoryStream as file readers may need seeking }
      CompressedStream := Download(AUrl, [soForceMemoryStream], MimeType);

      F := RegisteredSoundFormats.Find(MimeType);
      if F = nil then
        raise ESoundFileError.CreateFmt('Not recognized (not supported) sound file format: %s for file "%s"', [
          MimeType,
          UriDisplay(AUrl)
        ]);

      DecompressedStream := F.ReadEvent(AUrl, CompressedStream, FDataFormat, FFrequency, FDuration);

      if LogSoundLoading then
      begin
        WritelnLog('Sound', 'Loaded "%s": %s, %s, frequency: %d, duration: %f', [
          UriDisplay(AUrl),
          MimeType,
          DataFormatToStr(DataFormat),
          Frequency,
          Duration
        ]);
      end;
    except
      { May be raised by Download in case opening the underlying stream failed. }
      on E: EFOpenError do
      begin
        { Reraise as ESoundFileError, and add URL to exception message }
        raise ESoundFileError.Create('Error while opening URL "' + UriDisplay(AUrl) + '": ' + E.Message);
      end;

      on E: EStreamError do
      begin
        { Reraise as ESoundFileError, and add URL to exception message }
        raise ESoundFileError.Create('Error while reading URL "' + UriDisplay(AUrl) + '": ' + E.Message);
      end;
    end;
  finally
    Profiler.Stop(TimeStart)
  end;
end;

destructor TStreamedSoundFile.Destroy;
begin
  FreeAndNil(DecompressedStream);
  FreeAndNil(CompressedStream);
  inherited;
end;

function TStreamedSoundFile.Read(var Buffer; const BufferSize: LongInt): LongInt;
begin
  Result := DecompressedStream.Read(Buffer, BufferSize);
end;

procedure TStreamedSoundFile.Rewind;
begin
  DecompressedStream.Position := 0;
end;

{ TWAVReader ------------------------------------------------------------ }

type
  EWavLoadError = class(ESoundFileError);

  TWAVReader = class
<<<<<<< HEAD
    class function Read(const Url: string; const Stream: TStream;
      out DataFormat: TSoundDataFormat; out Frequency: Cardinal;
      out Duration: TFloatTime): TStream;
  end;

class function TWAVReader.Read(const Url: string; const Stream: TStream;
  out DataFormat: TSoundDataFormat; out Frequency: Cardinal;
=======
    class function Read(const Url: String; const Stream: TStream;
      out DataFormat: TSoundDataFormat; out Frequency: LongWord;
      out Duration: TFloatTime): TStream;
  end;

class function TWAVReader.Read(const Url: String; const Stream: TStream;
  out DataFormat: TSoundDataFormat; out Frequency: LongWord;
>>>>>>> 8f3104f2
  out Duration: TFloatTime): TStream;

{ WAV file reader. Written mostly based on
    http://www.technology.niagarac.on.ca/courses/comp630/WavFileFormat.html
  and looking at alutLoadWAVFile implementation.
  See also http://www.sonicspot.com/guide/wavefiles.html , this seems
  a little more updated. }

type
  TID = array [0..3] of AnsiChar;

  function IdCompare(const id: TID; const s: AnsiString): boolean;
  begin
    Result := (Length(s) = 4) and (id[0] = s[1]) and (id[1] = s[2])
                              and (id[2] = s[3]) and (id[3] = s[4]);
  end;

type
  TWavChunkHeader = packed record
    ID: TID;
    Len: UInt32; {< This *doesn't* include SizeOf(TWavChunkHeader) itself. }
  end;

  { The whole WAV file is just one RIFF chunk. }
  TWavRiffChunk = packed record
    Header: TWavChunkHeader; {< Header.rID = 'RIFF' }
    wID: TID; {< Indicates RIFF type. In this case it must be 'WAVE' }
    { More chunks follow. Format and Data chunks are mandatory and
      Format _must_ be before Data. }
  end;

  { WAV format description.

    Note that this must be preceded by the TWavChunkHeader
    in a stream, with Header.ID = 'fmt ' }
  TWavFormatChunk = packed record
    { 1 means PCM, but other values are also possible }
    FormatTag: Word;
    { 1 channel means mono, 2 = stereo. Theoretically other values
      are probably possible? }
    Channels: Word;
    SamplesPerSec: UInt32;
    AvgBytesPerSec: UInt32;
    BlockAlign: Word;
    BitsPerSample: Word;
  end;

var
  Riff: TWavRiffChunk;
  Format: TWavFormatChunk;
  Header: TWavChunkHeader;
begin
  Stream.ReadBuffer(Riff, SizeOf(Riff));
  if not (IdCompare(Riff.Header.ID, 'RIFF') and IdCompare(Riff.wID, 'WAVE')) then
    raise EWavLoadError.Create('WAV file must start with RIFF....WAVE signature');

  { Workaround for buggy WAV files generated by OpenAL waveout device,
    see http://bugs.debian.org/cgi-bin/bugreport.cgi?bug=435754
    gstreamer crashes on them, some other programs handle them.

    They contain fmt and data sections OK, but Riff.Header.Len is too large.
    So at the end, we stand at the end of the file but
    Stream.Position < Int64(Riff.Header.Len + SizeOf(TWavChunkHeader))
    says we can read another chunk.
    In general, these are invalid WAV files, but let's handle them... }
  if Riff.Header.Len = Stream.Size then
  begin
    Riff.Header.Len := Riff.Header.Len - SizeOf(TWavChunkHeader);
    WritelnWarning('WAV', 'Invalid WAV file: Riff.Header.Len equals Stream.Size, but it should be <= Stream.Size - SizeOf(TWavChunkHeader). Reading anyway.');
  end;

  Result := nil;

  while Stream.Position < Int64(Riff.Header.Len + SizeOf(TWavChunkHeader)) do
  begin
    Stream.ReadBuffer(Header, SizeOf(Header));

 {
    Writeln('Got chunk "',
      SReadableForm(Header.ID[0] + Header.ID[1] + Header.ID[2] + Header.ID[3]) +
      '", length ', Header.Len,
      ', remaining stream size ', Stream.Size - Stream.Position);
 }

    if IdCompare(Header.ID, 'fmt ') then
    begin
      Stream.ReadBuffer(Format, SizeOf(Format));
      if Format.FormatTag <> 1 then
        raise EWavLoadError.CreateFmt('Not supported format of "%s". Only uncompressed (PCM) WAV files are supported. Convert WAV files to uncompressed e.g. using Audacity or Sox.', [
          UriDisplay(Url)
        ]);
      { calculate DataFormat }
      case Format.Channels of
        1:case Format.BitsPerSample of
            8 : DataFormat := sfMono8;
            16: DataFormat := sfMono16;
            else raise EWavLoadError.CreateFmt('Invalid WAV file %s: Only 8 or 16-bit encodings are supported', [Url]);
          end;
        2:case Format.BitsPerSample of
            8 : DataFormat := sfStereo8;
            16: DataFormat := sfStereo16;
            else raise EWavLoadError.CreateFmt('Invalid WAV file %s: Only 8 or 16-bit encodings are supported', [Url]);
          end;
        else raise EWavLoadError.CreateFmt('Invalid WAV file %s: Only 1 or 2 channels are supported', [Url]);
      end;
      { calculate Frequency }
      Frequency := Format.SamplesPerSec;
      { There may be some additional stuff here in format chunk.
        The meaning depends on FormatTag value.
        http://www.sonicspot.com/guide/wavefiles.html
        says they can only happen for compressed WAV data, but I have examples
        of files created (probably) by Windows 95 wav recorder that
        are uncompressed and still have some data here
        (szklane_lasy/sounds/cantDoIt.wav). So be prepared always for some data here. }
      Stream.Seek(Header.Len - SizeOf(Format), soFromCurrent);
    end else

    if IdCompare(Header.ID, 'data') then
    begin
      { calculate Result }
      if Result <> nil then
        raise EWavLoadError.Create('WAV file must not contain multiple data chunks');
      Result := TMemoryStream.Create;
      Result.Size := Header.Len;
      Stream.ReadBuffer(TMemoryStream(Result).Memory^, Header.Len);
    end else

    begin
      { skip any unknown chunks }
      Stream.Seek(Header.Len, soFromCurrent);
    end;

    { all RIFF chunks are 2-byte-aligned, and DataSize doesn't include this padding,
      according to http://www.sonicspot.com/guide/wavefiles.html
      We have to account for it, and skip this padding (otherwise we would get
      nonsense header next, that is cut off by eof and/or has wild Header.Len).
      Testcase with szklane_lasy/sounds/cantDoIt.wav. }
    if Odd(Header.Len) then
      Stream.Seek(1, soFromCurrent);
  end;

  if Result = nil then
    raise EWavLoadError.Create('WAV file has no data chunk');

  if (Frequency = 0) or (Result.Size = 0) then
    raise EWavLoadError.Create('WAV file has Frequency or DataSize equal zero');
  Duration := Result.Size / (Frequency * SampleSize[DataFormat]);
end;

{ Registering sound formats -------------------------------------------------- }

function TRegisteredSoundFormats.Find(const MimeType: String): TRegisteredSoundFormat;
begin
  for Result in Self do
    if Result.MimeType = MimeType then
      Exit;
  Result := nil;
end;

procedure TRegisteredSoundFormats.Add(const MimeType: String;
  const ReadEvent: TSoundReadEvent);
var
  F: TRegisteredSoundFormat;
begin
  if Find(MimeType) <> nil then
    raise ESoundFormatAlreadyRegistered.CreateFmt('Sound format "%s" is already registered', [MimeType]);
  F := TRegisteredSoundFormat.Create;
  F.MimeType := MimeType;
  F.ReadEvent := ReadEvent;
  inherited Add(F);
end;

var
  FRegisteredSoundFormats: TRegisteredSoundFormats;

function RegisteredSoundFormats: TRegisteredSoundFormats;
begin
  { initialize FRegisteredSoundFormats on-demand }
  if FRegisteredSoundFormats = nil then
  begin
    FRegisteredSoundFormats := TRegisteredSoundFormats.Create(true);
    // register default formats, handled in this unit
    FRegisteredSoundFormats.Add('audio/x-wav',
      {$ifdef FPC}@{$endif}TWAVReader{$ifdef FPC}(nil){$endif}.Read);
  end;
  Result := FRegisteredSoundFormats;
end;

procedure RegisterSoundFormat(const MimeType: String;
  const SoundReader: TSoundReadEvent);
begin
  RegisteredSoundFormats.Add(MimeType, SoundReader);
end;

{$ifndef FPC}initialization{$endif}

finalization
  FreeAndNil(FRegisteredSoundFormats);
end.<|MERGE_RESOLUTION|>--- conflicted
+++ resolved
@@ -115,13 +115,8 @@
     Returns a stream with uncompressed sound data in format described
     by DataFormat. }
   TSoundReadEvent = function (
-<<<<<<< HEAD
-    const Url: string; const Stream: TStream;
+    const Url: String; const Stream: TStream;
     out DataFormat: TSoundDataFormat; out Frequency: Cardinal;
-=======
-    const Url: String; const Stream: TStream;
-    out DataFormat: TSoundDataFormat; out Frequency: LongWord;
->>>>>>> 8f3104f2
     out Duration: TFloatTime): TStream
     of object;
 
@@ -387,23 +382,13 @@
   EWavLoadError = class(ESoundFileError);
 
   TWAVReader = class
-<<<<<<< HEAD
-    class function Read(const Url: string; const Stream: TStream;
+    class function Read(const Url: String; const Stream: TStream;
       out DataFormat: TSoundDataFormat; out Frequency: Cardinal;
       out Duration: TFloatTime): TStream;
   end;
 
-class function TWAVReader.Read(const Url: string; const Stream: TStream;
+class function TWAVReader.Read(const Url: String; const Stream: TStream;
   out DataFormat: TSoundDataFormat; out Frequency: Cardinal;
-=======
-    class function Read(const Url: String; const Stream: TStream;
-      out DataFormat: TSoundDataFormat; out Frequency: LongWord;
-      out Duration: TFloatTime): TStream;
-  end;
-
-class function TWAVReader.Read(const Url: String; const Stream: TStream;
-  out DataFormat: TSoundDataFormat; out Frequency: LongWord;
->>>>>>> 8f3104f2
   out Duration: TFloatTime): TStream;
 
 { WAV file reader. Written mostly based on
