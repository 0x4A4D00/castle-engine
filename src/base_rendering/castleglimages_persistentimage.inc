--- conflicted
+++ resolved
@@ -354,14 +354,12 @@
       and https://en.wikipedia.org/wiki/9-slice_scaling to scale the image. }
     property ProtectedSides: TBorder read FProtectedSides;
 
-<<<<<<< HEAD
     property ScaleProtectedSides: Single read FScaleProtectedSides write SetScaleProtectedSides {$Ifdef fpc}default 1{$endif};
     property RegionEnabled: Boolean read FRegionEnabled write SetRegionEnabled default false;
-=======
+
     { How are protected sides scaled to match the final drawing area on the screen. }
     property ProtectedSidesScaling: TProtectedSidesScaling
       read FProtectedSidesScaling write SetProtectedSidesScaling default pssDefault;
->>>>>>> 42d922fd
 
   {$define read_interface_class}
   {$I auto_generated_persistent_vectors/tcastleimagepersistent_persistent_vectors.inc}
@@ -699,17 +697,10 @@
   var
     L, R, B, T: Single;
   begin
-<<<<<<< HEAD
-    L := ProtectedSides.TotalLeft   * ScaleCorners * ScaleProtectedSides;
-    R := ProtectedSides.TotalRight  * ScaleCorners * ScaleProtectedSides;
-    B := ProtectedSides.TotalBottom * ScaleCorners * ScaleProtectedSides;
-    T := ProtectedSides.TotalTop    * ScaleCorners * ScaleProtectedSides;
-=======
-    L := ProtectedSides.TotalLeft   * DrawableImage.ScaleCorners;
-    R := ProtectedSides.TotalRight  * DrawableImage.ScaleCorners;
-    B := ProtectedSides.TotalBottom * DrawableImage.ScaleCorners;
-    T := ProtectedSides.TotalTop    * DrawableImage.ScaleCorners;
->>>>>>> 42d922fd
+    L := ProtectedSides.TotalLeft   * DrawableImage.ScaleCorners * ScaleProtectedSides;
+    R := ProtectedSides.TotalRight  * DrawableImage.ScaleCorners * ScaleProtectedSides;
+    B := ProtectedSides.TotalBottom * DrawableImage.ScaleCorners * ScaleProtectedSides;
+    T := ProtectedSides.TotalTop    * DrawableImage.ScaleCorners * ScaleProtectedSides;
 
     FitWithin(L, R, ScreenRectangle.Width);
     FitWithin(B, T, ScreenRectangle.Height);
