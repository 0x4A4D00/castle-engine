--- conflicted
+++ resolved
@@ -1029,179 +1029,7 @@
   Result := InternalURIMimeType(URI, Gzipped);
 end;
 
-<<<<<<< HEAD
-  function ExtToMimeType(const URI: string): string;
-  var
-    Ext, ExtExt, ExtA{, ExtExtA}, URIWithoutAnchor, URIName: String;
-  begin
-    { We're consciously using here ExtractFileExt and ExtractFileDoubleExt on URIs,
-      although they should be used for filenames.
-      Note that this unit does not define public functions like ExtractURIExt
-      or ExtractURIDoubleExt: *everything* should operate on MIME types instead. }
-    Ext := LowerCase(ExtractFileExt(URI));
-    ExtExt := LowerCase(ExtractFileDoubleExt(URI));
-
-    { Some of our reading functions, like Spine, sprite sheets and images,
-      recognize and strip anchors from URL.
-      So recognize MIME type based on URL without anchor too.
-      Otherwise 'xxx.json#skinname' would not be detected as Spine JSON.
-      The comparison below can use ExtA / ExtExtA instead of Ext / ExtExt then.
-
-      Note that doing it here means that *all* implementations of relevant formats
-      should strip anchors, e.g. both LoadImageAsNode and LoadImage must strip anchors. }
-    URIWithoutAnchor := URIDeleteAnchor(URI, true);
-    ExtA := LowerCase(ExtractFileExt(URIWithoutAnchor));
-    // unused: ExtExtA := LowerCase(ExtractFileDoubleExt(URIWithoutAnchor));
-
-    URIName := LowerCase(ExtractURIName(URI));
-
-    { This list is based on
-      http://svn.freepascal.org/cgi-bin/viewvc.cgi/trunk/lcl/interfaces/customdrawn/customdrawnobject_android.inc?root=lazarus&view=co&content-type=text%2Fplain
-      (license is LGPL with static linking exception, just like our engine).
-      See also various resources linked from
-      "Function to get the mimetype from a file extension" thread on Lazarus
-      mailing list:
-      http://comments.gmane.org/gmane.comp.ide.lazarus.general/62738
-
-      We somewhat cleaned it up (e.g. "postscript" and "mpeg" lowercase),
-      fixed categorization, and fixed/added many types looking at
-      /etc/mime.types and
-      /usr/share/mime/packages/freedesktop.org.xml on Debian.
-
-      For description of MIME content types see also
-      https://en.wikipedia.org/wiki/Internet_media_type
-      http://en.wikipedia.org/wiki/MIME
-      http://tools.ietf.org/html/rfc4288 }
-
-    // 3D models (see also view3dscene MIME specification in view3dscene/desktop/view3dscene.xml)
-    if Ext    = '.wrl'    then Result := 'model/vrml' else
-    if Ext    = '.wrz'    then begin Result := 'model/vrml'; Gzipped := true; end else
-    if ExtExt = '.wrl.gz' then begin Result := 'model/vrml'; Gzipped := true; end else
-    if Ext    = '.x3dv'    then Result := 'model/x3d+vrml' else
-    if Ext    = '.x3dvz'   then begin Result := 'model/x3d+vrml'; Gzipped := true; end else
-    if ExtExt = '.x3dv.gz' then begin Result := 'model/x3d+vrml'; Gzipped := true; end else
-    if Ext    = '.x3d'    then Result := 'model/x3d+xml' else
-    if Ext    = '.x3dz'   then begin Result := 'model/x3d+xml'; Gzipped := true; end else
-    if ExtExt = '.x3d.gz' then begin Result := 'model/x3d+xml'; Gzipped := true; end else
-    if Ext    = '.x3db'    then Result := 'model/x3d+binary' else
-    if ExtExt = '.x3db.gz' then begin Result := 'model/x3d+binary'; Gzipped := true; end else
-    if Ext = '.dae' then Result := 'model/vnd.collada+xml' else
-    { See http://en.wikipedia.org/wiki/.3ds about 3ds mime type.
-      application/x-3ds is better (3DS is hardly an "image"),
-      but Debian /usr/share/mime/packages/freedesktop.org.xml also uses
-      image/x-3ds, so I guess image/x-3ds is more popular. }
-    if Ext = '.3ds' then Result := 'image/x-3ds' else
-    if Ext = '.max' then Result := 'image/x-3ds' else
-    if Ext = '.iv' then Result := 'application/x-inventor' else
-    if Ext = '.md3' then Result := 'application/x-md3' else
-    if Ext = '.obj' then Result := 'application/x-wavefront-obj' else
-    if Ext = '.geo' then Result := 'application/x-geo' else
-    if Ext = '.kanim' then Result := 'application/x-castle-anim-frames' else
-    if Ext = '.castle-anim-frames' then Result := 'application/x-castle-anim-frames' else
-    if ExtA = '.json' then Result := 'application/json' else
-    { Various sites propose various MIME types for STL:
-      https://gist.github.com/allysonsouza/1bf9d4a0295a14373979cd23d15df0a9
-      application/wavefront-stl
-      application/vnd.ms-pki.stl }
-    if Ext = '.stl' then Result := 'application/x-stl' else
-    if Ext = '.glb' then Result := 'model/gltf-binary' else
-    if Ext = '.gltf' then Result := 'model/gltf+json' else
-    // Images.
-    { Only images that we cannot handle in CastleImages unit are listed below.
-      For handled images, their extensions and mime types are recorded
-      by CastleImages inside the URIMimeExtensions. }
-    if Ext = '.svg' then Result := 'image/svg+xml' else
-    if Ext = '.ico' then Result := 'image/x-icon' else
-    if Ext = '.icns' then Result := 'image/icns' else
-    if ExtA = '.castle-sprite-sheet' then Result := 'application/x-castle-sprite-sheet' else
-    { I didn't found real MIME type for Starling Texture Atlas.
-      Created as image type based on
-      https://developer.mozilla.org/en-US/docs/Web/HTTP/Basics_of_HTTP/MIME_types
-    }
-    if ExtA = '.starling-xml' then Result := 'application/x-starling-sprite-sheet' else
-    if ExtA = '.cocos2d-plist' then Result := 'application/x-cocos2d-sprite-sheet' else
-    if ExtA = '.plist' then Result := 'application/x-plist' else
-
-    // HTML
-    if Ext = '.htm' then Result := 'text/html' else
-    if Ext = '.html' then Result := 'text/html' else
-    if Ext = '.shtml' then Result := 'text/html' else
-    if Ext = '.css' then Result := 'text/css' else
-    if Ext = '.php' then Result := 'text/php' else
-    // Plain text
-    if Ext = '.txt' then Result := 'text/plain' else
-    if Ext = '.pas' then Result := 'text/plain' else
-    if Ext = '.pp' then Result := 'text/plain' else
-    if Ext = '.inc' then Result := 'text/plain' else
-    if Ext = '.c' then Result := 'text/plain' else
-    if Ext = '.cpp' then Result := 'text/plain' else
-    if Ext = '.java' then Result := 'text/plain' else
-    if Ext = '.log' then Result := 'text/plain'  else
-    if Ext = '.md' then Result := 'text/plain' else
-    if URIName = '.gitignore' then Result := 'text/plain' else
-    // Videos
-    if Ext = '.mp4' then Result := 'video/mp4' else
-    if Ext = '.avi' then Result := 'video/x-msvideo' else
-    if Ext = '.mpeg' then Result := 'video/mpeg' else
-    if Ext = '.mpg'  then Result := 'video/mpeg' else
-    if Ext = '.mpe'  then Result := 'video/mpeg' else
-    if Ext = '.ogv'  then Result := 'video/ogg' else
-    if Ext = '.mov' then Result := 'video/quicktime' else
-    if Ext = '.flv' then Result := 'video/x-flv' else
-    if Ext = '.swf'  then Result := 'application/x-shockwave-flash' else
-    if Ext = '.swfl' then Result := 'application/x-shockwave-flash' else
-    // Sounds
-    if Ext = '.mp3' then Result := 'audio/mpeg' else
-    if Ext = '.ogg' then Result := 'audio/ogg' else
-    if Ext = '.oga' then Result := 'audio/ogg' else
-    if Ext = '.wav' then Result := 'audio/x-wav' else
-    if Ext = '.mid' then Result := 'audio/midi' else
-    if Ext = '.midi' then Result := 'audio/midi' else
-    if Ext = '.au' then Result := 'audio/basic' else
-    if Ext = '.snd' then Result := 'audio/basic' else
-    if Ext = '.mp2' then Result := 'audio/mpeg' else
-    // Documents
-    if Ext = '.rtf' then Result := 'text/rtf' else
-    if Ext = '.eps' then Result := 'application/postscript' else
-    if Ext = '.ps' then Result := 'application/postscript' else
-    if Ext = '.pdf' then Result := 'application/pdf' else
-    if Ext = '.csv' then Result := 'application/csv' else
-    // Documents - old MS Office
-    if Ext = '.xls' then Result := 'application/vnd.ms-excel' else
-    if Ext = '.doc' then Result := 'application/msword' else
-    if Ext = '.ppt' then Result := 'application/vnd.ms-powerpoint' else
-    // Documents - open standards
-    if Ext = '.odt' then Result := 'application/vnd.oasis.opendocument.text' else
-    if Ext = '.ods' then Result := 'application/vnd.oasis.opendocument.spreadsheet' else
-    if Ext = '.odp' then Result := 'application/vnd.oasis.opendocument.presentation' else
-    if Ext = '.odg' then Result := 'application/vnd.oasis.opendocument.graphics' else
-    if Ext = '.odc' then Result := 'application/vnd.oasis.opendocument.chart' else
-    if Ext = '.odf' then Result := 'application/vnd.oasis.opendocument.formula' else
-    if Ext = '.odi' then Result := 'application/vnd.oasis.opendocument.image' else
-    // Documents - new MS Office
-    if Ext = '.xlsx' then Result := 'application/vnd.openxmlformats-officedocument.spreadsheetml.sheet' else
-    if Ext = '.pptx' then Result := 'application/vnd.openxmlformats-officedocument.presentationml.presentation' else
-    if Ext = '.docx' then Result := 'application/vnd.openxmlformats-officedocument.wordprocessingml.document' else
-    // Compressed archives
-    if Ext = '.zip' then Result := 'application/zip' else
-    if Ext = '.tar' then Result := 'application/x-tar' else
-    if Ext = '.rar' then Result := 'application/x-rar-compressed' else
-    if Ext = '.gz' then begin Result := 'application/gzip'; Gzipped := true; end else
-    // Various
-    if ExtA = '.xml' then Result := 'application/xml' else
-    if Ext = '.castlescript' then Result := 'text/x-castlescript' else
-    if Ext = '.kscript'      then Result := 'text/x-castlescript' else
-    if Ext = '.js' then Result := 'application/javascript' else
-    if Ext = '.castle-user-interface' then Result := 'text/x-castle-user-interface' else
-    if Ext = '.castle-transform' then Result := 'text/x-castle-transform' else
-    if Ext = '.tmx' then Result := 'application/x-tiled-map' else
-      { as a last resort, check URIMimeExtensions }
-      URIMimeExtensions.TryGetValue(ExtA, Result);
-  end;
-
-=======
 function URIMimeType(const URI: string): string;
->>>>>>> 06118d80
 var
   Gzipped: boolean;
 begin
