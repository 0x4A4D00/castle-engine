--- conflicted
+++ resolved
@@ -2010,24 +2010,17 @@
 var
   I: Integer;
 begin
-<<<<<<< HEAD
   { set to nil, to detach free notification }
   ChangeWorld(nil);
 
   PendingRemovals;
 
-  { Before we start destroying the transform we need remove all behaviors from
-    it, because destroying behavior calls it events like BeforeParentDetach,
-    ParentChanged. In this case FBehaviors and other TCastleTransform data is
-    destroyed before destroying behavior.
-=======
   { Before we start destroying the transform we need to remove all behaviors from
     it, because destroying behavior calls on it events like BeforeParentDetach,
     ParentChanged.
 
     And we want Parent (this TCastleTransform) state to be valid
     then, e.g. FBehaviors should still be good.
->>>>>>> 7421a809
 
     In case of descendants, like TCastleScene, also their state has to be valid
     in case behavior's implementation accesses them, e.g. doing
@@ -2907,13 +2900,9 @@
 begin
   if Behavior.Parent <> nil then
   begin
-<<<<<<< HEAD
     NotifyBeforeBehaviorRemove(Behavior);
-    { Call WorldDetached directly }
-    if Behavior.NeedWorldChangeNotification and (FWorld <> nil) then
-=======
+
     if Behavior.ListenWorldChange and (FWorld <> nil) then
->>>>>>> 7421a809
       Behavior.WorldBeforeDetach;
 
     Behavior.ParentBeforeDetach;
@@ -4007,15 +3996,10 @@
 begin
   Beh := FBehaviors[BehaviorIndex] as TCastleBehavior;
 
-<<<<<<< HEAD
   NotifyBeforeBehaviorRemove(Beh);
 
-  { Call WorldDetached directly }
-  if Beh.NeedWorldChangeNotification and (FWorld <> nil) then
-=======
   { Call WorldBeforeDetach }
   if Beh.ListenWorldChange and (FWorld <> nil) then
->>>>>>> 7421a809
     Beh.WorldBeforeDetach;
 
   Beh.ParentBeforeDetach;
