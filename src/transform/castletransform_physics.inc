{%MainUnit castletransform.pas}
{
  Copyright 2017-2022 Michalis Kamburelis.

  This file is part of "Castle Game Engine".

  "Castle Game Engine" is free software; see the file COPYING.txt,
  included in this distribution, for details about the copyright.

  "Castle Game Engine" is distributed in the hope that it will be useful,
  but WITHOUT ANY WARRANTY; without even the implied warranty of
  MERCHANTABILITY or FITNESS FOR A PARTICULAR PURPOSE.

  ----------------------------------------------------------------------------
}

{ Physics. Integrates TCastleTransform with Kraft physics engine. }

{$ifdef read_interface}

  { Information send along with TCollisionEvent event, like
    TCastleRigidBody.OnCollisionEnter, TCastleRigidBody.OnCollisionExit. }
  TPhysicsCollisionDetails = record
  public
    Transforms: array[0..1] of TCastleTransform;
    function OtherTransform: TCastleTransform;
  end;

  { Configure physics simulation calculation. }
  TPhysicsProperties = class(TComponent)
  strict private
    FAngularVelocityRK4Integration: Boolean;
    FLinearVelocityRK4Integration: Boolean;
    FFrequency: Single;
    FGravityStrength: Single;
    FMaxPhysicsTicksPerUpdate: Cardinal;
    FContinuousCollisionDetection: Boolean;
    procedure SetAngularVelocityRK4Integration(const AValue: Boolean);
    procedure SetLinearVelocityRK4Integration(const AValue: Boolean);
    procedure SetFrequency(const AValue: Single);
    procedure SetContinuousCollisionDetection(const AValue: Boolean);
  private
    { Buffer to not count physics step time per frame }
    FPhysicsTimeStep: TFloatTime;
    RootTransform: TCastleAbstractRootTransform;
  public
    const
      DefaultAngularVelocityRK4Integration = false;
      DefaultLinearVelocityRK4Integration = false;
      DefaultFrequency = 60.0;
      DefaultMaxPhysicsTicksPerUpdate = 5;
      DefaultGravityStrength = 9.81;
      DefaultContinuousCollisionDetection = true;
    constructor Create(AOwner: TComponent); override;
  published
    { Use a more precise (but also more expensive) method for simulating angular velocity.
      The "RK4" refers to Runge–Kutta method. }
    property AngularVelocityRK4Integration: Boolean read FAngularVelocityRK4Integration write SetAngularVelocityRK4Integration default DefaultAngularVelocityRK4Integration;

    { Use a more precise (but also more expensive) method for simulating linear velocity.
      The "RK4" refers to Runge–Kutta method. }
    property LinearVelocityRK4Integration: Boolean read FLinearVelocityRK4Integration write SetLinearVelocityRK4Integration default DefaultLinearVelocityRK4Integration;

    { How often should the physics simulation run in a second.
      Larger values increase accuracy (up to a certain point), but also increase the CPU overhead. }
    property Frequency: Single read FFrequency write SetFrequency {$ifdef FPC}default DefaultFrequency{$endif};

    { Physics gravity is set using the -GravityUp vector (from main camera)
      multiplied with GravityStrength. }
    property GravityStrength: Single read FGravityStrength write FGravityStrength {$ifdef FPC}default DefaultGravityStrength{$endif};

    { Non-zero value avoids the "spiral of death" when the physics takes
      a long time to calculate.

      When the value is zero, physics makes always as many steps as necessary,
      to advance the time by @code(1 / @link(Frequency)) steps.
      This means that if physics takes a long time to calculate,
      next time it will take even longer time to calculate (it will need more steps),
      thus we have a "spiral of death" that leads to lower and lower FPS. }
    property MaxPhysicsTicksPerUpdate: Cardinal read FMaxPhysicsTicksPerUpdate write FMaxPhysicsTicksPerUpdate default DefaultMaxPhysicsTicksPerUpdate;

    { Should engine use continous collision detection (CCD). }
    property ContinuousCollisionDetection: Boolean read FContinuousCollisionDetection write SetContinuousCollisionDetection default DefaultContinuousCollisionDetection;
  end;

  { Abstract collider class, ancestor of @link(TCastleSphereCollider), @link(TCastleBoxCollider)
    and others. }
  TCastleCollider = class(TCastleBehavior)
  strict private
    { Implementation note:
      This doesn't store any references to Kraft objects.
      This only describes shape.
      TCastleRigidBody takes care of initializing Kraft. }
    FDensity, FMass, FRestitution, FFriction: Single;
    FTranslation: TVector3;
    FRotation: TVector4;
    FAutoSize: Boolean;
    FCalculatingSize: Boolean; //< are we inside CalculateSize or InternalAutoSize
    { Accumulated scale of all parent TCastleTransform.
      Does not include @link(SizeScale). }
    FWorldScale: TVector3;
    FSizeScale: TVector3;

    { Updates FLocalTransformation and FUseLocalTransformation after changing
      Translation, FSizeScale, FWorldScale, Rotation and in InitializeKraft. }
    procedure UpdateLocalTransform;

    procedure SetDensity(const AValue: Single);
    procedure SetMass(const AValue: Single);
    procedure SetRestitution(const AValue: Single);
    procedure SetFriction(const AValue: Single);
    procedure SetTranslation(const AValue: TVector3);
    procedure SetRotation(const AValue: TVector4);
    procedure SetSizeScale(const AValue: TVector3);
    procedure SetAutoSize(const AValue: Boolean);
    function GetRigidBody: TCastleRigidBody;
  private
    FKraftShape: TKraftShape;  // owned by TKraftRigidBody
    { When @false, behave as if Translation/Rotation/FLocalTransform/FLocalInverseTransform
      were all "identity", i.e. "no transformation".
      This is an often case, so we want to optimize it. }
    FUseLocalTransform: Boolean;
    FLocalTransform: TMatrix4;
    FLocalInverseTransform: TMatrix4;

    { Initializes Kraft shape returns false if initialization fails }
    function InitializeKraft(const APhysics: TKraft;
      const ACastleRigidBody: TCastleRigidBody): Boolean;

    { Updates FWorldScale, needed e.g. after adding collider to world.
      Calls ShapeChangedNotifyRigidBody if it changed.

      Descendants implementors:
      You should multiply your descendant sizes with TotalScale in CreateKraftShape.
      TotalScale includes FWorldScale (updated by this method) and
      FSizeScale (set explicitly by user to tweak size). }
    procedure UpdateWorldScale;

    function StoredWithAutoSize: Boolean;
  protected
    { Total scale, accumulated from all parents TCastleTransform.Scale and collider SizeScale. }
    function TotalScale: TVector3;

    function CreateKraftShape(const APhysics: TKraft;
      const ARigidBody: TKraftRigidBody): TKraftShape; virtual; abstract;

    { Notify associated TCastleRigidBody that Kraft shape needs to be recreated.
      This may in turn call TCastleCollider.InitializeKraft
      and TCastleCollider.CreateKraftShape. }
    procedure ShapeChangedNotifyRigidBody;
    function ForceStaticBody: Boolean; virtual;

    { Called when the collider size has changed and needs to be updated. }
    procedure UpdateVisualisation; virtual;
    procedure WorldAfterAttach; override;
    procedure WorldBeforeDetach; override;

    { Only one TCastleCollider behavior can be added to a given
      TCastleTransform so we check that here. }
    function CanAttachToParent(const NewParent: TCastleTransform;
      out ReasonWhyCannot: String): Boolean; override;

    { Sets AutoSize = @false, unless this is called
      inside InternalAutoSize or at loading.
      Call this when something changes collider size explicitly,
      e.g. TCastleSphereCollider.Radius changes. }
    procedure DisableAutoSize;

    { Recalculate collider size.
      Do not be concerned about AutoSize here, just update collider properties.
      The default implementation resets Translation and Rotation. }
    procedure CalculateSizeCore; virtual;
  public
    const
      { Default for @link(Density). }
      DefaultDensity = 1.0;

      { Default for @link(Mass), zero means "use @link(Density) instead". }
      DefaultMass = 0.0;

      { Default for @link(Restitution). }
      DefaultRestitution = 0.0;

      { Default for @link(Friction). }
      DefaultFriction = 0.5;
    class var
      { Minimum collider thickness used by @link(AutoSize) in 3D mode (when @link(Mode2D) = @false).
        Changing this only affects new size calculations.}
      AutoSizeMinThickness: Single;

      { Minimum collider thickness used by @link(AutoSize) in 2D mode (when @link(Mode2D) = @true).
        Changing this only affects new size calculations.}
      AutoSizeMinThickness2D: Single;

    constructor Create(AOwner: TComponent); override;
    destructor Destroy; override;
    function PropertySections(const PropertyName: String): TPropertySections; override;
    procedure CustomSerialization(const SerializationProcess: TSerializationProcess); override;

    { Recalculate collider size using parent bounding box, only if @link(AutoSize) says we should recalculate.
      Ignored if not @link(AutoSize). }
    procedure InternalAutoSize;

    { Calculate collider size to reflect parent bounding box now.
      This works regardless of @link(AutoSize) value,
      and doesn't change @link(AutoSize) value.
      The idea is that you can call it when

      @orderedList(
        @item(You have @link(AutoSize) = @false and want to adjust size to bounding box
          at specific moment.)
        @item(You have @link(AutoSize) = @true but still want to force recalculation right now,
          because @link(AutoSize) doesn't do it too eagerly (see AutoSize description).
        )
      )

      @seealso AutoSize }
    procedure CalculateSize;

    { Local collider translation, relative to parent TCastleTransform.
      Note that CalculateSize and AutoSize mechanisms set it automatically. }
    property Translation: TVector3 read FTranslation write SetTranslation;

    { Local collider rotation, relative to parent TCastleTransform.
      Note that CalculateSize and AutoSize mechanisms set it automatically. }
    property Rotation: TVector4 read FRotation write SetRotation;

    { Local collider size scale.

      This is particularly useful if @link(AutoSize) mechanism calculated too large box.
      For collision purposes, you sometimes want a collider that is a bit smaller
      than the bounding box/sphere around the object.
      Maybe it should even be too small at certain places, but then it will make
      a better fit overall.

      You can achieve this (and still keep using @link(AutoSize)) by adjusting
      this property. E.g. set it to (0.9,0.9,0.9) to have collider be 90% of what
      @link(AutoSize) calculated.

      This is @bold(not) reset by CalculateSize and AutoSize mechanisms
      (in contrast to Translation, Rotation) because the idea is that user adjusts
      the auto-calculated size this way. }
    property SizeScale: TVector3 read FSizeScale write SetSizeScale;
  published
    { Automatically calculate collider properties that determine collider size
      based on the parent transformation bounding box.

      When this is set, properties like
      @link(TCastleSphereCollider.Radius) or @link(TCastleBoxCollider.Size)
      are automatically updated to the best values to match collider size
      with the parent @link(TCastleTransform.LocalBoundingBox).

      Note that even when this is @true, the collider size recalculation is not done
      too "eagerly", i.e. the collider size is not recalculated on every possible change.
      For example, if you animate a TCastleScene, then bounding box may change every frame
      (note: it depends on the technique; e.g. glTF models with skinned animation
      have a complete bounding box of the animation precalculated and constant;
      but X3D models morphed using CoordinateInterpolator have bounding box
      changing every frame).

      But it would be bad to change the collider size (even at design-time) every frame.
      That's because changing the collider size may imply (for the underlying physics engine)
      recreation of internal srtuctures and reinitialization of the collision state.
      So in the ideal case, the collider size should just stay constant once the object
      has been added to some TCastleViewport and it may interact with other physics bodies.

      You can always manually force recalculation of the collider size using the
      @link(CalculateSize) method. }
    property AutoSize: Boolean read FAutoSize write SetAutoSize default true;

    { Density (per volume) in kg, this implicitly determines mass
      (volume is automatically calculated by the physics engine).
      If you instead prefer to explicitly set mass, set @link(Mass)
      property to something non-zero. }
    property Density: Single read FDensity write SetDensity
      {$ifdef FPC}default DefaultDensity{$endif};

    { Mass in kg. When non-zero, this overrides the automatically calculated
      mass from the volume and @link(Density). }
    property Mass: Single read FMass write SetMass
      {$ifdef FPC}default DefaultMass{$endif};

    { Larger restitution means that on collision, this object behaves more elastic.
      Reasonable values are between 0 (inelastic) and 1 (elastic).
      See https://en.wikipedia.org/wiki/Coefficient_of_restitution . }
    property Restitution: Single read FRestitution write SetRestitution
      {$ifdef FPC}default DefaultRestitution{$endif};

    { Larger friction means that it is harder for body to slide alongside another object. }
    property Friction: Single read FFriction write SetFriction
      {$ifdef FPC}default DefaultFriction{$endif};

  {$define read_interface_class}
  {$I auto_generated_persistent_vectors/tcastlecollider_persistent_vectors.inc}
  {$undef read_interface_class}
  end;

  { Collide as an infinite plane.
    Add this collider to TCastleTransform behaviors, along with a TCastleRigidBody,
    to make the given TCastleTransform be affected by physics and collide with other physics bodies.

    In the current implementation, this collider supports only static rigid bodies.
    The associated TCastleRigidBody instance (with the same TCastleTransform parent)
    will behave as if @link(TCastleRigidBody.Dynamic) and @link(TCastleRigidBody.Animated) are @false. }
  TCastlePlaneCollider = class(TCastleCollider)
  strict private
    FNormal: TVector3;
    FDistance: Single;
    FVisualisation: TCastleTransform;
    procedure SetNormal(const AValue: TVector3);
    procedure SetDistance(const AValue: Single);
  protected
    function CreateKraftShape(const APhysics: TKraft;
      const ARigidBody: TKraftRigidBody): TKraftShape; override;
    function ForceStaticBody: Boolean; override;
    procedure CalculateSizeCore; override;
    procedure UpdateVisualisation; override;
  public
    constructor Create(AOwner: TComponent); override;
    destructor Destroy; override;

    procedure DesigningBegin; override;
    procedure DesigningEnd; override;
    procedure ParentBeforeDetach; override;

    function PropertySections(const PropertyName: String): TPropertySections; override;

    { Normal vector of the plane.
      By default this is +Y (if not AutoSize).
      This makes the default plane by constant in Y axis, and span to infinity in X and Z axis.
      This makes it nice as a ground/floor in 3D. }
    property Normal: TVector3 read FNormal write SetNormal stored StoredWithAutoSize;
  published
    { Distance from (0,0,0) to the point.
      Default 0 (if not AutoSize). }
    property Distance: Single read FDistance write SetDistance stored StoredWithAutoSize;

  {$define read_interface_class}
  {$I auto_generated_persistent_vectors/tcastleplanecollider_persistent_vectors.inc}
  {$undef read_interface_class}
  end;

  { Collide as a box.
    Add this collider to TCastleTransform behaviors, along with a TCastleRigidBody,
    to make the given TCastleTransform be affected by physics and collide with other physics bodies. }
  TCastleBoxCollider = class(TCastleCollider)
  strict private
    FMode2D: Boolean;
    FVisualisation: TCastleTransform;
    FSize: TVector3; //< this size doesn't include FSizeScale or FWorldScale
    procedure SetSize(const AValue: TVector3);
    procedure SetMode2D(const AValue: Boolean);
    { Returns scaled size, because scale is added to size directly. }
    function CalculateScaledSize: CastleVectors.TVector3;
  private
    class procedure CreateComponent2D(Sender: TObject);
  protected
    function CreateKraftShape(const APhysics: TKraft;
      const ARigidBody: TKraftRigidBody): TKraftShape; override;
    procedure CalculateSizeCore; override;
    procedure UpdateVisualisation; override;
  public
    constructor Create(AOwner: TComponent); override;
    destructor Destroy; override;
    function PropertySections(const PropertyName: String): TPropertySections; override;
    procedure DesigningBegin; override;
    procedure DesigningEnd; override;
    procedure ParentBeforeDetach; override;

    { Box size.
      Default is (2,2,2) (if not AutoSize), consistent with TCastleBox. }
    property Size: TVector3 read FSize write SetSize;
  published
    { If @true, automatic size calculation caused by @link(AutoSize)
      (and some other collider features) are better adjusted to 2D models.

      @orderedList(
        @item(It estimates collider sizes (because Kraft colliders are always in 3D)
          based on geometry sizes only in XY dimensions.
          So it ignores how thin or thick is you geometry along the Z axis.)

        @item(It assumes a bit larger "minimum thickness" for 2D,
          because typical 2D worlds use larger units.
          See @link(AutoSizeMinThickness) vs @link(AutoSizeMinThickness2D).)

        @item(Moreover (and this matters regardless of @link(AutoSize) value!)
          the way scale affects the models is different.
          This determines how TCastleTransform.Scale (or all parents)
          and SizeScale (of this collider) affects the final collider scale.
          In Kraft, the scale is internally causing just collider size change,
          so it must work a bit differently in 2D -- because in 2D only XY dimensions
          should matter.)

        @item(In the future, esp. if we integrate with other physics engines like Box2D,
          it is possible that some colliders in 2D mode will have a shape more suitable
          in 2D. "Suitable in 2D" means "Z coordinate is ignored".
          This means that a 2D collider should (ideally) behave as if it is infinite in Z.

          For example a 2D sphere collider may effectively be an infinite cylinder.
          That is: it should be a circle in XY, but extruded into infinity in -Z and +Z.
          This is not @italic(right now) how the TCastleSphereCollider behaves with Mode2D=@true,
          but it may be in the future.
        )
      )
    }
    property Mode2D: Boolean read FMode2D write SetMode2D default false;

  {$define read_interface_class}
  {$I auto_generated_persistent_vectors/tcastleboxcollider_persistent_vectors.inc}
  {$undef read_interface_class}
  end;

  { Collide as a sphere.
    Add this collider to TCastleTransform behaviors, along with a TCastleRigidBody,
    to make the given TCastleTransform be affected by physics and collide with other physics bodies. }
  TCastleSphereCollider = class(TCastleCollider)
  strict private
    FRadius: Single;
    FMode2D: Boolean;
    FVisualisation: TCastleTransform;
    procedure SetRadius(const AValue: Single);
    procedure SetMode2D(const AValue: Boolean);
    { Returns scaled Radius, because scale is added to size directly. }
    function CalculateScaledRadius: Single;
  private
    class procedure CreateComponent2D(Sender: TObject);
  protected
    function CreateKraftShape(const APhysics: TKraft;
      const ARigidBody: TKraftRigidBody): TKraftShape; override;
    procedure CalculateSizeCore; override;
    procedure UpdateVisualisation; override;
  public
    constructor Create(AOwner: TComponent); override;
    function PropertySections(const PropertyName: String): TPropertySections; override;
    procedure DesigningBegin; override;
    procedure DesigningEnd; override;
    procedure ParentBeforeDetach; override;
  published
    { Sphere radius.
      Default is 1 (if not AutoSize), consistent with TCastleSphere. }
    property Radius: Single read FRadius write SetRadius stored StoredWithAutoSize;

    { If @true, we calculate automatic size looking only at sizes in XY. }
    property Mode2D: Boolean read FMode2D write SetMode2D default false;
  end;

  { Collide as a capsule.
    Add this collider to TCastleTransform behaviors, along with a TCastleRigidBody,
    to make the given TCastleTransform be affected by physics and collide with other physics bodies. }
  TCastleCapsuleCollider = class(TCastleCollider)
  strict private
    FRadius: Single;
    FHeight: Single;
    FMode2D: Boolean;

    FVisualisation: TCastleTransform;
    FVisualisationTop: TCastleTransform;
    FVisualisationBottom: TCastleTransform;
    FVisualisationCylinder: TCastleTransform;

    procedure SetRadius(const AValue: Single);
    procedure SetHeight(const AValue: Single);
    procedure SetMode2D(const AValue: Boolean);
<<<<<<< HEAD

=======
>>>>>>> 0dc65c49
    function CalculateScaledHeight: Single;
    function CalculateScaledRadius: Single;
  private
    class procedure CreateComponent2D(Sender: TObject);
  protected
    function CreateKraftShape(const APhysics: TKraft;
      const ARigidBody: TKraftRigidBody): TKraftShape; override;
    procedure CalculateSizeCore; override;
    procedure UpdateVisualisation; override;
  public
    constructor Create(AOwner: TComponent); override;
    function PropertySections(const PropertyName: String): TPropertySections; override;

    procedure DesigningBegin; override;
    procedure DesigningEnd; override;
    procedure ParentBeforeDetach; override;
  published
    { Sphere (at both top and bottom of capsule) radius.
      Default is 1 (if not AutoSize), consistent with TCastleSphere. }
    property Radius: Single read FRadius write SetRadius stored StoredWithAutoSize;

    { Sphere (at both top and bottom of capsule) radius.
      Default is 2 (if not AutoSize), consistent with TCastleCylinder. }
    property Height: Single read FHeight write SetHeight stored StoredWithAutoSize;

    { If @true, we calculate automatic size looking only at sizes in XY. }
    property Mode2D: Boolean read FMode2D write SetMode2D default false;
  end;

  { Collide as a set of triangles determined by @link(Mesh).
    Add this collider to TCastleTransform behaviors, along with a TCastleRigidBody,
    to make the given TCastleTransform be affected by physics and collide with other physics bodies.

    Make sure to set the @link(Mesh) property.

    In the current implementation, this collider supports only static rigid bodies.
    The associated TCastleRigidBody instance (with the same TCastleTransform parent)
    will behave as if @link(TCastleRigidBody.Dynamic) and @link(TCastleRigidBody.Animated) are @false. }
  TCastleMeshCollider = class(TCastleCollider)
  strict private
    FKraftMesh: TKraftMesh;
    FMesh: TCastleTransform;
    FDoubleSided: Boolean;
    procedure AddTriangle(Shape: TObject;
      const Position: TTriangle3;
      const Normal: TTriangle3; const TexCoord: TTriangle4;
      const Face: TFaceIndex);
    procedure SetDoubleSided(const Value: Boolean);
  protected
    function CreateKraftShape(const APhysics: TKraft;
      const ARigidBody: TKraftRigidBody): TKraftShape; override;
    procedure SetMesh(const AValue: TCastleTransform);
    function ForceStaticBody: Boolean; override;
  public
    function PropertySections(const PropertyName: String): TPropertySections; override;
  published
    { Mesh which is used to collide.
      It can be a TCastleScene, TCastleBox or other instance of TCastleTransform
      with @link(TCastleTransform.HasColliderMesh) = @true.

      It does not have to be convex.

      Note: The values of @link(TCastleTransform.Collides Mesh.Collides) and
      @link(TCastleTransform.GetCollides Mesh.GetCollides) of the assigned instance
      do not matter.

      Note: Using the TCollisionNode X3D nodes inside the assigned instance
      is still useful. This way the scene may collide
      as something different than it's visible, see
      https://castle-engine.io/x3d_implementation_navigation.php . }
    property Mesh: TCastleTransform read FMesh write SetMesh;

    { Treat both faces sides as collidable.
      When this is @false: Depending on physics engine and situation,
      the back faces (where the normal doesn't point) may be ignored e.g.
      by @link(TCastleRigidBody.PhysicsRayCast). }
    property DoubleSided: Boolean read FDoubleSided write SetDoubleSided default false;
  end;

  TCollisionEvent = procedure (const CollisionDetails: TPhysicsCollisionDetails) of object;

  TCastleRigidBodyList = {$ifdef FPC}specialize{$endif} TList<TCastleRigidBody>;

  TCollisionDetection = (
    cdDiscrete,
    cdContinuous
  );

  TCollider = class;

  { Use this behavior to be affected by physics collisions and forces.
    Add a TCastleRigidBody and some collider (TCastleCollider descendant)
    as behaviors of TCastleTransform to make the given TCastleTransform
    be affected by physics and collide with other physics bodies. }
  TCastleRigidBody = class(TCastleBehavior)
  strict private
    type
      TState = (
        stateNone, //< nothing is done
        stateMissingCollider, //< needs initialize collider
        stateMissingFinalization, //< needs FinishInitialization
        stateReady //< ready to work
      );
    var
      { Current rigid body state. }
      FState: TState;
      { Castle collider behavior that was used to initialize rigid body or nil
        if physics engine collider was not initialized }
      FCastleCollider: TCastleCollider;

      { Transform for which we initialized the physics objects or nil }
      FTransform: TCastleTransform;
      FDuringSettingTransformationFromPhysicsEngine: Boolean;

      { List of collisions from previous step. }
      FPrevCollisions: TCastleRigidBodyList;
      { List of collisions from current step. }
      FCurrentCollisions: TCastleRigidBodyList;

      FOnCollisionEnter: TCollisionEvent;
      FOnCollisionStay: TCollisionEvent;
      FOnCollisionExit: TCollisionEvent;
      FNotifyOnInitialized: TCastleComponentNotification;
      FNotifyBeforeDeinitialized: TCastleComponentNotification;
    procedure PhysicsPostStep(const RigidBody: TKraftRigidBody; const TimeStep: TKraftTimeStep);
    { Assign or unassign PhysicsPostStep in TKraftBody.OnPostStep when needed. }
    procedure CheckPhysicsPostStepNeeded;

    { Makes easier to get appropriate Kraft shape (from the old collider or
      the new behavior. Will be removed after removing the old physics support.}
    function GetKraftShape: TKraftShape;

    { Returns TCastleCollider bahavior or nil when no collider behavior in
      Parent or Parent = nil. In most cases you should use FCastleCollider
      reference to behavior that was used to initialize rigid body }
    function GetCastleColliderFromParent: TCastleCollider;

    { Updates Kraft rigid body type krbtDynamic, krbtKinematic, krbtStatic
      based on Dynamic and Animated properties. Used in SetAnimated, SetDynamic,
      InitializeEngineRigidBody.}
    procedure UpdateKraftRigidBodyType;

    { Changes Kraft GravityScale based on Gravity property. Used in SetGravity
      and InitializeEngineRigidBody. }
    procedure UpdateKraftGravity;
  private
    FKraftBody: TKraftRigidBody;
    {$warnings off}
    FCollider: TCollider;
    {$warnings on}
    FGravity: Boolean;
    FDynamic: Boolean;
    FAnimated: Boolean;
    FTrigger: Boolean;
    FCollisionDetection: TCollisionDetection;
    FExists: Boolean;
    FLockTranslation: T3DCoords;
    FLockRotation: T3DCoords;
    FAngularVelocity: TVector3;
    FAngularVelocityDamp: Single;
    FMaxAngularVelocity: Single;
    FLinearVelocity: TVector3;
    FLinearVelocityDamp: Single;
    FMaxLinearVelocity: Single;

    FCollisionList: TCastleTransformList;

    { Updates engine collision groups to old Transform.Collides property value. }
    procedure UpdateCollides(const Transform: TCastleTransform);
    { Updates existence state of all physics engine objects - body and collider. }
    procedure UpdateExist;
    { Updates existence state of physics engine body. }
    procedure UpdateExistBody;
    { Updates colision detection type (discrete, continous) of physics engine body. }
    procedure UpdateCollisionDetection;
    { Updates axes that have translation lock and call Finish if needed }
    procedure UpdateLockTranslation;
    { Updates axes that have rotation lock and call Finish if needed }
    procedure UpdateLockRotation;

    { Sets all values from Kraft to CGE private fields. Currently angular and
      linear velocity. }
    procedure SynchronizeFromKraft;

    { Calls FKraftBody.Finish, if the body is already initialized (in stateReady).
      This is required after changing various properties in Kraft body/collider. }
    procedure KraftForceUpdatingReadyBody;

    procedure SetWorldTransformation(const WorldTransform: TMatrix4);
    procedure SetLockTranslation(const AValue: T3DCoords);
    procedure SetLockRotation(const AValue: T3DCoords);

    procedure SetAngularVelocity(const AVelocity: TVector3);
    procedure SetAngularVelocityDamp(const AValue: Single);
    procedure SetMaxAngularVelocity(const AValue: Single);

    procedure SetLinearVelocity(const LVelocity: TVector3);
    procedure SetLinearVelocityDamp(const AValue: Single);
    procedure SetMaxLinearVelocity(const AValue: Single);

    procedure SetOnCollisionEnter(const AValue: TCollisionEvent);
    procedure SetOnCollisionStay(const AValue: TCollisionEvent);
    procedure SetOnCollisionExit(const AValue: TCollisionEvent);

    procedure SetCollisionDetection(const AValue: TCollisionDetection);

    procedure SetDynamic(const AValue: Boolean);
    procedure SetAnimated(const AValue: Boolean);
    procedure SetGravity(const AValue: Boolean);

    procedure SetExists(const Value: Boolean);
    procedure SetTrigger(const Value: Boolean);

    { Creates physics engine object and connects the rigid body with
      @link(TCastleTransform Parent) and @link(TCastleTransform Parent).World.

      Initialization is done in three steps:
      1. Creation of Kraft rigid body in InitializeEngineRigidBody
      2. Creation of Kraft shape based on TCollder or TCastleCollider
      3. Finishing initialization when creation of Kraft shape succeeded }
    procedure InitializePhysicsEngineObjects;

    { Frees physics objects in three steps:
      1. Deinitialize colliders
      2. Removes self from other rigid bodies collision lists
      3. Frees the physics engine rigid body object }
    procedure DeinitializePhysicsEngineObjects;

    { Initialize rigid body objects from physics engine }
    procedure InitializeEngineRigidBody;
    { Initialize collider from physics engine }
    function TryInitializeColliders: Boolean;
    { Things to initialize after collider initialization }
    procedure FinishInitialization;
    { Used by TCastleCollider when it's parent changes to handle case when
      rigid body is added before collider behavior }
    procedure CheckInitialization(const ACastleCollider: TCastleCollider);

    { Deinitializes physics engine collider object }
    procedure DeinitializeColliders;

    { Called by TCastleCollider when it's shape changes }
    procedure ReinitializeCastleCollider;

    class procedure CreateComponent2D(Sender: TObject);

    procedure AddNotificationOnInitialized(
      const AEvent: TComponentEvent); overload;
    { Calls all callbacks added by AddNotificationOnInitialized }
    procedure NotifyOnInitialized;
    procedure RemoveNotificationOnInitialized(
      const AEvent: TComponentEvent); overload;

    procedure AddNotificationBeforeDeinitialized(
      const AEvent: TComponentEvent); overload;
    { Calls all callbacks added by AddNotificationOnInitialized }
    procedure NotifyBeforeDeinitialized;
    procedure RemoveNotificationBeforeDeinitialized(
      const AEvent: TComponentEvent); overload;

    { Is rigid body full initialized? }
    function IsInitialized: Boolean;

    property DuringSettingTransformationFromPhysicsEngine: Boolean
      read FDuringSettingTransformationFromPhysicsEngine;
  protected
    { Initializes physics engine objects when TCastleRigidBody is attached
      to world. }
    procedure WorldAfterAttach; override;

    { Deinitializes physics engine objects when TCastleRigidBody is attached
      to world. }
    procedure WorldBeforeDetach; override;
    procedure Update(const SecondsPassed: Single; var RemoveMe: TRemoveType); override;

    { Only one TCastleRigidBody behavior can be added to a given
      TCastleTransform so we check that here. }
    function CanAttachToParent(const NewParent: TCastleTransform;
      out ReasonWhyCannot: String): Boolean; override;
  public
    constructor Create(AOwner: TComponent); override;
    destructor Destroy; override;

    { Utility function to set common values for physics in 2D games.
      Locks moving along the Z axis,
      locks rotating along the X and Y axes. }
    procedure Setup2D;

    { Transformations that we collide with currently. }
    function GetCollidingTransforms: TCastleTransformList;

    { Cast a ray using physics engine, see what is hit.

      The given RayOrigin, RayDirection are in the parent
      coordinate system of this TCastleTransform.
      So for example query like this works naturally:
      @code(MyTransform.RayCast(MyTransform.Translation, MyTransform.Direction, MaxDistance)).
      In case of the overloaded version with Distance parameter,
      the Distance is consistently in the same, parent coordinate system.

      This ignores the collider of this rigid body (to not accidentally collide
      with your own collider), and checks collisions with the rest of the world in
      given max distance.
      Only collisions with the physics colliders (TCastleCollider and TCollider))
      are considered.

      The @link(TCastleTransform.Pickable) property is ignored by this method,
      i.e. it considers all colliders regardless of their @link(TCastleTransform.Pickable) value.
      This is in contrast to @link(TCastleTransform.RayCast).
      In the future this method will become the basis of a new @link(TCastleTransform.RayCast)
      implementation and the concept of "pickable" flag will change into
      collision layers.

      This returns the TCastleTransform that is hit and a distance from RayOrigin
      to the hit point.
      Returns @nil (Distance is undefined in this case) if nothing was hit.
      @groupBegin }
    function PhysicsRayCast(const RayOrigin, RayDirection: TVector3;
      const MaxDistance: Single): TCastleTransform; overload;
    function PhysicsRayCast(const RayOrigin, RayDirection: TVector3;
      const MaxDistance: Single; out Distance: Single): TCastleTransform; overload;
    { @groupEnd }

    function PropertySections(const PropertyName: String): TPropertySections; override;

    { Push this rigid body.
      The body is pushed from a Position and along the direction of Force.
      Longer length of Force makes a stronger push.

      The forces affecting each body are reset every frame
      (only the body velocity is preserved across frames).
      If you want to keep applying this force (e.g. it is a wind that continues pushing in given direction)
      you should call this method every frame.
      It automatically accounts for the delta time (because the force will actually
      be applied later, with delta time, to velocity) so no need to multiply the arguments with SecondsPassed.
      That is, adding force means @code(Velocity += Force * TimeDelta / Mass).

      By changing Position from which you push,
      you can change the angular velocity,
      i.e. different Position makes the body spin in different ways.
      Note that Position too distant from the body center may result in unrealistically strong push.
      If Position is exactly at body center, then angular velocity will not be affected.

      Force and position is in world coordinate system.

      TODO: rename params and invert order to Position, Direction?

      TODO: add parameter that determines coordinate system, make it consistent with friend methods. }
    procedure AddForce(const Force, Position: TVector3);

    { Push this rigid body.
      The body is pushed along the direction of Force.
      Longer length of Force makes a stronger push.

      This is similar to @link(AddForce), but the Force is in local coordinate system
      (use @link(TCastleTransform.WorldToLocal) to convert coordinates).
      Moreover it doesn't take as parameter Position: the force always acts from the origin
      (0,0,0 - TODO check) of this body.

      Just like with @link(AddForce),
      the forces affecting each body are reset every frame
      (only the body velocity is preserved across frames).
      If you want to keep applying this force (e.g. it is a wind that continues pushing in given direction)
      you should call this method every frame.
      It automatically accounts for the delta time (because the force will actually
      be applied later, with delta time, to velocity) so no need to multiply the arguments with SecondsPassed.

      TODO: rename param to Direction?

      TODO: add parameter that determines coordinate system, make it consistent with friend methods. }
    procedure AddCentralForce(const Force: TVector3);

    { Rotate this rigid body with physics.
      Longer length of Torque makes a stronger push.
      Torque is in world coordinates.

      Just like with @link(AddForce),
      the forces affecting each body are reset every frame
      (only the body velocity is preserved across frames).
      If you want to keep applying this force (e.g. it is a whirlwind that continues rotating)
      you should call this method every frame.
      It automatically accounts for the delta time (because the force will actually
      be applied later, with delta time, to velocity) so no need to multiply the arguments with SecondsPassed.

      TODO: explain better, why is this not necessary to be called every frame?
      Why AddForce, if called once, doesn't act as "impulse"?

      TODO: params: Direction?

      TODO: add parameter that determines coordinate system, make it consistent with friend methods. }
    procedure AddTorque(const Torque: TVector3);

    { Apply a one-time force, that pushes the body (increasing velocity).
      Impulse is a direction along which to push, Point is the position from which you push.
      Longer length of Impulse makes a stronger push.

      Adding impulse means @code(Velocity += Force / Mass).
      To be more precise, adding impulse directly increases @link(LinearVelocity) and @link(AngularVelocity).
      Unlike AddForce, the velocity increase is not multiplied by the delta of time,
      so it is not expected you will call this every frame.
      (If you do, you should take care to multiply Force by TimeDelta.)

      Same notes as for Position of @link(AddForce):
      By changing Point from which you push,
      you can change the angular velocity,
      i.e. different Point makes the body spin in different ways.
      Note that Point too distant from the body center may result in unrealistically strong push.
      If Point is exactly at body center, then angular velocity will not be affected.

      TODO: Is the difference from AddForce really that simple?
      And if so, do we even need a separate method for it -- user could multiply
      by SecondsPassed whenever needed.
      And if user does it, it will work better with Viewport/Scene.TimeScale.

      TODO: params: Position and Direction, in this order?

      TODO: in local or world coordinates? check.

      TODO: add parameter that determines coordinate system, make it consistent with friend methods. }
    procedure ApplyImpulse(const Impulse, Point: TVector3);

    { Returns true when rigid body behavior exists, and is added to Castle
      Transform, and this transform ExistsInRoot = true. }
    function ExistsInRoot: Boolean;

    { If TCastleTransform did not exist in root at initialization or
      TCastleScene URL changes it may be wrong size when it is
      determined with autosize. Which can cause e.g. the torque to be incorrect. }
    procedure UpdateColliderAutosize;

    { For performance, physics engine sometimes puts some body to "sleep",
      which means it will not move anymore,
      because it didn't move (much) in the recent frames.
      In general, the body should be "woken up" automatically when something collides
      with it, so the mechanism should be invisible to you... but sometimes it is necessary
      to wake up a body explicitly. }
    procedure WakeUp;

    //procedure Sleep;

    { Current rotating velocity of this body.
      You can query it (as it changes, affected by forces) and set it at any point.
      In world coordinates.

      See https://en.wikipedia.org/wiki/Angular_velocity
      about the exact meaning of angular velocity. The vector direction
      (AngularVelocity.Normalize) determines the axis around which we rotate.
      The vector length (AngularVelocity.Length) determines the speed (in radians/second)
      with which we rotate. }
    property AngularVelocity: TVector3 read FAngularVelocity write SetAngularVelocity;

    { Current moving velocity of this body.
      You can query it (as it changes, affected by forces) and set it at any point.
      In world coordinates. }
    property LinearVelocity: TVector3 read FLinearVelocity write SetLinearVelocity;

    {$ifdef FPC}
    property InitialAngularVelocity: TVector3 read FAngularVelocity write SetAngularVelocity;
      deprecated 'use AngularVelocity';
    property InitialLinearVelocity: TVector3 read FLinearVelocity write SetLinearVelocity;
      deprecated 'use LinearVelocity';
    {$endif}

    { Occurs when TCastleRigidBody starts colliding with another TCastleRigidBody.

      It can occur repeatedly for the same body (in the same time instant)
      if the collision has many points of contact.

      @italic(Warning:) Do not free the @link(TCastleTransform) instances
      that collide during this event.
      It would free the rigid body instance, which will crash the physics engine for now.
      Instead, you can set @link(TCastleTransform.Exists) to @false
      (you can free it later, e.g. during @link(TCastleUserInterface.OnUpdate)). }
    property OnCollisionEnter: TCollisionEvent read FOnCollisionEnter write SetOnCollisionEnter;

    { Occurs when TCastleRigidBody stops colliding with another TCastleRigidBody.

      @italic(Warning:) Do not free the @link(TCastleTransform) instances
      that collide during this event.
      It would free the rigid body instance, which will crash the physics engine for now.
      Instead, you can set @link(TCastleTransform.Exists) to @false
      (you can free it later, e.g. during @link(TCastleUserInterface.OnUpdate)). }
    property OnCollisionExit: TCollisionEvent read FOnCollisionExit write SetOnCollisionExit;

    { Occurs when TCastleRigidBody still collides with another TCastleRigidBody.

      @italic(Warning:) Do not free the @link(TCastleTransform) instances
      that collide during this event.
      It would free the rigid body instance, which will crash the physics engine for now.
      Instead, you can set @link(TCastleTransform.Exists) to @false
      (you can free it later, e.g. during @link(TCastleUserInterface.OnUpdate)). }
    property OnCollisionStay: TCollisionEvent read FOnCollisionStay write SetOnCollisionStay;
  published
    { Does the physics simulation move and rotate this object
      (because of gravity, or because it collides with others).

      @definitionList(
        @itemLabel true (dynamic object, the default)
        @item(
          In this case you cannot
          change the @link(TCastleTransform.Translation) and other
          transformation properties of the related TCastleTransform
          after assigning @link(TCastleTransform.RigidBody).
          They are under the control of the physics engine.
          You can still reliably read them.

          Keep @link(Animated) as @false in this case.
          Right now, @link(Animated) doesn't actually matter when @name is @true,
          but don't depend on it.
          In the future, we may enable to set @link(Animated)
          to @true, to allow you to explicitly transform objects that are still
          under control of physics.
        )

        @itemLabel false
        @item(
          In this case object is not transformed by the physics simulation.
          It still collides with other physical objects.

          You can change the @link(TCastleTransform.Translation) and other
          transformation properties by your own code.
          But if you plan to change them @italic(very often)
          (e.g. every frame), then set the @link(Animated) property to @true.
        )
      )
    }
    property Dynamic: Boolean read FDynamic write SetDynamic default true;

    { Is the transformation of this object updated often
      (relevant only when @link(Dynamic) = @false).

      This property is taken into account only if @link(Dynamic) = @false.
      When @link(Dynamic) = @false,
      you can change the @link(TCastleTransform.Translation) and other
      transformation properties of the related TCastleTransform.
      This property is an optimization hint to the physics engine,
      it says @italic(how often) you will change the transformation.

      @definitionList(
        @itemLabel true (animated object, also known as "kinematic")
        @item(
          The physics engine is prepared that this object can move often,
          e.g. every frame, so you can animate the related @link(TCastleTransform)
          using any technique.
        )

        @itemLabel false (static object)
        @item(
          Changing the transformation properties is costly,
          it may even be like destroying this object
          and creating a new one from the point of view of the physics engine,
          @italic(so do not change them often, e.g. every frame).

          The upside is that collisions with static objects may be much more
          optimized, since the physics engine can assume that all the static
          objects form a completely frozen unmovable geometry in the world.
        )
      )
    }
    property Animated: Boolean read FAnimated write SetAnimated default false;

    { Triggers report when other object collides with them,
      but still allow the other object to pass through.
      In other words, colliding with a trigger will not cause the collider to stop or
      "bounce off" the trigger.

      They are useful as sensors. E.g. a trigger may be a coin (like in "Mario")
      that the player can "consume" by colliding with it.

      Triggers report collisions through the same events as other rigid bodies:
      (@link(TCastleRigidBody.OnCollisionEnter), @link(TCastleRigidBody.OnCollisionStay),
      @link(TCastleRigidBody.OnCollisionExit)). }
    property Trigger: Boolean read FTrigger write SetTrigger default false;

    { Shape used for collisions with this object.
      You cannot assign this property directly,
      it is automatically assigned when you create a @link(TCollider)
      specifying this @link(TRigidBody) as it's parent. }
    property Collider: TCollider read FCollider;

    { Sets CollisionDetectionMode in rigid body to Discrete or ContinuousSweep. }
    property CollisionDetection: TCollisionDetection read FCollisionDetection
      write SetCollisionDetection default cdDiscrete;

    { Is this object affected by gravity. }
    property Gravity: Boolean read FGravity write SetGravity default true;

    { Disable motion (@link(TCastleTransform.Translation) change) along
      the particular (world) axis.

      For 2D games, you will usually want to disable motion along the Z axis.
      Instead of directly changing this property,
      you can achieve this by calling @link(Setup2D). }
    property LockTranslation: T3DCoords read FLockTranslation write SetLockTranslation;

    { Disable rotation (@link(TCastleTransform.Rotation) change) along
      the particular (world) axis.

      For 2D games, you will usually want to disable rotation along the X and Y axes.
      Instead of directly changing this property,
      you can achieve this by calling @link(Setup2D). }
    property LockRotation: T3DCoords read FLockRotation write SetLockRotation;

    { Controls whether the rigid body is actually processed by the physics engine.
      When this is @false, the rigid body is not updated by the physics engine,
      and it does not cause collisions with other rigid bodies. }
    property Exists: Boolean read FExists write SetExists default true;

    property AngularVelocityDamp: Single read FAngularVelocityDamp write SetAngularVelocityDamp {$ifdef FPC}default 0.1{$endif};
    property MaxAngularVelocity: Single read FMaxAngularVelocity write SetMaxAngularVelocity;

    property LinearVelocityDamp: Single read FLinearVelocityDamp write SetLinearVelocityDamp {$ifdef FPC}default 0.1{$endif};
    property MaxLinearVelocity: Single read FMaxLinearVelocity write SetMaxLinearVelocity;

  {$define read_interface_class}
  {$I auto_generated_persistent_vectors/tcastlerigidbody_persistent_vectors.inc}
  {$undef read_interface_class}
  end;

{$endif read_interface}

{$ifdef read_implementation}

{ utilities ------------------------------------------------------------------ }

function VectorToKraft(const V: TVector3): TKraftVector3;
begin
  // simple implementation
  // Result.X := V.X;
  // Result.Y := V.Y;
  // Result.Z := V.Z;

  // optimized implementation
  Assert(SizeOf(TKraftScalar) = SizeOf(Single));
  Move(V, Result, SizeOf(V));
end;

function VectorFromKraft(const V: TKraftVector3): TVector3;
begin
  // optimized implementation
  Assert(SizeOf(TKraftScalar) = SizeOf(Single));
  Move(V, Result, SizeOf(V));
end;

function MatrixToKraft(const M: TMatrix4): TKraftMatrix4x4;
begin
  Assert(SizeOf(M) = SizeOf(Result));
  // simply copy the contents,
  // memory layout is the same (column-major, Single precision)
  Move(M, Result, SizeOf(M));
end;

function MatrixFromKraft(const M: TKraftMatrix4x4): TMatrix4;
begin
  Assert(SizeOf(M) = SizeOf(Result));
  Move(M, Result, SizeOf(M));
end;

{ TPhysicsCollisionDetails --------------------------------------------------- }

function TPhysicsCollisionDetails.OtherTransform: TCastleTransform;
begin
  Result := Transforms[1];
end;

{ TPhysicsProperties --------------------------------------------------------- }

constructor TPhysicsProperties.Create(AOwner: TComponent);
begin
  inherited Create(AOwner);
  FAngularVelocityRK4Integration := DefaultAngularVelocityRK4Integration;
  FLinearVelocityRK4Integration := DefaultLinearVelocityRK4Integration;
  FFrequency := DefaultFrequency;
  FGravityStrength := DefaultGravityStrength;
  FPhysicsTimeStep := 1.0 / FFrequency;
  FMaxPhysicsTicksPerUpdate := DefaultMaxPhysicsTicksPerUpdate;
  FContinuousCollisionDetection := DefaultContinuousCollisionDetection;
end;

procedure TPhysicsProperties.SetAngularVelocityRK4Integration(const AValue: Boolean);
begin
  if FAngularVelocityRK4Integration <> AValue then
  begin
    FAngularVelocityRK4Integration := AValue;
    if Assigned(RootTransform.FKraftEngine) then
      RootTransform.FKraftEngine.AngularVelocityRK4Integration := AValue;
  end;
end;

procedure TPhysicsProperties.SetFrequency(const AValue: Single);
begin
  if FFrequency <> AValue then
  begin
    FFrequency := AValue;
    FPhysicsTimeStep := 1.0 / FFrequency;

    if Assigned(RootTransform.FKraftEngine) then
      RootTransform.FKraftEngine.SetFrequency(AValue);
  end;
end;

procedure TPhysicsProperties.SetContinuousCollisionDetection(
  const AValue: Boolean);
begin
  if FContinuousCollisionDetection <> AValue then
  begin
    FContinuousCollisionDetection := AValue;
    if Assigned(RootTransform.FKraftEngine) then
      if AValue then
        RootTransform.FKraftEngine.ContinuousMode := kcmTimeOfImpactSubSteps
      else
        RootTransform.FKraftEngine.ContinuousMode := kcmNone;
  end;
end;

procedure TPhysicsProperties.SetLinearVelocityRK4Integration(const AValue: Boolean);
begin
  if FLinearVelocityRK4Integration <> AValue then
  begin
    FLinearVelocityRK4Integration := AValue;
    if Assigned(RootTransform.FKraftEngine) then
      RootTransform.FKraftEngine.LinearVelocityRK4Integration := AValue;
  end;
end;

{ TCastleCollider ------------------------------------------------------------ }

constructor TCastleCollider.Create(AOwner: TComponent);
begin
  inherited;
  // properties defaults
  FDensity := DefaultDensity;
  FMass := DefaultMass;
  FRestitution := DefaultRestitution;
  FFriction := DefaultFriction;
  FSizeScale := NoScale;
  FWorldScale := NoScale;
  FTranslation := TVector3.Zero;
  FRotation := TVector4.Zero;

  { Will be updated in TCastleCollider.InitializeKraft to reflect FKraftShape.LocalTransform }
  FUseLocalTransform := false;
  FLocalTransform := TMatrix4.Identity;
  FLocalInverseTransform := TMatrix4.Identity;
  FAutoSize := true;

  NeedWorldChangeNotification := true;

  {$define read_implementation_constructor}
  {$I auto_generated_persistent_vectors/tcastlecollider_persistent_vectors.inc}
  {$undef read_implementation_constructor}
end;

destructor TCastleCollider.Destroy;
begin
  {$define read_implementation_destructor}
  {$I auto_generated_persistent_vectors/tcastlecollider_persistent_vectors.inc}
  {$undef read_implementation_destructor}
  inherited;
end;

function TCastleCollider.ForceStaticBody: Boolean;
begin
  Result := false;
end;

{ TCastleCollider ------------------------------------------------------------ }

procedure TCastleCollider.UpdateVisualisation;
begin
  // nothing by default
end;

procedure TCastleCollider.UpdateLocalTransform;
var
  T: TTransformation;
begin
  { Initialize FLocalTransform, FLocalInverseTransform and pass transform to FKraftShape }
  T.Init;
  T.Multiply(Rotation, NoScale, Translation * TotalScale);
  FLocalTransform := T.Transform;
  FLocalInverseTransform := T.InverseTransform;
  if FKraftShape <> nil then
  begin
    FKraftShape.LocalTransform := MatrixToKraft(FLocalTransform);
    Parent.RigidBody.FKraftBody.SynchronizeTransformIncludingShapes;
    FKraftShape.StoreWorldTransform;
  end;

  { After setting the appropriate transformation, we can optimize the matrix
    multiplication when rotation = 0, translation = 0,0,0 .
    TotalScale (FWorldScale, FSizeScale) is not checked here because it must be
    1,1,1 in Kraft and it's added later at the creation of collider shape. }
  FUseLocalTransform := not (
    FTranslation.IsPerfectlyZero and
    (FRotation.W = 0)
  );
  UpdateVisualisation;
end;

function TCastleCollider.InitializeKraft(const APhysics: TKraft;
  const ACastleRigidBody: TCastleRigidBody): Boolean;
begin
  // when using old Collider and new one
  if ACastleRigidBody.Collider <> nil then
    raise Exception.Create('Trying to use old TCollider and TCastleCollider');

  Assert(ACastleRigidBody.FKraftBody <> nil,
    'Trying initialize kraft shape when rigid body not initialized!');

  ACastleRigidBody.DeinitializeColliders;
  { If shape count is > 0 we need delete previous shape. }
  {if ACastleRigidBody.FKraftBody.ShapeCount > 0 then
  begin
    Assert(ACastleRigidBody.FKraftBody.ShapeCount = 1, 'More than one shape in rigid body.');
    Assert(ACastleRigidBody.FKraftBody.ShapeFirst <> FKraftShape, 'Mixed kraft shapes');
    FreeAndNil(FKraftShape);
  end;}

  FKraftShape := CreateKraftShape(APhysics, ACastleRigidBody.FKraftBody);

  if FKraftShape = nil then
    Exit(false);
  // assign common TCollider properties to Kraft shape
  FKraftShape.Density := Density;
  FKraftShape.Restitution := Restitution;
  FKraftShape.Friction := Friction;
  if not ACastleRigidBody.ExistsInRoot then
    FKraftShape.Flags := FKraftShape.Flags - [ksfCollision, ksfRayCastable];

  UpdateLocalTransform;

  Result := true;
end;

function TCastleCollider.GetRigidBody: TCastleRigidBody;
begin
  if Parent <> nil then
    Result := Parent.FindBehavior(TCastleRigidBody) as TCastleRigidBody
  else
    Result := nil;
end;

procedure TCastleCollider.SetDensity(const AValue: Single);
var
  RigidBody: TCastleRigidBody;
begin
  if FDensity <> AValue then
  begin
    FDensity := AValue;

    if FKraftShape <> nil then
    begin
      FKraftShape.Density := FDensity;

      // Similar as in SetMass, we need to call KraftForceUpdatingReadyBody
      RigidBody := GetRigidBody;
      if RigidBody <> nil then
       RigidBody.KraftForceUpdatingReadyBody;
    end;
  end;
end;

procedure TCastleCollider.SetMass(const AValue: Single);
var
  RigidBody: TCastleRigidBody;
begin
  if FMass <> AValue then
  begin
    FMass := AValue;

    RigidBody := GetRigidBody;
    if (RigidBody <> nil) and (RigidBody.FKraftBody <> nil) then
    begin
      RigidBody.FKraftBody.ForcedMass := FMass;

      { Without KraftForceUpdatingReadyBody (FKraftBody.Finish),
        merely updating FKraftBody.ForcedMass doesn't have an effect,
        Kraft still uses old mass.

        Testcase:
        - in editor, set Mass of some bullet to 10.
        - Play physics.
        - change Mass to 10000.
        - Play physics -- without FKraftBody.Finish,
          it will behave as if Mass was still 10.
        - Stopping and playing physics again will update it OK (because at this point,
          stopping physics reloads the design, initializing everything).
        So the buggy effect is that you need to "play physics twice"
        to actually see the new Mass.
      }
      RigidBody.KraftForceUpdatingReadyBody;
    end;
  end;
end;

procedure TCastleCollider.SetRestitution(const AValue: Single);
begin
  if not SameValue(FFriction, AValue) then
  begin
    FRestitution := AValue;
    if FKraftShape <> nil then
      FKraftShape.Restitution := FRestitution;
  end;
end;

procedure TCastleCollider.SetFriction(const AValue: Single);
begin
  if not SameValue(FFriction, AValue) then
  begin
    FFriction := AValue;
    if FKraftShape <> nil then
      FKraftShape.Friction := FFriction;
  end;
end;

procedure TCastleCollider.SetTranslation(const AValue: TVector3);
begin
  if not AValue.PerfectlyEquals(AValue, FTranslation) then
  begin
    FTranslation := AValue;
    DisableAutoSize;
    UpdateLocalTransform;
  end;
end;

procedure TCastleCollider.SetRotation(const AValue: TVector4);
begin
  if not AValue.PerfectlyEquals(AValue, FRotation) then
  begin
    FRotation := AValue;
    DisableAutoSize;
    UpdateLocalTransform;
    UpdateVisualisation;
  end;
end;

procedure TCastleCollider.SetSizeScale(const AValue: TVector3);
begin
  if not AValue.PerfectlyEquals(AValue, FSizeScale) then
  begin
    FSizeScale := AValue;
    // FSizeScale is used by collider at the shape creation
    ShapeChangedNotifyRigidBody;
    UpdateVisualisation;
  end;
end;

procedure TCastleCollider.SetAutoSize(const AValue: Boolean);
begin
  if FAutoSize <> AValue then
  begin
    FAutoSize := AValue;
    InternalAutoSize;
  end;
end;

procedure TCastleCollider.ShapeChangedNotifyRigidBody;
var
  CastleRBody: TCastleRigidBody;
begin
  if Parent <> nil then
  begin
    CastleRBody := Parent.FindBehavior(TCastleRigidBody) as TCastleRigidBody;
    if CastleRBody <> nil then
      CastleRBody.ReinitializeCastleCollider;
  end;
end;

procedure TCastleCollider.WorldAfterAttach;
var
  CastleRigidBody: TCastleRigidBody;
begin
  { Check there is a rigid body and we should try initialize collider.
    This is the case when rigid body was added first to behaviors list }
  CastleRigidBody := Parent.FindBehavior(TCastleRigidBody) as TCastleRigidBody;
  if CastleRigidBody <> nil then
    CastleRigidBody.CheckInitialization(Self);

  InternalAutoSize;

  UpdateWorldScale;

  inherited WorldAfterAttach;
end;

procedure TCastleCollider.WorldBeforeDetach;
var
  CastleRBody: TCastleRigidBody;
begin
  CastleRBody := Parent.FindBehavior(TCastleRigidBody) as TCastleRigidBody;
  if CastleRBody <> nil then
  begin
    // deinitialize collider
    CastleRBody.DeinitializeColliders;
  end;

  inherited WorldBeforeDetach;
end;

function TCastleCollider.CanAttachToParent(const NewParent: TCastleTransform;
  out ReasonWhyCannot: String): Boolean;
begin
  Result := inherited;
  if not Result then Exit;

  if NewParent.FindBehavior(TCastleCollider) <> nil then
  begin
    ReasonWhyCannot := 'Only one TCastleCollider behavior can be added to a given TCastleTransform';
    Result := false;
  end;
end;

procedure TCastleCollider.DisableAutoSize;
begin
  if FCalculatingSize then
    Exit;

  if IsLoading then
    Exit;

  AutoSize := false;
end;

procedure TCastleCollider.CalculateSizeCore;
begin
  Translation := TVector3.Zero;
  Rotation := TVector4.Zero;
end;

procedure TCastleCollider.CalculateSize;
begin
  FCalculatingSize := true;
  try
    CalculateSizeCore;
  finally FCalculatingSize := false end;
end;

function TCastleCollider.TotalScale: TVector3;
begin
  Result := FWorldScale * FSizeScale;
end;

procedure TCastleCollider.UpdateWorldScale;
var
  NewScale: TVector3;
begin
  if Parent.HasWorldTransform then
  begin
    ScaleFromMatrix(Parent.WorldTransform, NewScale);
  end else
    NewScale := Parent.Scale;

  { Never use a negative scale for colliders }
  NewScale := NewScale.Abs;

  if not FWorldScale.PerfectlyEquals(FWorldScale, NewScale) then
  begin
    FWorldScale := NewScale;
    { FWorldScale is used in CreateCraftShape so we need to notify
      RigidBody to recreate it. }
    ShapeChangedNotifyRigidBody;
  end;
end;

function TCastleCollider.StoredWithAutoSize: Boolean;
begin
  Result := not AutoSize;
end;

function TCastleCollider.PropertySections(
  const PropertyName: String): TPropertySections;
begin
  if ArrayContainsString(PropertyName, [
     'Density', 'Friction', 'Mass', 'Restitution', 'SizeScalePersistent'
     ]) then
    Result := [psBasic]
  else
    Result := inherited PropertySections(PropertyName);
end;

procedure TCastleCollider.InternalAutoSize;
begin
  if AutoSize then
    CalculateSize;
end;

procedure TCastleCollider.CustomSerialization(const SerializationProcess: TSerializationProcess);
var
  OldScale: TVector3;
begin
  inherited;
  OldScale := NoScale;
  SerializationProcess.ReadWriteVector('ScalePersistent', OldScale, NoScale, false);
  if not TVector3.PerfectlyEquals(OldScale, NoScale) then
  begin
    WritelnWarning('Design refers to TCastleCollider.Scale which is renamed now to SizeScale. Save the design to upgrade it.');
    SizeScale := OldScale;
  end;
end;

{$define read_implementation_methods}
{$I auto_generated_persistent_vectors/tcastlecollider_persistent_vectors.inc}
{$undef read_implementation_methods}

procedure ColliderVisualizationConfig(const Primitive: TCastleAbstractPrimitive);
begin
  Primitive.SetTransient;

  Primitive.Collides := false;
  Primitive.Pickable := false;
  Primitive.CastShadows := false;
  Primitive.ExcludeFromStatistics := true;
  Primitive.InternalExcludeFromParentBoundingVolume := true;;

  Primitive.Color := Vector4(HexToColorRGB('FC9C2D'), 0.8);
  Primitive.Material := pmUnlit;
  Primitive.RenderOptions.LineWidth := 3;
  Primitive.RenderOptions.WireframeColor := HexToColorRGB('FC9C2D');
  Primitive.RenderOptions.WireframeEffect := weWireframeOnly;
end;

{ TCastlePlaneCollider ------------------------------------------------------- }

constructor TCastlePlaneCollider.Create(AOwner: TComponent);
begin
  inherited Create(AOwner);

  // Note: assign using Fxxx, not property setter, to avoid changing AutoSize to @false
  FNormal := TVector3.One[1];

  {$define read_implementation_constructor}
  {$I auto_generated_persistent_vectors/tcastleplanecollider_persistent_vectors.inc}
  {$undef read_implementation_constructor}
end;

destructor TCastlePlaneCollider.Destroy;
begin
  {$define read_implementation_destructor}
  {$I auto_generated_persistent_vectors/tcastleplanecollider_persistent_vectors.inc}
  {$undef read_implementation_destructor}
  inherited;
end;

procedure TCastlePlaneCollider.SetNormal(const AValue: TVector3);
begin
  if not FNormal.Equals(FNormal, AValue) then
  begin
    FNormal := AValue;
    DisableAutoSize;
    ShapeChangedNotifyRigidBody;
    UpdateVisualisation;
  end;
end;

procedure TCastlePlaneCollider.SetDistance(const AValue: Single);
begin
  if not SameValue(FDistance, AValue) then
  begin
    FDistance := AValue;
    DisableAutoSize;
    ShapeChangedNotifyRigidBody;
    UpdateVisualisation;
  end;
end;

procedure TCastlePlaneCollider.UpdateVisualisation;
var
  VTranslation: TVector3;
  VRotation: TVector4;
  VScale: TVector3;
begin
  inherited;
  if FVisualisation <> nil then
  begin
    TCastlePlane(FVisualisation).Size := Vector2(2, 2);

    FVisualisation.Translation := CastleVectors.Vector3(0, FDistance, 0);

    FVisualisation.Rotation := Vector4(CastleVectors.Vector3(0, 0, -1), // todo check why -1
    AngleRadBetweenVectors(CastleVectors.Vector3(0, 1, 0), FNormal.Normalize));

    if FUseLocalTransform then
    begin
      MatrixDecompose(FVisualisation.Transform * FLocalTransform, VTranslation,
        VRotation, VScale);
      FVisualisation.Translation := VTranslation; // todo: maybe should not be aplied in plane
      FVisualisation.Rotation := VRotation;

      { Scale is never used directly in colliders, it's added on shape creation. }
    end;
  end;
end;

function TCastlePlaneCollider.CreateKraftShape(const APhysics: TKraft;
  const ARigidBody: TKraftRigidBody): TKraftShape;
var
  ScaleScalar: Single;
begin
  if ARigidBody.RigidBodyType <> krbtStatic then
  begin
    WritelnWarning('TCastlePlaneCollider is available only for static rigid bodies.');
    Result := nil;
    Exit;
  end;

  ScaleScalar := Approximate3DScale(TotalScale);

  Result := TKraftShapePlane.Create(APhysics, ARigidBody,
    Plane(Vector3Norm(VectorToKraft(FNormal)),
    Distance * ScaleScalar));
end;

procedure TCastlePlaneCollider.CalculateSizeCore;
var
  LocalBoundingBox: TBox3D;
begin
  inherited; // resets Translation, Rotation

  { TODO: We could calculate Distance better looking at LocalBoundingBox,
    for now we just always set it to 0. }
  Distance := 0;

  { Default, in case we don't have any better value }
  Normal := TVector3.One[1];

  if Parent = nil then
    Exit;
  LocalBoundingBox := Parent.LocalBoundingBox;
  if LocalBoundingBox.IsEmptyOrZero then
    Exit;

  Normal := TVector3.One[MinAbsVectorCoord(LocalBoundingBox.Size)];
end;

procedure TCastlePlaneCollider.DesigningBegin;
begin
  inherited;
  if FVisualisation = nil then
  begin
    FVisualisation := TCastlePlane.Create(nil);
    ColliderVisualizationConfig(FVisualisation as TCastleAbstractPrimitive);
    UpdateVisualisation;
    Parent.Add(FVisualisation);
  end;
end;

procedure TCastlePlaneCollider.DesigningEnd;
begin
  FreeAndNil(FVisualisation);
  inherited;
end;

procedure TCastlePlaneCollider.ParentBeforeDetach;
begin
  FreeAndNil(FVisualisation);
  inherited;
end;

function TCastlePlaneCollider.PropertySections(
  const PropertyName: String): TPropertySections;
begin
  if ArrayContainsString(PropertyName, [
     'AutoSize', 'NormalPersistent', 'Distance'
     ]) then
    Result := [psBasic]
  else
    Result := inherited PropertySections(PropertyName);
end;

function TCastlePlaneCollider.ForceStaticBody: Boolean;
begin
  Result := true;
end;

{$define read_implementation_methods}
{$I auto_generated_persistent_vectors/tcastleplanecollider_persistent_vectors.inc}
{$undef read_implementation_methods}

{ TCastleBoxCollider --------------------------------------------------------- }

constructor TCastleBoxCollider.Create(AOwner: TComponent);
begin
  inherited Create(AOwner);

  // Note: assign using Fxxx, not property setter, to avoid changing AutoSize to @false
  FSize := CastleVectors.Vector3(2, 2, 2);

  {$define read_implementation_constructor}
  {$I auto_generated_persistent_vectors/tcastleboxcollider_persistent_vectors.inc}
  {$undef read_implementation_constructor}
end;

destructor TCastleBoxCollider.Destroy;
begin
  {$define read_implementation_destructor}
  {$I auto_generated_persistent_vectors/tcastleboxcollider_persistent_vectors.inc}
  {$undef read_implementation_destructor}
  inherited;
end;

procedure TCastleBoxCollider.SetSize(const AValue: TVector3);
begin
  if not TVector3.Equals(FSize, AValue) then
  begin
    FSize := AValue;
    DisableAutoSize;
    ShapeChangedNotifyRigidBody;
    UpdateVisualisation;
  end;
end;

procedure TCastleBoxCollider.SetMode2D(const AValue: Boolean);
begin
  if FMode2D <> AValue then
  begin
    FMode2D := AValue;
    InternalAutoSize;
  end;
end;

function TCastleBoxCollider.CalculateScaledSize: TVector3;
begin
  Result := FSize * TotalScale;
end;

class procedure TCastleBoxCollider.CreateComponent2D(Sender: TObject);
begin
  (Sender as TCastleBoxCollider).Mode2D := true;
end;

function TCastleBoxCollider.CreateKraftShape(const APhysics: TKraft;
  const ARigidBody: TKraftRigidBody): TKraftShape;
var
  ScaledSize: TVector3;
begin
  ScaledSize := CalculateScaledSize;

  { Check it ourselves, otherwise Kraft will crash on such invalid box with segfault.
    First Kraft raises nice
      EKraftDegeneratedConvexHull.Create('Degenerated convex hull');
    but then makes SIGSEGV at
      fPhysics.fStaticAABBTree.DestroyProxy(fStaticAABBTreeProxy)
    in TKraftShape.Destroy. }

  if (ScaledSize[0] <= 0) or
     (ScaledSize[1] <= 0) or
     (ScaledSize[2] <= 0) then
    raise EPhysicsError.Create('You must assign positive Size to TBoxCollider');
  Result := TKraftShapeBox.Create(APhysics, ARigidBody, VectorToKraft(ScaledSize / 2));
end;

procedure TCastleBoxCollider.CalculateSizeCore;
var
  LocalBoundingBox: TBox3D;
  TempSize: TVector3;
  MinThickness: Single;
begin
  inherited; // resets Translation, Rotation

  if FMode2D then
    MinThickness := AutoSizeMinThickness2D
  else
    MinThickness := AutoSizeMinThickness;

  if (Parent = nil) or (Parent.BoundingBox.IsEmptyOrZero) then
  begin
    Size := CastleVectors.Vector3(MinThickness, MinThickness, MinThickness);
    Exit;
  end;

  LocalBoundingBox := Parent.LocalBoundingBox;
  TempSize := LocalBoundingBox.Size;

  if TempSize.X < MinThickness then
    TempSize.X := MinThickness;

  if TempSize.Y < MinThickness then
    TempSize.Y := MinThickness;

  if TempSize.Z < MinThickness then
    TempSize.Z := MinThickness;

  Size := TempSize;
  Translation := LocalBoundingBox.Center;
end;

procedure TCastleBoxCollider.UpdateVisualisation;
var
  VTranslation: TVector3;
  VRotation: TVector4;
  VScale: TVector3;
begin
  inherited;

  if FVisualisation = nil then
    Exit;

  TCastleBox(FVisualisation).Size := CalculateScaledSize;

  if FUseLocalTransform then
  begin
    MatrixDecompose(FVisualisation.Transform * FLocalTransform, VTranslation,
      VRotation, VScale);
    FVisualisation.Translation := VTranslation;
    FVisualisation.Rotation := VRotation;
    { Scale is never used directly in colliders, it's added on shape creation. }
  end else
  begin
    FVisualisation.Translation := CastleVectors.Vector3(0, 0, 0);
    FVisualisation.Rotation := CastleVectors.Vector4(0, 0, 0, 0);
  end;

end;

procedure TCastleBoxCollider.DesigningBegin;
begin
  inherited;

  if FVisualisation = nil then
  begin
    FVisualisation := TCastleBox.Create(nil);
    ColliderVisualizationConfig(FVisualisation as TCastleAbstractPrimitive);
    UpdateVisualisation;
    TCastleBox(FVisualisation).Size := FSize;
    Parent.Add(FVisualisation);
  end;
end;

procedure TCastleBoxCollider.DesigningEnd;
begin
  FreeAndNil(FVisualisation);
  inherited;
end;

procedure TCastleBoxCollider.ParentBeforeDetach;
begin
  FreeAndNil(FVisualisation);
  inherited;
end;

function TCastleBoxCollider.PropertySections(const PropertyName: String): TPropertySections;
begin
  if ArrayContainsString(PropertyName, [
     'AutoSize', 'Mode2D', 'SizePersistent'
     ]) then
    Result := [psBasic]
  else
    Result := inherited PropertySections(PropertyName);
end;

{$define read_implementation_methods}
{$I auto_generated_persistent_vectors/tcastleboxcollider_persistent_vectors.inc}
{$undef read_implementation_methods}

{ TCastleSphereCollider ------------------------------------------------------ }

constructor TCastleSphereCollider.Create(AOwner: TComponent);
begin
  inherited;

  // Note: assign using Fxxx, not property setter, to avoid changing AutoSize to @false
  FRadius := 1;
end;

procedure TCastleSphereCollider.SetRadius(const AValue: Single);
begin
  if not SameValue(FRadius, AValue) then
  begin
    FRadius := AValue;
    DisableAutoSize;
    ShapeChangedNotifyRigidBody;
    UpdateVisualisation;
  end;
end;

function TCastleSphereCollider.CreateKraftShape(const APhysics: TKraft;
  const ARigidBody: TKraftRigidBody): TKraftShape;
<<<<<<< HEAD
begin
  Result := TKraftShapeSphere.Create(APhysics, ARigidBody, CalculateScaledRadius);
end;

procedure TCastleSphereCollider.UpdateVisualisation;
var
  VTranslation: TVector3;
  VRotation: TVector4;
  VScale: TVector3;
begin
  inherited;

  if FVisualisation = nil then
    Exit;

  TCastleSphere(FVisualisation).Radius := CalculateScaledRadius;

  if FUseLocalTransform then
  begin
    MatrixDecompose(FVisualisation.Transform * FLocalTransform, VTranslation,
      VRotation, VScale);
    FVisualisation.Translation := VTranslation;
    FVisualisation.Rotation := VRotation;
    { Scale is never used directly in colliders, it's added on shape creation. }
  end
  else
    begin
      FVisualisation.Translation := CastleVectors.Vector3(0, 0, 0);
      FVisualisation.Rotation := Vector4(0, 0, 0, 0);
    end;
=======
begin
  Result := TKraftShapeSphere.Create(APhysics, ARigidBody, CalculateScaledRadius);
>>>>>>> 0dc65c49
end;

class procedure TCastleSphereCollider.CreateComponent2D(Sender: TObject);
begin
  (Sender as TCastleSphereCollider).Mode2D := true;
end;

procedure TCastleSphereCollider.CalculateSizeCore;
var
  LocalBoundingBox: TBox3D;
  MinThickness: Single;
begin
  inherited; // resets Translation, Rotation

  if FMode2D then
    MinThickness := AutoSizeMinThickness2D
  else
    MinThickness := AutoSizeMinThickness;

  if (Parent = nil) or (Parent.BoundingBox.IsEmptyOrZero) then
  begin
    Radius := MinThickness;
    Exit;
  end;

  LocalBoundingBox := Parent.LocalBoundingBox;
  if FMode2D then
    Radius := LocalBoundingBox.AverageSize2D(false, 2, 2) / 2
  else
    Radius := LocalBoundingBox.AverageSize(false, 2) / 2;

  { Check minimal size }
  Radius := Max(Radius, MinThickness);
  Translation := LocalBoundingBox.Center;
end;

function TCastleSphereCollider.PropertySections(const PropertyName: String): TPropertySections;
begin
  if ArrayContainsString(PropertyName, [
     'AutoSize', 'Mode2D', 'Radius'
     ]) then
    Result := [psBasic]
  else
    Result := inherited PropertySections(PropertyName);
end;

procedure TCastleSphereCollider.DesigningBegin;
begin
  inherited;
  if FVisualisation = nil then
  begin
    FVisualisation := TCastleSphere.Create(nil);
    ColliderVisualizationConfig(FVisualisation as TCastleAbstractPrimitive);
    UpdateVisualisation;

    Parent.Add(FVisualisation);
  end;
end;

procedure TCastleSphereCollider.DesigningEnd;
begin
  FreeAndNil(FVisualisation);
  inherited;
end;

procedure TCastleSphereCollider.ParentBeforeDetach;
begin
  FreeAndNil(FVisualisation);
  inherited;
end;

procedure TCastleSphereCollider.SetMode2D(const AValue: Boolean);
begin
  if FMode2D <> AValue then
  begin
    FMode2D := AValue;
    InternalAutoSize;
  end;
end;

function TCastleSphereCollider.CalculateScaledRadius: Single;
begin
  if FMode2D then
    Result := FRadius * Approximate2DScale(TotalScale.XY)
  else
    Result := FRadius * Approximate3DScale(TotalScale)
end;

{ TCastleCapsuleCollider ----------------------------------------------------- }

constructor TCastleCapsuleCollider.Create(AOwner: TComponent);
begin
  inherited;

  // Note: assign using Fxxx, not property setter, to avoid changing AutoSize to @false
  FRadius := 1;
  FHeight := 2;
end;

procedure TCastleCapsuleCollider.SetRadius(const AValue: Single);
begin
  if not SameValue(FRadius, AValue) then
  begin
    FRadius := AValue;
    DisableAutoSize;
    ShapeChangedNotifyRigidBody;
    UpdateVisualisation;
  end;
end;

procedure TCastleCapsuleCollider.SetHeight(const AValue: Single);
begin
  if not SameValue(FHeight, AValue) then
  begin
    FHeight := AValue;
    DisableAutoSize;
    ShapeChangedNotifyRigidBody;
    UpdateVisualisation;
  end;
end;

function TCastleCapsuleCollider.CreateKraftShape(const APhysics: TKraft;
  const ARigidBody: TKraftRigidBody): TKraftShape;
begin
  Result := TKraftShapeCapsule.Create(APhysics, ARigidBody, CalculateScaledRadius,
    CalculateScaledHeight);
end;

<<<<<<< HEAD
procedure TCastleCapsuleCollider.UpdateVisualisation;
var
  VTranslation: TVector3;
  VRotation: TVector4;
  VScale: TVector3;
  VRadius: Single;
  VHeight: Single;
begin
  inherited;

  if FVisualisation = nil then
    Exit;

  VRadius := CalculateScaledRadius;
  VHeight := CalculateScaledHeight;

  TCastleSphere(FVisualisationTop).Radius := VRadius;
  TCastleSphere(FVisualisationTop).Translation := CastleVectors.Vector3(0, VHeight / 2, 0);
  TCastleSphere(FVisualisationBottom).Radius := VRadius;
  TCastleSphere(FVisualisationBottom).Translation := CastleVectors.Vector3(0, - VHeight / 2, 0);
  TCastleCylinder(FVisualisationCylinder).Height := VHeight;
  TCastleCylinder(FVisualisationCylinder).Radius := VRadius;

  if FUseLocalTransform then
  begin
    MatrixDecompose(FVisualisation.Transform * FLocalTransform, VTranslation,
      VRotation, VScale);
    FVisualisation.Translation := VTranslation;
    FVisualisation.Rotation := VRotation;
    { Scale is never used directly in colliders, it's added on shape creation. }
  end else
  begin
    FVisualisation.Translation := CastleVectors.Vector3(0, 0, 0);
    FVisualisation.Rotation := Vector4(0, 0, 0, 0);
  end;
end;

procedure TCastleCapsuleCollider.DesigningBegin;
begin
  inherited DesigningBegin;

  if FVisualisation = nil then
  begin
    FVisualisation := TCastleTransform.Create(nil);
    FVisualisation.SetTransient;

    FVisualisationCylinder := TCastleCylinder.Create(FVisualisation);
    ColliderVisualizationConfig(FVisualisationCylinder as TCastleAbstractPrimitive);
    FVisualisation.Add(FVisualisationCylinder);

    FVisualisationTop := TCastleSphere.Create(FVisualisation);
    ColliderVisualizationConfig(FVisualisationTop as TCastleAbstractPrimitive);
    FVisualisation.Add(FVisualisationTop);

    FVisualisationBottom := TCastleSphere.Create(FVisualisation);
    ColliderVisualizationConfig(FVisualisationBottom as TCastleAbstractPrimitive);
    FVisualisation.Add(FVisualisationBottom);

    UpdateVisualisation;
    Parent.Add(FVisualisation);
  end;

end;

procedure TCastleCapsuleCollider.DesigningEnd;
begin
  FreeAndNil(FVisualisation);
  inherited DesigningEnd;
end;

procedure TCastleCapsuleCollider.ParentBeforeDetach;
begin
  FreeAndNil(FVisualisation);
  inherited;
=======
function TCastleCapsuleCollider.CreateKraftShape(const APhysics: TKraft;
  const ARigidBody: TKraftRigidBody): TKraftShape;
begin
  Result := TKraftShapeCapsule.Create(APhysics, ARigidBody, CalculateScaledRadius,
    CalculateScaledHeight);
>>>>>>> 0dc65c49
end;

function TCastleCapsuleCollider.CalculateScaledHeight: Single;
begin
  Result := FHeight * TotalScale.Y;
end;

function TCastleCapsuleCollider.CalculateScaledRadius: Single;
begin
  if FMode2D then
<<<<<<< HEAD
    Result := FRadius * Approximate2DScale(TotalScale.XY)
  else
    Result := FRadius * Approximate3DScale(TotalScale);
end;

class procedure TCastleCapsuleCollider.CreateComponent2D(Sender: TObject);
begin
  (Sender as TCastleCapsuleCollider).Mode2D := true;
=======
    { Let TotalScale.X control radius, and TotalScale.Y only height,
      and ignore TotalScale.Z which should be ignored in 2D. }
    Result := FRadius * TotalScale.X
  else
    { Again leave TotalScale.Y to control only height.
      TODO: test in 3D - what is comfortable }
    Result := FRadius * {Approximate2DScale(TotalScale.XZ)}Approximate3DScale(TotalScale);
>>>>>>> 0dc65c49
end;

procedure TCastleCapsuleCollider.CalculateSizeCore;
var
  LocalBoundingBox: TBox3D;
  MinThickness: Single;
begin
  inherited; // resets Translation, Rotation

  if FMode2D then
    MinThickness := AutoSizeMinThickness2D
  else
    MinThickness := AutoSizeMinThickness;

  if (Parent = nil) or (Parent.BoundingBox.IsEmptyOrZero) then
  begin
    Radius := MinThickness;
    Height := MinThickness;
    Exit;
  end;

  LocalBoundingBox := Parent.LocalBoundingBox;

  if FMode2D then
    Radius := LocalBoundingBox.SizeX * 0.50
  else
    Radius := ((LocalBoundingBox.SizeX * 0.50) + (LocalBoundingBox.SizeZ * 0.50)) / 2;

  { If radius * 2 is bigger than height make it smaller. }
  if Radius * 2 > LocalBoundingBox.SizeY then
    Radius := LocalBoundingBox.SizeY / 2 - 0.001;
  { Radius must be at least MinThickness }
  Radius := Max(Radius, MinThickness);

  Height := Max(LocalBoundingBox.SizeY - Radius * 2, 0.001);

  Translation := LocalBoundingBox.Center;
end;

function TCastleCapsuleCollider.PropertySections(
  const PropertyName: String): TPropertySections;
begin
  if ArrayContainsString(PropertyName, [
     'AutoSize', 'Mode2D', 'Height', 'Radius'
     ]) then
    Result := [psBasic]
  else
    Result := inherited PropertySections(PropertyName);
end;

procedure TCastleCapsuleCollider.SetMode2D(const AValue: Boolean);
begin
  if FMode2D <> AValue then
  begin
    FMode2D := AValue;
    InternalAutoSize;
  end;
end;

{ TCastleMeshCollider -------------------------------------------------------- }

procedure TCastleMeshCollider.AddTriangle(Shape: TObject;
  const Position: TTriangle3;
  const Normal: TTriangle3; const TexCoord: TTriangle4;
  const Face: TFaceIndex);
begin
  { TODO: it's probably not optimal to call AddTriangle
    for each triangle, we should instead call Load with a list. }

  FKraftMesh.AddTriangle(
    FKraftMesh.AddVertex(VectorToKraft(Position.Data[0])),
    FKraftMesh.AddVertex(VectorToKraft(Position.Data[1])),
    FKraftMesh.AddVertex(VectorToKraft(Position.Data[2])),
    FKraftMesh.AddNormal(VectorToKraft(Normal.Data[0])),
    FKraftMesh.AddNormal(VectorToKraft(Normal.Data[1])),
    FKraftMesh.AddNormal(VectorToKraft(Normal.Data[2]))
  );

  if DoubleSided then
  begin
    { We also add triangles for the other side.
      Kraft RayCast does not check inverted triangles. }
    FKraftMesh.AddTriangle(
      FKraftMesh.AddVertex(VectorToKraft(Position.Data[2])),
      FKraftMesh.AddVertex(VectorToKraft(Position.Data[1])),
      FKraftMesh.AddVertex(VectorToKraft(Position.Data[0])),
      FKraftMesh.AddNormal(VectorToKraft(-Normal.Data[2])),
      FKraftMesh.AddNormal(VectorToKraft(-Normal.Data[1])),
      FKraftMesh.AddNormal(VectorToKraft(-Normal.Data[0]))
    );
  end;
end;

function TCastleMeshCollider.CreateKraftShape(const APhysics: TKraft;
  const ARigidBody: TKraftRigidBody): TKraftShape;
begin
  if FMesh = nil then
  begin
    Result := nil;
    Exit;
  end;

  if ARigidBody.RigidBodyType <> krbtStatic then
  begin
    WritelnWarning('TCastleMeshCollider "%s" is available only for static rigid bodies.', [
      Name
    ]);
    Result := nil;
    Exit;
  end;

  FKraftMesh := TKraftMesh.Create(APhysics);

  if not FMesh.HasColliderMesh then
  begin
    WritelnWarning('TCastleMeshCollider "%s": Mesh "%s:%s" does not define any collidable triangles (HasColliderMesh is false). Use a different class for the TCastleMeshCollider.Mesh, like TCastleScene.', [
      Name,
      FMesh.Name,
      FMesh.ClassName
    ]);
  end else
  begin
    FMesh.ColliderMesh({$ifdef FPC}@{$endif}AddTriangle);
    if FKraftMesh.CountVertices = 0 then
      WritelnWarning('TCastleMeshCollider "%s": Mesh "%s:%s" is empty (has no collidable triangles)', [
        Name,
        FMesh.Name,
        FMesh.ClassName
      ]);
  end;

  FKraftMesh.Finish;

  Result := TKraftShapeMesh.Create(APhysics, ARigidBody, FKraftMesh);
end;

procedure TCastleMeshCollider.SetMesh(const AValue: TCastleTransform);
begin
  if FMesh <> AValue then
  begin
    { During loading, because of how references are resolved, we may have SetMesh
      temporarily called with a dummy empty TCastleTransform instance.
      Ignore it (do not make warning from TCastleMeshCollider.CreateKraftShape,
      actually don't even set FMesh to don't treat shape as ready to be initialized),
      as this is normal. }
    if IsLoading and
       (AValue.ClassType = TCastleTransform) and
       (AValue.Name = '') then
      Exit;

    FMesh := AValue;
    ShapeChangedNotifyRigidBody;
  end;
end;

procedure TCastleMeshCollider.SetDoubleSided(const Value: Boolean);
begin
  if FDoubleSided <> Value then
  begin
    FDoubleSided := Value;
    ShapeChangedNotifyRigidBody;
  end;
end;

function TCastleMeshCollider.PropertySections(
  const PropertyName: String): TPropertySections;
begin
  if ArrayContainsString(PropertyName, [
     'AutoSize', 'Mesh', 'DoubleSided'
     ]) then
    Result := [psBasic]
  else
    Result := inherited PropertySections(PropertyName);
end;

function TCastleMeshCollider.ForceStaticBody: Boolean;
begin
  Result := true;
end;

{ TCastleRigidBody ----------------------------------------------------------- }

constructor TCastleRigidBody.Create(AOwner: TComponent);
begin
  inherited;
  { This behavior needs WorldAttached() WorldDetached() }
  NeedWorldChangeNotification := true;

  FDuringSettingTransformationFromPhysicsEngine := false;

  // properties defaults
  FGravity := true;
  FDynamic := true;
  FExists := true;
  // default damp values from Kraft
  FLinearVelocityDamp := 0.1;
  FAngularVelocityDamp := 0.1;

  FKraftBody := nil;
  FCollisionList := TCastleTransformList.Create(false);
  FPrevCollisions := TCastleRigidBodyList.Create;
  FCurrentCollisions := TCastleRigidBodyList.Create;

  FOnCollisionEnter := nil;
  FOnCollisionExit := nil;
  FTransform := nil;
  FState := stateNone;
  FLockRotation := [];
  FLockTranslation := [];

  {$define read_implementation_constructor}
  {$I auto_generated_persistent_vectors/tcastlerigidbody_persistent_vectors.inc}
  {$undef read_implementation_constructor}
end;

destructor TCastleRigidBody.Destroy;
begin
  { The FKraftBody will be freed now if you free TCastleRigidBody
    instance explicitly. In most other cases, DeinitializePhysicsEngineObjects
    already freed FKraftBody and set it nil. }

  FreeAndNil(FKraftBody);
  FreeAndNil(FCollider);
  FreeAndNil(FCollisionList);
  FreeAndNil(FPrevCollisions);
  FreeAndNil(FCurrentCollisions);

  {$define read_implementation_destructor}
  {$I auto_generated_persistent_vectors/tcastlerigidbody_persistent_vectors.inc}
  {$undef read_implementation_destructor}
  inherited;
end;

procedure TCastleRigidBody.Setup2D;
begin
  LockTranslation := [2];
  LockRotation := [0, 1];
end;

function ZeroLockedComponents(const V: TVector3;
  const Locked: T3DCoords): TVector3;
begin
  Result := V;
  if 0 in Locked then Result.X := 0;
  if 1 in Locked then Result.Y := 0;
  if 2 in Locked then Result.Z := 0;
end;

procedure TCastleRigidBody.InitializePhysicsEngineObjects;

  procedure RecreateKraftInstance;
  begin
    InitializeEngineRigidBody;

    if TryInitializeColliders then
      FinishInitialization;
  end;

begin
  Assert(FKraftBody = nil, 'Kraft body is initialized!');

  if Parent = nil then
    raise Exception.Create('Cannot initialize physics in behavior not added to transform.');

  if Parent.Parent = nil then
    raise EMultipleReferencesInWorld.Create('Cannot use physics with TCastleTransform instances inserted multiple times into the Viewport.Items. Use TCastleTransformReference to refer to the TCastleTransform multiple times, or clone the instance instead of referencing it multiple times.');

  FTransform := Parent;
  RecreateKraftInstance;
end;

procedure TCastleRigidBody.DeinitializePhysicsEngineObjects;
begin
  Assert(FKraftBody <> nil, 'Second deinitialization!');

  Assert(Parent = FTransform,
    'Parent should be the transform for which physics engine objects was initiated.');

  Assert(Parent.World <> nil,
    'Transform.World should be assigned at the time of TCastleRigidBody.DeinitializePhysicsEngineObjects call');

  Assert(not ((Parent.World.FKraftEngine = nil) and (FKraftBody <> nil)),
    'KraftBody should not live longer than KraftEngine!');

  DeinitializeColliders;

  FreeAndNil(FKraftBody);

  FTransform := nil;
  FState := stateNone;
end;

function TCastleRigidBody.GetCastleColliderFromParent: TCastleCollider;
begin
  if Parent <> nil then
    Result := Parent.FindBehavior(TCastleCollider) as TCastleCollider
  else
    Result := nil;
end;

procedure TCastleRigidBody.UpdateKraftRigidBodyType;

  function ColliderForceStaticBody: Boolean;
  var
    C: TCastleCollider;
  begin
    { We use GetCastleColliderFromParent, not FCastleCollider,
      because FCastleCollider is not assigned yet by caller(s). }
    C := GetCastleColliderFromParent;
    Result := (C <> nil) and C.ForceStaticBody;
  end;

begin
  if FState in [stateNone] then
  begin
    if FKraftBody <> nil then
    begin
      if ColliderForceStaticBody then
        { Some colliders only support static, in which case we use krbtStatic
          regardless of Dynamic/Animated.
          TODO: Are these colliders (mesh and plane) also disable Animated?
          For now we assume yes, but maybe it is no, and we should still honor Animated? }
        FKraftBody.SetRigidBodyType(krbtStatic)
      else
      if FDynamic then
        FKraftBody.SetRigidBodyType(krbtDynamic)
      else
      if FAnimated then
        FKraftBody.SetRigidBodyType(krbtKinematic)
      else
        FKraftBody.SetRigidBodyType(krbtStatic);
    end;
  end else
  begin
    { Bug in Kraft means you can't change body type when it
      was once created so we need to recreate rigid body physics objects. }
    DeinitializePhysicsEngineObjects;
    InitializePhysicsEngineObjects;
  end;
end;

procedure TCastleRigidBody.UpdateKraftGravity;
begin
  if FKraftBody <> nil then
    FKraftBody.GravityScale := Iff(Gravity, 1.0, 0.0);
end;

procedure TCastleRigidBody.InitializeEngineRigidBody;
begin
  World.InitializePhysicsEngine;

  FKraftBody := TKraftRigidBody.Create(World.FKraftEngine);
  FKraftBody.UserData := Self;

  UpdateKraftRigidBodyType;

  FKraftBody.GravityScale := Iff(Gravity, 1.0, 0.0);
  UpdateLockRotation;
  UpdateLockTranslation;

  UpdateExistBody;
  UpdateCollisionDetection;

  if FTrigger then
    FKraftBody.Flags := FKraftBody.Flags + [krbfSensor];

  FState := stateMissingCollider;
end;

function TCastleRigidBody.TryInitializeColliders: Boolean;
var
  CastleColliderFromTransform: TCastleCollider;
begin
  if FState = stateNone then
    raise Exception.Create(
      'TryInitializeColliders: Trying to add collider but rigid body not initialized.');

  CastleColliderFromTransform := GetCastleColliderFromParent;
  if (Collider <> nil) and (CastleColliderFromTransform <> nil) then
    raise Exception.Create(
      'You can''t use TCollider and TCastleCollider in the same rigid body. ' + NL +
      'Remove deprecated RigidBody.Collider.');

  if Collider <> nil then
  begin
    Collider.InitializeKraft(Parent.World.FKraftEngine, FKraftBody);
    FState := stateMissingFinalization;
    Exit(true);
  end;

  if (FCastleCollider <> CastleColliderFromTransform) and (FCastleCollider <> nil) then
  begin
    // Trying to initialize rigid body with another collider without deinitialization
    // of the currrent one - this is a bug in our physics if will occurr
    raise Exception.Create('Reinitialize with new collider but old one not deinitialized.');
  end;

  if CastleColliderFromTransform = nil then
  begin
    FState := stateMissingCollider;
    Exit(false);
  end;

  if not CastleColliderFromTransform.InitializeKraft(Parent.World.FKraftEngine, Self) then
  begin
    FState := stateMissingCollider;
    Exit(false);
  end;

  FCastleCollider := CastleColliderFromTransform;
  FState := stateMissingFinalization;
  Result := true;
end;

procedure TCastleRigidBody.FinishInitialization;
var
  V: TVector3;
begin
  if FState <> stateMissingFinalization then
    raise Exception.Create('Trying finalize rigid body initialization');

  if Collider <> nil then
    FKraftBody.ForcedMass := Collider.Mass
  else
    FKraftBody.ForcedMass := FCastleCollider.Mass;

  FKraftBody.Finish;

  UpdateCollides(FTransform);

  if (not FAngularVelocity.IsPerfectlyZero) or
     (not FLinearVelocity.IsPerfectlyZero) then
  begin
    { The behavior is more natural when we zero the XxxVelocity
      components that are locked. (Otherwise testing e.g. Setup2D in a 3D
      world makes a little unexpected motions). }

    V := ZeroLockedComponents(FAngularVelocity, FLockRotation);
    FKraftBody.AngularVelocity := VectorToKraft(V);

    V := ZeroLockedComponents(FLinearVelocity, FLockTranslation);
    FKraftBody.LinearVelocity := VectorToKraft(V);

    FKraftBody.SetToAwake;
  end;

  FKraftBody.LinearVelocityDamp := FLinearVelocityDamp;
  FKraftBody.MaximalLinearVelocity := FMaxLinearVelocity / FTransform.World.FKraftEngine.WorldFrequency;

  FKraftBody.AngularVelocityDamp := FAngularVelocityDamp;
  FKraftBody.MaximalAngularVelocity := FMaxAngularVelocity / FTransform.World.FKraftEngine.WorldFrequency;

  { Set initial transformation }
  SetWorldTransformation(FTransform.WorldTransform);

  CheckPhysicsPostStepNeeded;
  FState := stateReady;
  NotifyOnInitialized;
end;

procedure TCastleRigidBody.CheckInitialization(const ACastleCollider: TCastleCollider);
begin
  if Collider <> nil then
    raise Exception.Create(
      'You can''t use TCollider and TCastleCollider in the same rigid body. ' + NL +
      'Remove deprecated RigidBody.Collider.');

  { FCastleCollider has pointer to castle collider behavior that was used to
    initialize rigid body so we didn't need do anything. }
  if FCastleCollider = ACastleCollider then
    Exit;

  if (FState = stateMissingCollider) then
  begin
    if FCastleCollider = nil then
    begin
      if TryInitializeColliders then
        FinishInitialization;
    end else
    if FCastleCollider <> ACastleCollider then
    begin
      { Trying to initialize rigid body with another collider without deinitialization
        of the currrent one - this is a bug in our physics if will occurr }
      raise Exception.Create('Reinitialize with new collider but old one not deinitialized.');
    end;
  end;
end;

procedure TCastleRigidBody.DeinitializeColliders;

  procedure RemoveSelfFromOtherRigidBodiesCollisionLists;
  var
    OtherRigidBody: TCastleRigidBody;
    CollisionDetails: TPhysicsCollisionDetails;
    ContactPairEdge: PKraftContactPairEdge;
  begin
    if FKraftBody = nil then
      Exit;

    { We don't use here FPrevCollisions list because it can be empty when
      this rigid body don't assign any FOnCollisionXXX event. }
    ContactPairEdge := FKraftBody.ContactPairEdgeFirst;
    while Assigned(ContactPairEdge) do
    begin
      if kcfColliding in ContactPairEdge^.ContactPair^.Flags then
      begin
        OtherRigidBody := TCastleRigidBody(ContactPairEdge^.OtherRigidBody.UserData);

        { We need check that only when other body has OnCollisionExit or
          OnCollisionStay event assigned. }
        if Assigned(OtherRigidBody.FOnCollisionExit) or
           Assigned(OtherRigidBody.FOnCollisionStay) then
        begin
          { First we need send OnCollisionExit event if needed. }
          if Assigned(OtherRigidBody.FOnCollisionExit) then
          begin
            CollisionDetails.Transforms[0] := OtherRigidBody.FTransform;
            CollisionDetails.Transforms[1] := FTransform;
            OtherRigidBody.FOnCollisionExit(CollisionDetails);
          end;

          { Now we can simply remove Self from other rigid body FPrevCollisions list }
          OtherRigidBody.FPrevCollisions.Remove(Self);
          { Currently not needed because it's not used directly from other functions
            than PhysicsPostStep() but this can change in the future. }
          OtherRigidBody.FCurrentCollisions.Remove(Self);
        end;
      end;
      ContactPairEdge := ContactPairEdge^.Next;
    end;
  end;

begin
  if FState = stateReady then
    NotifyBeforeDeinitialized;

  { Deinitialize rigid body when it's in collision with other rigid body make
    this body will be dangling pointer on it's FPrevCollisions list.
    So other rigid body can crash when it try to send FOnCollisionExit event.
    Collisons must be handled before CastleCollider deinitialization because
    kraft resets collisons when you remove collider. }
  if (Collider <> nil) or (FCastleCollider <> nil) then
    RemoveSelfFromOtherRigidBodiesCollisionLists;

  { Collider.FKraftShape is owned by FKraftBody, it was automatically freed already }
  if Collider <> nil then
  begin

    Collider.FKraftShape := nil;
    FState := stateMissingCollider;
  end else
  if FCastleCollider <> nil then
  begin
    if FKraftBody.ShapeCount > 0 then
    begin
      Assert(FKraftBody.ShapeCount = 1, 'More than one shape in rigid body.');
      Assert(FKraftBody.ShapeFirst = FCastleCollider.FKraftShape, 'Mixed kraft shapes');
      FreeAndNil(FCastleCollider.FKraftShape);
    end;
    Assert(FCastleCollider.FKraftShape = nil, 'Mixed kraft shapes');
    FCastleCollider := nil;
    FState := stateMissingCollider;
  end;
end;

procedure TCastleRigidBody.ReinitializeCastleCollider;
begin
  { Don't try reinitialization when TCastleRigidBody is stateNone }
  if FState = stateNone then
    Exit;

  if TryInitializeColliders then
    FinishInitialization;
end;

class procedure TCastleRigidBody.CreateComponent2D(Sender: TObject);
begin
  (Sender as TCastleRigidBody).Setup2D;
end;

procedure TCastleRigidBody.AddNotificationOnInitialized(
  const AEvent: TComponentEvent);
begin
  if FNotifyOnInitialized = nil then
    FNotifyOnInitialized := TCastleComponentNotification.Create(Self);

  FNotifyOnInitialized.AddNotification(AEvent);
end;

procedure TCastleRigidBody.NotifyOnInitialized;
begin
  if FNotifyOnInitialized = nil then
    Exit;

  FNotifyOnInitialized.Notify(Self);
end;

procedure TCastleRigidBody.RemoveNotificationOnInitialized(
  const AEvent: TComponentEvent);
begin
  if FNotifyOnInitialized = nil then
    Exit;

  FNotifyOnInitialized.RemoveNotification(AEvent);
end;

procedure TCastleRigidBody.AddNotificationBeforeDeinitialized(
  const AEvent: TComponentEvent);
begin
  if FNotifyBeforeDeinitialized = nil then
    FNotifyBeforeDeinitialized := TCastleComponentNotification.Create(Self);

  FNotifyBeforeDeinitialized.AddNotification(AEvent);
end;

procedure TCastleRigidBody.NotifyBeforeDeinitialized;
begin
  if FNotifyBeforeDeinitialized = nil then
    Exit;

  FNotifyBeforeDeinitialized.Notify(Self);
end;

procedure TCastleRigidBody.RemoveNotificationBeforeDeinitialized(
  const AEvent: TComponentEvent);
begin
  if FNotifyBeforeDeinitialized = nil then
    Exit;

  FNotifyBeforeDeinitialized.RemoveNotification(AEvent);
end;

function TCastleRigidBody.IsInitialized: Boolean;
begin
  Result := (FState = stateReady);
end;

procedure TCastleRigidBody.PhysicsPostStep(const RigidBody: TKraftRigidBody; const TimeStep: TKraftTimeStep);
var
  ContactPairEdge: PKraftContactPairEdge;
  RBody: TCastleRigidBody;
  CollisionDetails: TPhysicsCollisionDetails;
  I: Integer;
begin
  FCurrentCollisions.Clear;
  ContactPairEdge := FKraftBody.ContactPairEdgeFirst;
  while Assigned(ContactPairEdge) do
  begin
    { Without this check, OnCollisonEnter reports fake collisons when
      one of colliding body has non regural shape (for example when
      TBoxCollider is rotated).
      kcfColliding = From kraft source comment: "Set when contact
      collides during a step" }
    if kcfColliding in ContactPairEdge^.ContactPair^.Flags then
    begin
      RBody := TCastleRigidBody(ContactPairEdge^.OtherRigidBody.UserData);

      // Do not send events for next collision points with the same body.
      if FCurrentCollisions.IndexOf(RBody) = - 1 then
      begin
        // Add to current collisions.
        FCurrentCollisions.Add(RBody);

        // Prepare collision data.
        CollisionDetails.Transforms[0] := FTransform;
        CollisionDetails.Transforms[1] := RBody.FTransform;

        // New and ongoing collisions.
        if FPrevCollisions.IndexOf(RBody) = -1 then
        begin
          // New collision.
          if Assigned(FOnCollisionEnter) then
            FOnCollisionEnter(CollisionDetails);
        end else
        begin
          // Still in collision.
          if Assigned(FOnCollisionStay) then
            FOnCollisionStay(CollisionDetails);

          // Remove used collision.
          FPrevCollisions.Remove(RBody);
        end;
      end;
    end;

    ContactPairEdge := ContactPairEdge^.Next;
  end;

  // check collision exit
  if Assigned(FOnCollisionExit) then
  begin
    CollisionDetails.Transforms[0] := FTransform;

    for I := 0  to FPrevCollisions.Count - 1 do
    begin
      CollisionDetails.Transforms[1] := TCastleRigidBody(FPrevCollisions[I]).FTransform;
      FOnCollisionExit(CollisionDetails);
    end;
  end;

  // Make previous list from current list.
  FPrevCollisions.Clear;
  FPrevCollisions.AddRange(FCurrentCollisions);
end;

procedure TCastleRigidBody.CheckPhysicsPostStepNeeded;
begin
  if not Assigned(FKraftBody) then
    Exit;

  if Assigned(FOnCollisionEnter) or Assigned(FOnCollisionStay) or Assigned(FOnCollisionExit) then
    FKraftBody.OnPostStep := {$ifdef FPC}@{$endif}PhysicsPostStep
  else
    FKraftBody.OnPostStep := nil;
end;

function TCastleRigidBody.GetKraftShape: TKraftShape;
begin
  if Collider <> nil then
    Result := Collider.FKraftShape
  else
  if FCastleCollider <> nil then
    Result := FCastleCollider.FKraftShape
  else
    Result := nil;
end;

procedure TCastleRigidBody.UpdateCollides(const Transform: TCastleTransform);
const
  AllCollisionGroups = [
    Low (TKraftRigidBodyCollisionGroup)..
    High(TKraftRigidBodyCollisionGroup)];
begin
  if Transform.Collides then
  begin
    FKraftBody.CollideWithCollisionGroups := AllCollisionGroups;
    FKraftBody.CollisionGroups := [0]; // TODO: make this configurable
  end else
  begin
    FKraftBody.CollideWithCollisionGroups := [];
    FKraftBody.CollisionGroups := [];
  end;
end;

procedure TCastleRigidBody.UpdateExist;
var
  KraftShape: TKraftShape;
begin
  UpdateExistBody;

  KraftShape := GetKraftShape;

  if Assigned(KraftShape) then
  begin
    { Note: ksfRayCastable flag determines whether body is detected by PhysicsRayCast. }
    if ExistsInRoot then
      KraftShape.Flags := KraftShape.Flags + [ksfCollision,
        ksfRayCastable]
    else
      KraftShape.Flags := KraftShape.Flags - [ksfCollision,
        ksfRayCastable];
  end;

  UpdateColliderAutosize;
end;

procedure TCastleRigidBody.UpdateExistBody;
begin
  if Assigned(FKraftBody) then
  begin
    if ExistsInRoot then
      FKraftBody.Flags := FKraftBody.Flags + [krbfActive]
    else
      FKraftBody.Flags := FKraftBody.Flags - [krbfActive];
  end;
end;

procedure TCastleRigidBody.UpdateCollisionDetection;
begin
  if Assigned(FKraftBody) then
  begin
    { We set here krbfContinuous, krbfContinuousAgainstDynamics because
      continuous works only when:
      - one of bodies has krbfContinuous and they are dynamic bodies
      - ContinuousAgainstDynamics is set to true in FKraftEngine
        and one of bodies has krbfContinuousAgainstDynamics flag }
    case FCollisionDetection of
      cdDiscrete:
        FKraftBody.Flags := FKraftBody.Flags - [krbfContinuous, krbfContinuousAgainstDynamics];
      cdContinuous:
        FKraftBody.Flags := FKraftBody.Flags + [krbfContinuous, krbfContinuousAgainstDynamics];
    end;
  end;
end;

procedure TCastleRigidBody.KraftForceUpdatingReadyBody;
begin
  if FState = stateReady then
  begin
    Assert(FKraftBody <> nil); // FState = stateReady already implies this
    FKraftBody.Finish;
  end;
end;

procedure TCastleRigidBody.UpdateLockTranslation;
const
  LockTranslationFlag: array [T3DCoord] of TKraftRigidBodyFlag = (
    krbfLockTranslationAxisX,
    krbfLockTranslationAxisY,
    krbfLockTranslationAxisZ
  );
var
  I: T3DCoord;
begin
  if Assigned(FKraftBody) then
  begin
    for I := Low(I) to High(I) do
      if I in FLockTranslation then
        FKraftBody.Flags := FKraftBody.Flags + [LockTranslationFlag[I]]
      else
        FKraftBody.Flags := FKraftBody.Flags - [LockTranslationFlag[I]];
    KraftForceUpdatingReadyBody;
  end;
end;

procedure TCastleRigidBody.UpdateLockRotation;
const
  LockRotationFlag: array [T3DCoord] of TKraftRigidBodyFlag = (
    krbfLockRotationAxisX,
    krbfLockRotationAxisY,
    krbfLockRotationAxisZ
  );
var
  I: T3DCoord;
begin
  if Assigned(FKraftBody) then
  begin
    for I := Low(I) to High(I) do
      if I in FLockRotation then
        FKraftBody.Flags := FKraftBody.Flags + [LockRotationFlag[I]]
      else
        FKraftBody.Flags := FKraftBody.Flags - [LockRotationFlag[I]];
    KraftForceUpdatingReadyBody;
  end;
end;

procedure TCastleRigidBody.SetMaxAngularVelocity(const AValue: Single);
begin
  FMaxAngularVelocity := AValue;
  { Kraft uses max velocity for delta time which is physics update frequency. }
  if FKraftBody <> nil then
    FKraftBody.MaximalAngularVelocity := AValue / FTransform.World.FKraftEngine.WorldFrequency;
end;

procedure TCastleRigidBody.SetMaxLinearVelocity(const AValue: Single);
begin
  FMaxLinearVelocity := AValue;
  { Kraft uses max velocity for delta time which is physics update frequency. }
  if FKraftBody <> nil then
    FKraftBody.MaximalLinearVelocity := AValue / FTransform.World.FKraftEngine.WorldFrequency;
end;

procedure TCastleRigidBody.SetOnCollisionEnter(const AValue: TCollisionEvent);
begin
  FOnCollisionEnter := AValue;
  CheckPhysicsPostStepNeeded;
end;

procedure TCastleRigidBody.SetOnCollisionStay(const AValue: TCollisionEvent);
begin
  FOnCollisionStay := AValue;
  CheckPhysicsPostStepNeeded;
end;

procedure TCastleRigidBody.SetOnCollisionExit(const AValue: TCollisionEvent);
begin
  FOnCollisionExit := AValue;
  CheckPhysicsPostStepNeeded;
end;

procedure TCastleRigidBody.SetCollisionDetection(const AValue: TCollisionDetection);
begin
  if FCollisionDetection = AValue then
    Exit;

  FCollisionDetection := AValue;
  UpdateCollisionDetection;
end;

procedure TCastleRigidBody.SetDynamic(const AValue: Boolean);
begin
  if FDynamic <> AValue then
  begin
    FDynamic := AValue;
    UpdateKraftRigidBodyType;
  end;
end;

procedure TCastleRigidBody.SetAnimated(const AValue: Boolean);
begin
  if FAnimated <> AValue then
  begin
    FAnimated := AValue;
    UpdateKraftRigidBodyType;
  end;
end;

procedure TCastleRigidBody.SetGravity(const AValue: Boolean);
begin
  if FGravity <> AValue then
  begin
    FGravity := AValue;
    UpdateKraftGravity;
  end;
end;

procedure TCastleRigidBody.SetAngularVelocityDamp(const AValue: Single);
begin
  FAngularVelocityDamp := AValue;
  if FKraftBody <> nil then
    FKraftBody.AngularVelocityDamp := AValue;
end;

procedure TCastleRigidBody.SetLinearVelocityDamp(const AValue: Single);
begin
  FLinearVelocityDamp := AValue;
  if FKraftBody <> nil then
    FKraftBody.LinearVelocityDamp := AValue;
end;

procedure TCastleRigidBody.SynchronizeFromKraft;
begin
  if FKraftBody = nil then
    Exit;

  FLinearVelocity := VectorFromKraft(FKraftBody.LinearVelocity);
  FAngularVelocity := VectorFromKraft(FKraftBody.AngularVelocity);
end;

procedure TCastleRigidBody.SetWorldTransformation(const WorldTransform: TMatrix4);
var
  Translation, Scale: TVector3;
  Rotation: TVector4;
  T: TTransformation;
begin
  { If we just set transformation from physics engine this is a guard
    to not update rigid body transformation. See TransformationFromKraft }
  if FDuringSettingTransformationFromPhysicsEngine then
    Exit;

  if not (FState in [stateMissingFinalization, stateReady]) then
    Exit;

  { Remove scale from world transfrom because using scale in kraft
    leads to an undefined state. }
  MatrixDecompose(WorldTransform, Translation, Rotation, Scale);

  T.Init;
  T.Multiply(Rotation, NoScale, Translation);

  FKraftBody.SetWorldTransformation(MatrixToKraft(T.Transform));

  { Synchronize Kraft rigid body and shapes (colliders) transform to make
    collider position correct. Without the SynchronizeTransformIncludingShapes,
    first (before physics step) TransformationFromKraft
    would set weird TCastleTransform position.

    Testcase: run physics_2d_collisions, press space (pause) and R (restart).
    The plane should jump to predictable initial position (TPlane.Create).
    Without the SynchronizeTransformIncludingShapes call, it jumps to
    an incorrect position.

    Also, because we use shape InterpolatedWorldTransform we need to store
    it for correct result. }
  FKraftBody.SynchronizeTransformIncludingShapes;
  GetKraftShape.StoreWorldTransform;
end;

procedure TCastleRigidBody.SetLockTranslation(const AValue: T3DCoords);
begin
  if FLockTranslation = AValue then
    Exit;

  FLockTranslation := AValue;
  UpdateLockTranslation;
end;

procedure TCastleRigidBody.SetLockRotation(const AValue: T3DCoords);
begin
  if FLockRotation = AValue then
    Exit;

  FLockRotation := AValue;
  UpdateLockRotation;
end;

procedure TCastleRigidBody.Update(const SecondsPassed: Single; var RemoveMe: TRemoveType);

  // function TranslationFromMatrix(const M: TMatrix4): TVector3;
  // begin
  //   Result := PVector3(@M.Data[3])^;
  // end;

  { Update current transformation from Kraft rigid body parameters. }
  procedure TransformationFromKraft;
  var
    // Q: TKraftQuaternion;
    // Axis: TKraftVector3;
    // Angle: TKraftScalar;
    Shape: TKraftShape;
    LocalTransform: TMatrix4;
    Translation, Scale: TVector3;
    Rotation: TVector4;
  begin
    FDuringSettingTransformationFromPhysicsEngine := true;
    try
      Shape := GetKraftShape;

      if Shape = nil then
        Exit;

      LocalTransform := Parent.CheckParent.WorldInverseTransform *
        MatrixFromKraft(Shape.InterpolatedWorldTransform);
      if (FCollider = nil) and (FCastleCollider <> nil) and
         (FCastleCollider.FUseLocalTransform) then
        LocalTransform := LocalTransform * FCastleCollider.FLocalInverseTransform;

      { Don't use Scale form Kraft.
        It should be always 1. We set CGE scale by changing Kraft collider sizes.
        See SetWorldTransformation() for more information. }
      MatrixDecompose(LocalTransform, Translation, Rotation, Scale);
      Parent.Rotation := Rotation;
      Parent.Translation := Translation;

      { This is an alternative version using Kraft to do matrix decomposition. }
      // Q := QuaternionFromMatrix4x4(MatrixToKraft(LocalTransform));
      // QuaternionToAxisAngle(Q, Axis, Angle);
      // Transform.Rotation := Vector4(Axis.X, Axis.Y, Axis.Z, Angle);

      // Transform.Translation := TranslationFromMatrix(LocalTransform);
    finally
      FDuringSettingTransformationFromPhysicsEngine := false;
    end;
  end;

begin
  inherited;

  { Disable updating physics in design mode }
  if CastleDesignMode and (CastleDesignPhysicsMode in [pmStopped, pmPaused]) then
    Exit;

  if Parent = nil then
    Exit;

  if (Parent.World <> nil) and (not Parent.World.EnablePhysics) then
    Exit;

  UpdateCollides(Parent);
  if Dynamic then
  begin
    { This is not called with Animated because Kraft Kinematic Bodies are never
      updated by physics engine. }
    TransformationFromKraft;
    SynchronizeFromKraft;
  end

  { Animated: I think we don't need do anything here because when
      TCastleTransform transformation changes SetWorldTransformation() is
      called in TCastleTransform.ChangedTransform. }
end;

function TCastleRigidBody.CanAttachToParent(const NewParent: TCastleTransform;
  out ReasonWhyCannot: String): Boolean;
begin
  Result := inherited;
  if not Result then Exit;

  if NewParent.FindBehavior(TCastleRigidBody) <> nil then
  begin
    ReasonWhyCannot := 'Only one TCastleRigidBody behavior can be added to a given TCastleTransform';
    Result := false;
  end;
end;

procedure TCastleRigidBody.WorldAfterAttach;
begin
  inherited;

  if World <> nil then
    InitializePhysicsEngineObjects;
end;

procedure TCastleRigidBody.WorldBeforeDetach;
begin
  if FState <> stateNone then
  begin
    Assert(Parent = FTransform, 'Parent and FTransform should be the same.');
    DeinitializePhysicsEngineObjects;
  end;

  inherited;
end;

function TCastleRigidBody.GetCollidingTransforms: TCastleTransformList;
var
  ContactPairEdge: PKraftContactPairEdge;
  CastleTransform:TCastleTransform;
begin
  Result := FCollisionList;
  FCollisionList.Clear;
  ContactPairEdge := FKraftBody.ContactPairEdgeFirst;
  while Assigned(ContactPairEdge) do
  begin
    if not (kcfColliding in ContactPairEdge^.ContactPair^.Flags) then
    begin
      ContactPairEdge := ContactPairEdge^.Next;
      continue;
    end;

    CastleTransform := (TCastleRigidBody(ContactPairEdge^.OtherRigidBody.UserData)).FTransform;
    if FCollisionList.IndexOf(CastleTransform) = -1 then
      FCollisionList.Add(CastleTransform);
    ContactPairEdge := ContactPairEdge^.Next;
  end;
end;

function TCastleRigidBody.PhysicsRayCast(const RayOrigin, RayDirection: TVector3;
  const MaxDistance: Single): TCastleTransform;
var
  IgnoredDistance: Single;
begin
  Result := PhysicsRayCast(RayOrigin, RayDirection, MaxDistance, IgnoredDistance);
end;

function TCastleRigidBody.PhysicsRayCast(const RayOrigin, RayDirection: TVector3;
  const MaxDistance: Single; out Distance: Single): TCastleTransform;
var
  Shape, RayShape: TKraftShape;
  ResultingDistance: TKraftScalar;
  Point: TKraftVector3;
  Normal: TKraftVector3;
  OldShapeFlags: TKraftShapeFlags;
  RayOriginWorld, RayDirectionWorld: TVector3;
  RayMaxDistanceWorld: Single;
  Hit: Boolean;
begin
  if FTransform = nil then
  begin
    WritelnWarning(
      'Attempt to cast a ray from TCastleRigidBody not connected to TCastleTransform. Maybe you forgot to assign to TCastleTransform.RigidBody?');
    Exit(nil);
  end;

  Shape := GetKraftShape;

  RayOriginWorld := FTransform.Parent.LocalToWorld(RayOrigin);
  RayDirectionWorld := FTransform.Parent.LocalToWorldDirection(RayDirection);
  RayMaxDistanceWorld := FTransform.Parent.LocalToWorldDistance(MaxDistance);

  { We use ksfRayCastable flag to not hit to caster shape. }
  if Shape <> nil then
    OldShapeFlags := Shape.Flags;
  try
    if Shape <> nil then
      Shape.Flags := Shape.Flags - [ksfRayCastable];
    { Note: In Kraft, the distance parameters are called "time"
      (MaxTime, Time instead of more natural MaxDistance, Distance).
      But all research shows that it is actually "distance" and that is also how
      other physics engines call it.
      TODO: Check time depends on physics frequency? }
    Hit := FTransform.World.FKraftEngine.RayCast(VectorToKraft(RayOriginWorld),
      VectorToKraft(RayDirectionWorld), RayMaxDistanceWorld, RayShape, ResultingDistance, Point, Normal);

    if Hit then
    begin
      Distance := FTransform.Parent.WorldToLocalDistance(ResultingDistance);
      Result := TCastleRigidBody(RayShape.RigidBody.UserData).FTransform;
    end else
      Result := nil;
  finally
    if Shape <> nil then
      Shape.Flags := OldShapeFlags;
  end;
end;

function TCastleRigidBody.PropertySections(
  const PropertyName: String): TPropertySections;
begin
  if ArrayContainsString(PropertyName, [
     'Dynamic', 'Animated', 'Trigger', 'Gravity', 'LockTranslation', 'Exists',
     'AngularVelocityPersistent', 'AngularVelocityDamp', 'MaxAngularVelocity',
     'LinearVelocityPersistent', 'LinearVelocityDamp', 'MaxLinearVelocity',
     'CollisionDetection', 'LockRotation'
     ]) then
    Result := [psBasic]
  else
    Result := inherited PropertySections(PropertyName);
end;

procedure TCastleRigidBody.AddForce(const Force, Position: TVector3);
begin
  if FKraftBody <> nil then
  begin
    if ExistsInRoot then
    begin
      FKraftBody.AddForceAtPosition(VectorToKraft(Force), VectorToKraft(Position));
      WakeUp;
    end;
  end else
    WritelnWarning('Attempting to add force before physics engine initialization.');
end;

procedure TCastleRigidBody.AddCentralForce(const Force: TVector3);
begin
  if FKraftBody <> nil then
  begin
    if ExistsInRoot then
    begin
      FKraftBody.AddBodyForce(VectorToKraft(Force));
      WakeUp;
    end;
  end else
    WritelnWarning('Attempting to add force before physics engine initialization.');
end;

procedure TCastleRigidBody.AddTorque(const Torque: TVector3);
begin
  if FKraftBody <> nil then
  begin
    if ExistsInRoot then
    begin
      FKraftBody.AddWorldTorque(VectorToKraft(Torque));
      WakeUp;
    end;
  end else
    WritelnWarning('Attempting to add torque before physics engine initialization.');
end;

procedure TCastleRigidBody.ApplyImpulse(const Impulse, Point: TVector3);
begin
  if FKraftBody <> nil then
  begin
    if ExistsInRoot then
    begin
      FKraftBody.ApplyImpulseAtPosition(VectorToKraft(Point), VectorToKraft(Impulse));
      WakeUp;
    end;
  end else
    WritelnWarning('Attempting to apply impulse before physics engine initialization.');
end;

function TCastleRigidBody.ExistsInRoot: Boolean;
begin
  if Exists = false then
    Exit(false);

  if Parent = nil then
    Exit(false);

  Result := Parent.ExistsInRoot;
end;

procedure TCastleRigidBody.UpdateColliderAutosize;
begin
  if ExistsInRoot and (FCastleCollider <> nil) then
  begin
    FCastleCollider.InternalAutoSize;
  end;
end;

procedure TCastleRigidBody.WakeUp;
begin
  FKraftBody.SetToAwake;
end;

{ // commented out as should never be needed by actual user code

procedure TCastleRigidBody.Sleep;
begin
  FKraftBody.SetToSleep;
end;
}

procedure TCastleRigidBody.SetLinearVelocity(const LVelocity: TVector3);
begin
  FLinearVelocity := LVelocity;
  if FKraftBody <> nil then
  begin
    FKraftBody.LinearVelocity := VectorToKraft(ZeroLockedComponents(LVelocity, FLockTranslation));
    if not LVelocity.IsPerfectlyZero then
      FKraftBody.SetToAwake;
  end;
end;

procedure TCastleRigidBody.SetAngularVelocity(const AVelocity: TVector3);
begin
  FAngularVelocity := AVelocity;
  if FKraftBody <> nil then
  begin
    FKraftBody.AngularVelocity := VectorToKraft(ZeroLockedComponents(AVelocity, FLockTranslation));
    if not AVelocity.IsPerfectlyZero then
      FKraftBody.SetToAwake;
  end;
end;

procedure TCastleRigidBody.SetExists(const Value: Boolean);
begin
  if FExists = Value then
    Exit;

  FExists := Value;

  if FTransform <> nil then
    UpdateExist;
end;

procedure TCastleRigidBody.SetTrigger(const Value: Boolean);
begin
  if FTrigger = Value then
    Exit;

  FTrigger := Value;

  if Assigned(FKraftBody) then
  begin
    if FTrigger then
      FKraftBody.Flags := FKraftBody.Flags + [krbfSensor]
    else
      FKraftBody.Flags := FKraftBody.Flags - [krbfSensor];
  end;
end;

{$define read_implementation_methods}
{$I auto_generated_persistent_vectors/tcastlerigidbody_persistent_vectors.inc}
{$undef read_implementation_methods}

{ TCastleTransform ---------------------------------------------------------- }

procedure TCastleTransform.SetRigidBody(const Value: TCastleRigidBody);
var
  OldRigidBody: TCastleRigidBody;
begin
  OldRigidBody := GetRigidBody;
  if OldRigidBody = Value then
     Exit;

  if OldRigidBody <> nil then
  begin
    RemoveBehavior(OldRigidBody);
    FreeAndNil(OldRigidBody);
  end;

  if Value <> nil then
    AddBehavior(Value);
end;

function TCastleTransform.GetRigidBody: TCastleRigidBody;
begin
  Result := FindBehavior(TCastleRigidBody) as TCastleRigidBody;
end;

{ TCastleAbstractRootTransform ------------------------------------------------------------------- }

procedure TCastleAbstractRootTransform.InitializePhysicsEngine;
begin
  if FKraftEngine = nil then
  begin
    FKraftEngine := TKraft.Create(-1);
    { Kraft sets MaximalLinearVelocity in TKraft Constructor to 2.
      With this limit can't make velocity greater than about 120
      (2 * engine step frequency = 2 * 60 = 120). That makes physics
      very slow, so we need remove this limitation. }
    FKraftEngine.MaximalLinearVelocity := 0;
    FKraftEngine.SetFrequency(PhysicsProperties.Frequency);
    FKraftEngine.AngularVelocityRK4Integration := PhysicsProperties.AngularVelocityRK4Integration;
    FKraftEngine.LinearVelocityRK4Integration := PhysicsProperties.LinearVelocityRK4Integration;
    if PhysicsProperties.ContinuousCollisionDetection then
    begin
      { Andrzej says: I tested all options:
         - kcmSpeculativeContacts - its fake so sometime we have fake collisons
         - kcmTimeOfImpactSubSteps - bullets in platformer sometimes pass
                                     through the walls, all TimeOfImpactAlgorithm
                                     algorithm have this issue
         - kcmMotionClamping - works best I think (but may lead to a momentary
                               loss of time in a collision)
         Maybe it can be worth to give user ability to choose what he need }
      FKraftEngine.ContinuousMode := kcmMotionClamping;
      { We need set this because continuous works only when:
        - one of bodies has krbfContinuous and they are dynamic
        - ContinuousAgainstDynamics is set to true in
        FKraftEngine and one of bodies has krbfContinuousAgainstDynamics flag }
      FKraftEngine.ContinuousAgainstDynamics := true;
      { Only for kcmTimeOfImpactSubSteps mode }
      // FKraftEngine.TimeOfImpactAlgorithm := ktoiaConservativeAdvancement;
      // FKraftEngine.MaximalSubSteps := 16;
    end else
    begin
      FKraftEngine.ContinuousMode := kcmNone;
      FKraftEngine.ContinuousAgainstDynamics := false;
    end;
  end;
end;

procedure TCastleAbstractRootTransform.DestroyPhysicsEngine;
var
  CastleRigidBody: TCastleRigidBody;
  KraftRigidBody: TKraftRigidBody;
  NextKraftRigidBody: TKraftRigidBody;
begin
  if FKraftEngine <> nil then
  begin
    KraftRigidBody := FKraftEngine.RigidBodyFirst;

    while Assigned(KraftRigidBody) do
    begin
      NextKraftRigidBody := KraftRigidBody.RigidBodyNext;
      if Assigned(KraftRigidBody.UserData) then
      begin
        CastleRigidBody := TCastleRigidBody(KraftRigidBody.UserData);
        CastleRigidBody.DeinitializePhysicsEngineObjects;
      end;
      KraftRigidBody := NextKraftRigidBody;
    end;

    FreeAndNil(FKraftEngine);
  end;
end;

procedure TCastleAbstractRootTransform.Update(const SecondsPassed: Single; var RemoveMe: TRemoveType);
var
  KraftGravity: TVector3;
  PhysicsTicksCount:Integer;
  {$ifdef CASTLE_LOG_PHYSICS_DROPS_FRAMES}
  OldTimeAccumulator: TFloatTime;
  {$endif}
begin
  if not Exists then Exit;

  { Avoid doing this two times within the same FrameId.
    Important if the same TCastleAbstractRootTransform is present in multiple viewports. }
  if UpdateFrameId = TFramesPerSecond.FrameId then
    Exit;
  UpdateFrameId := TFramesPerSecond.FrameId;

  if IsPhysicsRunning then
  begin
    FrameProfiler.Start(fmUpdatePhysics);

    // update FKraftEngine.Gravity
    // TODO: do we really need to be prepared that it changes each frame?
    KraftGravity := -GravityUp * PhysicsProperties.GravityStrength;
    FKraftEngine.Gravity.Vector := VectorToKraft(KraftGravity);

    PhysicsTicksCount := 0;

    if not WasPhysicsStep then
    begin
      FKraftEngine.StoreWorldTransforms;
      FKraftEngine.InterpolateWorldTransforms(0.0);
      WasPhysicsStep := true;
    end else
    begin
      TimeAccumulator := TimeAccumulator + SecondsPassed;
      while TimeAccumulator >= PhysicsProperties.FPhysicsTimeStep do
      begin
        TimeAccumulator := TimeAccumulator - PhysicsProperties.FPhysicsTimeStep;
        FKraftEngine.StoreWorldTransforms;
        FKraftEngine.Step(PhysicsProperties.FPhysicsTimeStep);

        Inc(PhysicsTicksCount);

        { To avoid the spiral of death, we ignore some accumulated time
          (we will not account for this time in the physics simulation,
          so physics simulation may be slower than time perceived by user,
          than non-physics animations etc.).
          An alternative approach would be to prolong the simulation step
          sometimes, but this could lead to unreliable collision detection.
          See description of this in
          https://github.com/castle-engine/castle-engine/pull/144#issuecomment-562850820 }
        if (TimeAccumulator >= PhysicsProperties.FPhysicsTimeStep) and (PhysicsProperties.MaxPhysicsTicksPerUpdate <> 0) and
           (PhysicsTicksCount >= PhysicsProperties.MaxPhysicsTicksPerUpdate) then
        begin
          {$ifdef CASTLE_LOG_PHYSICS_DROPS_FRAMES}
          OldTimeAccumulator := TimeAccumulator;
          {$endif}

          TimeAccumulator := TimeAccumulator - (PhysicsProperties.FPhysicsTimeStep * Floor(TimeAccumulator / PhysicsProperties.FPhysicsTimeStep));

          // This log is valid, but too spammy now.
          {$ifdef CASTLE_LOG_PHYSICS_DROPS_FRAMES}
          WritelnLog('Max physics ticks in TCastleAbstractRootTransform.Update() exceeded ('
            + IntToStr(PhysicsTicksCount) + '). TimeAccumulator reduced from '
            + FloatToStrDot(OldTimeAccumulator) + ' to ' + FloatToStrDot(TimeAccumulator));
          {$endif}

          break;
        end;
      end;

      { One can wonder why we do interpolate below between
        - previous-to-last calculated physics state
        - and the last calculated physics state

        It seems that we should interpolate instead between
        - the last calculated physics state
        - and the "future" physics state, so we should make one more
          "FKraftEngine.Step" call (and remember to make one less
          "FKraftEngine.Step" call in the next loop run).

        This contains an explanation:
        http://web.archive.org/web/20160205035208/http://gafferongames.com/game-physics/fix-your-timestep/

        """
        You’re actually delaying the simulation by one frame
        and then doing the interpolation to ensure smoothness.
        """

        (The original https://gafferongames.com/post/fix_your_timestep/ no longer
        has comments.)
      }
      FKraftEngine.InterpolateWorldTransforms(TimeAccumulator / PhysicsProperties.FPhysicsTimeStep);
    end;
    FrameProfiler.Stop(fmUpdatePhysics);
  end;

  { call inherited at the end,
    to update transformation of all items in their TCastleRigidBody.Update
    called from TCastleTransform.Update }
  inherited;
end;

{$endif read_implementation}<|MERGE_RESOLUTION|>--- conflicted
+++ resolved
@@ -461,10 +461,6 @@
     procedure SetRadius(const AValue: Single);
     procedure SetHeight(const AValue: Single);
     procedure SetMode2D(const AValue: Boolean);
-<<<<<<< HEAD
-
-=======
->>>>>>> 0dc65c49
     function CalculateScaledHeight: Single;
     function CalculateScaledRadius: Single;
   private
@@ -1943,7 +1939,6 @@
 
 function TCastleSphereCollider.CreateKraftShape(const APhysics: TKraft;
   const ARigidBody: TKraftRigidBody): TKraftShape;
-<<<<<<< HEAD
 begin
   Result := TKraftShapeSphere.Create(APhysics, ARigidBody, CalculateScaledRadius);
 end;
@@ -1968,16 +1963,11 @@
     FVisualisation.Translation := VTranslation;
     FVisualisation.Rotation := VRotation;
     { Scale is never used directly in colliders, it's added on shape creation. }
-  end
-  else
-    begin
-      FVisualisation.Translation := CastleVectors.Vector3(0, 0, 0);
-      FVisualisation.Rotation := Vector4(0, 0, 0, 0);
-    end;
-=======
-begin
-  Result := TKraftShapeSphere.Create(APhysics, ARigidBody, CalculateScaledRadius);
->>>>>>> 0dc65c49
+  end else
+  begin
+    FVisualisation.Translation := CastleVectors.Vector3(0, 0, 0);
+    FVisualisation.Rotation := Vector4(0, 0, 0, 0);
+  end;
 end;
 
 class procedure TCastleSphereCollider.CreateComponent2D(Sender: TObject);
@@ -2106,7 +2096,6 @@
     CalculateScaledHeight);
 end;
 
-<<<<<<< HEAD
 procedure TCastleCapsuleCollider.UpdateVisualisation;
 var
   VTranslation: TVector3;
@@ -2181,13 +2170,6 @@
 begin
   FreeAndNil(FVisualisation);
   inherited;
-=======
-function TCastleCapsuleCollider.CreateKraftShape(const APhysics: TKraft;
-  const ARigidBody: TKraftRigidBody): TKraftShape;
-begin
-  Result := TKraftShapeCapsule.Create(APhysics, ARigidBody, CalculateScaledRadius,
-    CalculateScaledHeight);
->>>>>>> 0dc65c49
 end;
 
 function TCastleCapsuleCollider.CalculateScaledHeight: Single;
@@ -2198,16 +2180,6 @@
 function TCastleCapsuleCollider.CalculateScaledRadius: Single;
 begin
   if FMode2D then
-<<<<<<< HEAD
-    Result := FRadius * Approximate2DScale(TotalScale.XY)
-  else
-    Result := FRadius * Approximate3DScale(TotalScale);
-end;
-
-class procedure TCastleCapsuleCollider.CreateComponent2D(Sender: TObject);
-begin
-  (Sender as TCastleCapsuleCollider).Mode2D := true;
-=======
     { Let TotalScale.X control radius, and TotalScale.Y only height,
       and ignore TotalScale.Z which should be ignored in 2D. }
     Result := FRadius * TotalScale.X
@@ -2215,7 +2187,11 @@
     { Again leave TotalScale.Y to control only height.
       TODO: test in 3D - what is comfortable }
     Result := FRadius * {Approximate2DScale(TotalScale.XZ)}Approximate3DScale(TotalScale);
->>>>>>> 0dc65c49
+end;
+
+class procedure TCastleCapsuleCollider.CreateComponent2D(Sender: TObject);
+begin
+  (Sender as TCastleCapsuleCollider).Mode2D := true;
 end;
 
 procedure TCastleCapsuleCollider.CalculateSizeCore;
