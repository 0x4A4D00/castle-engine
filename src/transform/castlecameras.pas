--- conflicted
+++ resolved
@@ -82,534 +82,6 @@
   EViewportNotAssigned = class(Exception);
 
   TCastleNavigation = class;
-
-<<<<<<< HEAD
-  TCastleCamera = CastleTransform.TCastleCamera;
-=======
-  { Subcomponent used in @link(TCastleCamera.Perspective) to set perspective
-    projection parameters.
-
-    Do not create instances of this class yourself,
-    these are automatically created by TCastleCamera. }
-  TCastlePerspective = class(TCastleComponent)
-  strict private
-    FFieldOfView: Single;
-    FFieldOfViewAxis: TFieldOfViewAxis;
-    procedure SetFieldOfView(const Value: Single);
-    procedure SetFieldOfViewAxis(const Value: TFieldOfViewAxis);
-    function IsStoredFieldOfView: Boolean;
-  private
-    Camera: TCastleCamera;
-  public
-    const
-      DefaultFieldOfView = Pi / 4;
-      DefaultFieldOfViewAxis = faSmallest;
-
-    constructor Create(AOwner: TComponent); override;
-    function PropertySections(const PropertyName: String): TPropertySections; override;
-  published
-    { Perspective field of view angle, in radians.
-      The @link(FieldOfViewAxis) determines whether this is horizontal
-      or vertical angle. }
-    property FieldOfView: Single read FFieldOfView write SetFieldOfView
-      stored IsStoredFieldOfView {$ifdef FPC}default DefaultFieldOfView{$endif};
-
-    { Which axis is determined explicitly by @link(FieldOfView).
-      @seealso TFieldOfViewAxis }
-    property FieldOfViewAxis: TFieldOfViewAxis
-      read FFieldOfViewAxis write SetFieldOfViewAxis default DefaultFieldOfViewAxis;
-  end;
-
-  { Subcomponent used in @link(TCastleCamera.Orthographic) to set orthographic
-    projection parameters.
-
-    Do not create instances of this class yourself,
-    these are automatically created by TCastleCamera. }
-  TCastleOrthographic = class(TCastleComponent)
-  strict private
-    FOrigin: TVector2;
-    FWidth, FHeight, FScale: Single;
-    FEffectiveWidth, FEffectiveHeight: Single;
-    FStretch, WarningEffectiveSizeZeroDone: Boolean;
-    procedure SetOrigin(const Value: TVector2);
-    procedure SetWidth(const Value: Single);
-    procedure SetHeight(const Value: Single);
-    procedure SetScale(const Value: Single);
-    procedure SetStretch(const Value: Boolean);
-  private
-    Camera: TCastleCamera;
-  public
-    constructor Create(AOwner: TComponent); override;
-    destructor Destroy; override;
-    function PropertySections(const PropertyName: String): TPropertySections; override;
-
-    { Additional translation of the camera.
-      The camera movement applied here is always scaled by
-      the calculated orthographic projection width and height.
-
-      By default this equals (0,0) which means that TCastleCamera.Position
-      determines what is visible in the left-bottom corner of the viewport.
-      This matches the typical 2D drawing coordinates used throughout our engine.
-      In other words, if the camera is at position (0,0,whatever),
-      then the (0,0) position in 2D is in the left-bottom corner of the TCastleViewport.
-
-      You can change it e.g. to (0.5,0.5) to move the camera to
-      the middle of the viewport.
-      In effect, if the camera is at position (0,0,whatever),
-      then the (0,0) position is in the center of the TCastleViewport.
-
-      Both values of @name make sense,
-      it depends on the game type and how you prefer to think in 2D coordinates.
-      And how do you want the result to behave when aspect ratio changes:
-
-      @unorderedList(
-        @item(With (0.5,0.5), things will stay "glued"
-          to the center.)
-        @item(With (0,0), things will stay "glued"
-          to the left-bottom corner.)
-      )
-    }
-    property Origin: TVector2 read FOrigin write SetOrigin;
-
-    procedure InternalSetEffectiveSize(const W, H: Single);
-
-    { Currently used projection width and height, calculated following
-      the algorithm described at @link(Width) and @link(Height).
-      @groupBegin }
-    property EffectiveWidth: Single read FEffectiveWidth;
-    property EffectiveHeight: Single read FEffectiveHeight;
-    { @groupEnd }
-  published
-    { Orthographic projection width and height.
-
-      You can leave one or both of them as zero (default) to automatically
-      calculate effective projection width and height
-      (in @link(EffectiveWidth) and @link(EffectiveHeight)):
-
-      @unorderedList(
-        @item(When both @link(Width) and @link(Height) are zero,
-          then the effective projection width and height
-          are based on the viewport width and height.
-          That is, they will follow
-          @link(TCastleUserInterface.EffectiveWidth TCastleViewport.EffectiveWidth)
-          and
-          @link(TCastleUserInterface.EffectiveHeight TCastleViewport.EffectiveHeight).
-        )
-
-        @item(When exactly one of @link(Width) and @link(Height) is non-zero,
-          then it explicitly determines the projection width or height accordingly.
-          This allows to easily display the same piece of the game world,
-          regardless of the viewport size.
-
-          The other size is then calculated to follow the aspect ratio
-          of the viewport control.
-        )
-
-        @item(When both @link(Width) and @link(Height) are non-zero,
-          they determine the projection width and height following the algorithm outlined below.
-          This also allows to easily display the same piece of the game world,
-          regardless of the viewport size.
-
-          @unorderedList(
-            @item(When @link(Stretch) = @false (default), they determine the @italic(minimum)
-              projection width and height along the given axis.
-
-              If the displayed viewport aspect ratio will be different than given
-              @link(Width) and @link(Height) ratio, then these values will be
-              treated as minimum values, and they will be adjusted (one of them will be increased)
-              for the purposes of rendering.
-              You can read the @link(EffectiveWidth), @link(EffectiveHeight) to know
-              the adjusted values.
-
-              Note that the @link(TCastleCamera.Position) is considered to be relative
-              to unadjusted @link(Width) and @link(Height), not to the adjusted
-              @link(EffectiveWidth), @link(EffectiveHeight).
-              In effect, when @link(Origin) is zero, the @link(TCastleCamera.Position) does not point
-              to the left-bottom of the whole viewport.
-              It points to the left-bottom of the rectangle of aspect ratio
-              @link(Width) / @link(Height) within the viewport.
-              This way the enlarged viewport shows equal amount of additional space on the left and
-              the right (or bottom and top) of the @link(Width) / @link(Height) rectangle within.
-            )
-
-            @item(When @link(Stretch) = @true, these values are used directly,
-              even if it means that aspect ratio of the projection
-              will not reflect the aspect ratio of the viewport on screen.
-
-              This allows to implement some tricks, like @italic(Military Projection),
-              https://github.com/castle-engine/castle-engine/issues/290 .)
-          )
-        )
-      )
-
-      In all the cases, the resulting size is also multiplied by @link(Scale),
-      by default 1.0.
-
-      You can read @link(EffectiveWidth) and @link(EffectiveHeight)
-      to learn the actual projection width and height, calculated using
-      the above algorithm.
-
-      @groupBegin }
-    property Width: Single read FWidth write SetWidth {$ifdef FPC}default 0{$endif};
-    property Height: Single read FHeight write SetHeight {$ifdef FPC}default 0{$endif};
-    { @groupEnd }
-
-    { Scales the projection size derived from @link(Width) and @link(Height).
-
-      The effect of this scale is also affected by the @link(Origin).
-      When @link(Origin) is zero, this behaves like scaling around left-botttom corner
-      of the viewport.
-      When @link(Origin) is (0.5,0.5), this behaves like scaling around
-      the middle of the viewport. }
-    property Scale: Single read FScale write SetScale {$ifdef FPC}default 1{$endif};
-
-    { Allow non-proportional stretch of projection.
-      In effect the @link(Width) and @link(Height)
-      (if both non-zero) are applied directly, without correcting them to follow
-      aspect ratio of the viewport. }
-    property Stretch: Boolean read FStretch write SetStretch default false;
-
-  {$define read_interface_class}
-  {$I auto_generated_persistent_vectors/tcastleorthographic_persistent_vectors.inc}
-  {$undef read_interface_class}
-  end;
-
-  { Camera determines viewer position and orientation in a 3D or 2D world.
-
-    An instance of this class is automatically available
-    in @link(TCastleViewport.Camera).
-    @italic(Do not instantiate this class yourself.)
-
-    Note that this class does not handle any user input to modify the camera.
-    For this, see TCastleNavigation descendants. }
-  TCastleCamera = class(TCastleComponent)
-  strict private
-    FPosition, FDirection, FUp, FGravityUp: TVector3;
-    FInitialPosition, FInitialDirection, FInitialUp: TVector3;
-    FProjectionMatrix: TMatrix4;
-    FProjectionNear, FProjectionFar: Single;
-    FEffectiveProjectionNear, FEffectiveProjectionFar: Single;
-    FProjectionType: TProjectionType;
-
-    FAnimation: boolean;
-    AnimationEndTime: TFloatTime;
-    AnimationCurrentTime: TFloatTime;
-
-    AnimationBeginPosition: TVector3;
-    AnimationBeginDirection: TVector3;
-    AnimationBeginUp: TVector3;
-    AnimationEndPosition: TVector3;
-    AnimationEndDirection: TVector3;
-    AnimationEndUp: TVector3;
-
-    FFrustum: TFrustum;
-    FPerspective: TCastlePerspective;
-    FOrthographic: TCastleOrthographic;
-
-    procedure RecalculateFrustum;
-
-    procedure SetPosition(const Value: TVector3);
-    procedure SetDirection(const Value: TVector3);
-    procedure SetUp(const Value: TVector3);
-    procedure SetGravityUp(const Value: TVector3);
-    procedure SetInitialPosition(const Value: TVector3);
-    procedure SetInitialDirection(const Value: TVector3);
-    procedure SetInitialUp(const Value: TVector3);
-
-    { Setter of the @link(ProjectionMatrix) property. }
-    procedure SetProjectionMatrix(const Value: TMatrix4);
-
-    procedure SetProjectionNear(const Value: Single);
-    procedure SetProjectionFar(const Value: Single);
-    procedure SetProjectionType(const Value: TProjectionType);
-  private
-    procedure VisibleChange;
-  protected
-    procedure Loaded; override;
-  public
-    { Associated viewport.
-      Do not set this directly, instead always set @link(TCastleViewport.Navigation).
-      @exclude }
-    InternalViewport: TCastleUserInterface;
-
-    InternalOnSceneBoundViewpointChanged,
-    InternalOnSceneBoundViewpointVectorsChanged,
-    InternalOnSceneBoundNavigationInfoChanged: TNotifyEvent;
-
-    constructor Create(AOwner: TComponent); override;
-    destructor Destroy; override;
-    procedure Assign(Source: TPersistent); override;
-    function PropertySections(const PropertyName: String): TPropertySections; override;
-
-    { Express current view as camera vectors: position, direction, up.
-
-      Returned Dir and Up must be orthogonal.
-      Returned Dir and Up and GravityUp are already normalized. }
-    procedure GetView(out APos, ADir, AUp: TVector3); overload; deprecated 'use GetWorldView';
-    procedure GetView(out APos, ADir, AUp, AGravityUp: TVector3); overload; deprecated 'use GetWorldView';
-
-    { Express current view as camera vectors: position, direction, up.
-      In world coordinates.
-
-      Returned Dir and Up must be orthogonal.
-      Returned Dir and Up and GravityUp are already normalized. }
-    procedure GetWorldView(out APos, ADir, AUp: TVector3);
-
-    { Set camera view from vectors: position, direction, up.
-
-      Direction, Up and GravityUp do not have to be normalized,
-      we will normalize them internally if necessary.
-      But make sure they are non-zero.
-
-      We will automatically fix Direction and Up to be orthogonal, if necessary:
-      when AdjustUp = @true (the default) we will adjust the up vector
-      (preserving the given direction value),
-      otherwise we will adjust the direction (preserving the given up value). }
-    procedure SetView(const ADir, AUp: TVector3;
-      const AdjustUp: boolean = true); overload; deprecated 'use SetWorldView';
-    procedure SetView(const APos, ADir, AUp: TVector3;
-      const AdjustUp: boolean = true); overload; deprecated 'use SetWorldView';
-    procedure SetView(const APos, ADir, AUp, AGravityUp: TVector3;
-      const AdjustUp: boolean = true); overload; deprecated 'use SetWorldView';
-
-    { Set camera view from vectors: position, direction, up.
-
-      ADir, AUp do not have to be normalized,
-      we will normalize them internally if necessary.
-      But make sure they are non-zero.
-
-      We will automatically fix ADir and AUp to be orthogonal, if necessary:
-      when AdjustUp = @true (the default) we will adjust the up vector
-      (preserving the given direction value),
-      otherwise we will adjust the direction (preserving the given up value). }
-    procedure SetWorldView(const APos, ADir, AUp: TVector3;
-      const AdjustUp: boolean = true);
-
-    { Camera looking direction and up vector.
-
-      The @link(Direction) and @link(Up) vectors should always be normalized
-      (have length 1). When setting them by these properties, we will normalize
-      them automatically, so their given length is actually ignored.
-
-      When setting @link(Direction), @link(Up) will always be automatically
-      adjusted to be orthogonal to @link(Direction). And vice versa ---
-      when setting @link(Up), @link(Direction) will be adjusted.
-
-      @groupBegin }
-    property Direction: TVector3 read FDirection write SetDirection;
-    property Up       : TVector3 read FUp        write SetUp;
-    { @groupEnd }
-
-    { Translation (position, location) of the camera. }
-    property Translation: TVector3 read FPosition write SetPosition;
-
-    { Deprecated name for Translation. @deprecated }
-    property Position : TVector3 read FPosition write SetPosition;
-      {$ifdef FPC}deprecated 'use Translation';{$endif}
-
-    { Change up vector, keeping the direction unchanged.
-      If necessary, the up vector provided here will be fixed to be orthogonal
-      to direction.
-      See TCastleTransform.UpPrefer for detailed documentation what this does. }
-    procedure UpPrefer(const AUp: TVector3);
-
-    { "Up" direction of the world in which player moves.
-      Always normalized (when setting this property, we take
-      care to normalize the provided vector).
-
-      This determines in which direction @link(TCastleWalkNavigation.Gravity) works.
-
-      This is also the "normal" value for both @link(Up) and
-      @link(InitialUp) --- one that means that player is looking
-      straight foward. This is used for features like PreferGravityUpForRotations
-      and/or PreferGravityUpForMoving.
-
-      The default value of this vector is (0, 1, 0) (same as the default
-      @link(Up) and
-      @link(InitialUp) vectors). }
-    property GravityUp: TVector3 read FGravityUp write SetGravityUp;
-
-    { Camera matrix, transforming from world space into camera space. }
-    function Matrix: TMatrix4;
-
-    { Inverse of @link(Matrix), transforming from camera space into world space. }
-    function MatrixInverse: TMatrix4;
-
-    { Extract only rotation from your current camera @link(Matrix).
-      This is useful for rendering skybox in 3D programs
-      (e.g. for VRML/X3D Background node) and generally to transform
-      directions between world and camera space.
-
-      It's guaranteed that this is actually only 3x3 matrix,
-      the 4th row and 4th column are all zero except the lowest right item
-      which is 1.0. }
-    function RotationMatrix: TMatrix4;
-
-    { The current camera (viewing frustum, based on
-      @link(ProjectionMatrix) (set by you) and @link(Matrix) (calculated here).
-      This is recalculated whenever one of these two properties change.
-      Be sure to set @link(ProjectionMatrix) before using this. }
-    property Frustum: TFrustum read FFrustum;
-
-    { Projection matrix of the camera.
-      Camera needs to know this to calculate @link(Frustum),
-      which in turn allows rendering code to use frustum culling.
-
-      In normal circumstances, if you use @link(TCastleViewport) for rendering,
-      this is automatically correctly set for you. }
-    property ProjectionMatrix: TMatrix4
-      read FProjectionMatrix write SetProjectionMatrix;
-
-    { Calculate a ray picked by WindowPosition position on the viewport,
-      assuming current viewport dimensions are as given.
-      This doesn't look at our container sizes at all.
-
-      Projection (read-only here) describe projection,
-      required for calculating the ray properly.
-
-      Resulting RayDirection is always normalized.
-
-      WindowPosition is given in the same style as TCastleContainer.MousePosition:
-      (0, 0) is bottom-left. }
-    procedure CustomRay(
-      const ViewportRect: TFloatRectangle;
-      const WindowPosition: TVector2;
-      const Projection: TProjection;
-      out RayOrigin, RayDirection: TVector3);
-
-    { Animate a camera smoothly into another camera settings.
-      This will gradually change our settings (only the most important
-      settings, that determine actual camera view, i.e. @link(Matrix) result)
-      into another camera.
-
-      Current OtherCamera settings will be internally copied during this call.
-      So you can even free OtherCamera instance immediately after calling this.
-
-      Calling AnimateTo while the previous animation didn't finish yet
-      is OK. This simply cancels the previous animation,
-      and starts the new animation from the current position.
-
-      @groupBegin }
-    procedure AnimateTo(const OtherCamera: TCastleCamera;
-      const Time: TFloatTime); overload;
-    procedure AnimateTo(const APos, ADir, AUp: TVector3;
-      const Time: TFloatTime); overload;
-    { @groupEnd }
-
-    { Are we currently during animation (caused by @link(AnimateTo)).
-
-      TCastleNavigation descendants may use it to abort normal
-      input handling. E.g. when camera is animating,
-      then the gravity in TCastleWalkNavigation should not work,
-      key/mouse handling in TCastleWalkNavigation shoult not work etc. }
-    function Animation: boolean;
-
-    { Initial camera values. Can be set by @link(SetInitialView).
-      Camera vectors are reset to these values by @link(GoToInitial).
-      You can also use @code(Init) method on some navigation descendants
-      like @link(TCastleExamineNavigation.Init) and @link(TCastleWalkNavigation.Init)
-      to set initial vectors @italic(and) current vectors at the same time.
-
-      InitialDirection and InitialUp must be always normalized,
-      and orthogonal.
-
-      Default value of InitialPosition is (0, 0, 0),
-      InitialDirection is DefaultCameraDirection = (0, -1, 0),
-      InitialUp is DefaultCameraUp = (0, 1, 0).
-
-      @groupBegin }
-    property InitialPosition : TVector3 read FInitialPosition  write SetInitialPosition;
-    property InitialDirection: TVector3 read FInitialDirection write SetInitialDirection;
-    property InitialUp       : TVector3 read FInitialUp        write SetInitialUp;
-    { @groupEnd }
-
-    { Set three initial camera vectors.
-
-      AInitialDirection and AInitialUp will be automatically normalized.
-      Corresponding properties (InitialDirection and InitialUp) will always
-      contain normalized values.
-
-      AInitialUp will be also automatically corrected to be orthogonal
-      to AInitialDirection. We will correct AInitialUp to make it orthogonal,
-      but still preserving the plane they were indicating together with
-      AInitialDirection. Do not ever give here
-      AInitialUp that is parallel to AInitialDirection.
-
-      If TransformCurrentCamera = @true, then they will also
-      try to change current camera relative to the initial vectors changes.
-      This implements VRML/X3D desired behavior that
-      "viewer position/orientation is conceptually a child of
-      viewpoint position/orientation, and when viewpoint position/orientation
-      changes, viewer should also change". }
-    procedure SetInitialView(
-      const AInitialPosition: TVector3;
-      AInitialDirection, AInitialUp: TVector3;
-      const TransformCurrentCamera: boolean);
-
-    { Jump to initial camera view (set by SetInitialView). }
-    procedure GoToInitial;
-
-    { Set the initial camera vectors (InitialPosition, InitialDirection...),
-      and set current camera vectors (Position, Direction...) to the same values.
-
-      Given here AInitialDirection, AInitialUp, AGravityUp will be normalized,
-      and AInitialUp will be adjusted to be orthogonal to AInitialDirection
-      (see SetInitialView). }
-    procedure Init(const AInitialPosition, AInitialDirection, AInitialUp,
-      AGravityUp: TVector3);
-
-    { Called by TCastleViewport to make @link(AnimateTo) working.
-      Internal. @exclude }
-    procedure Update(const SecondsPassed: Single);
-
-    procedure Free; deprecated 'do not Free camera instance explicitly, only the TCastleViewport should create and destroy TCastleViewport.Camera; this method does nothing now';
-
-    { Currently used projection near.
-      Derived from @link(ProjectionNear) and possibly scene sizes. }
-    property EffectiveProjectionNear: Single read FEffectiveProjectionNear;
-    { Currently used projection far.
-      Derived from @link(ProjectionFar) and possibly scene sizes.
-      May be equal ZFarInfinity. }
-    property EffectiveProjectionFar: Single read FEffectiveProjectionFar;
-    // @exclude
-    procedure InternalSetEffectiveProjection(
-      const AEffectiveProjectionNear, AEffectiveProjectionFar: Single);
-  published
-    { Projection near plane distance.
-
-      For perspective projection, values <= 0 are invalid,
-      and imply that a suitable value should actually be automatically
-      calculated (looking at the world size).
-
-      For orthographic projection, all values are valid and reasonable,
-      including 0 and < 0 values. }
-    property ProjectionNear: Single read FProjectionNear write SetProjectionNear {$ifdef FPC}default 0{$endif};
-
-    { Projection far plane distance.
-      Use 0 to auto-calculate this each frame, based on world bounding box.
-      If shadow volumes are used, this may be overridden to be infinite. }
-    property ProjectionFar: Single read FProjectionFar write SetProjectionFar {$ifdef FPC}default 0{$endif};
-
-    { Perspective or orthographic projection.
-      Depending on it, we either use @link(Perspective) or @link(Orthographic) settings. }
-    property ProjectionType: TProjectionType
-      read FProjectionType write SetProjectionType default ptPerspective;
-
-    { Perspective projection properties, used only if @link(ProjectionType) is ptPerspective. }
-    property Perspective: TCastlePerspective read FPerspective;
-
-    { Orthographic projection properties, used only if @link(ProjectionType) is ptOrthographic. }
-    property Orthographic: TCastleOrthographic read FOrthographic;
-
-  {$define read_interface_class}
-  {$I auto_generated_persistent_vectors/tcastlecamera_persistent_vectors.inc}
-  {$undef read_interface_class}
-  end;
-
-  TCameraClass = class of TCamera;
-    // deprecated 'use "class of TCastleNavigation"';
-    // using deprecated (without a String too) breaks Lazarus Code Tools now
->>>>>>> 8a67d9ec
 
   { }
   T3BoolInputs = array [0..2, boolean] of TInputShortcut;
