--- conflicted
+++ resolved
@@ -425,15 +425,6 @@
       with borders work. }
     property Corners: TVector4Integer read FCorners write FCorners;
 
-<<<<<<< HEAD
-    { X coordinate of center of rotation. Value from 0 to 1. Default value 0.5. }
-    property CenterX: Single read GetCenterX write SetCenterX default 0.5;
-
-    { Y coordinate of center of rotation. Value from 0 to 1. Default value 0.5. }
-    property CenterY: Single read GetCenterY write SetCenterY default 0.5;
-
-    { Rotation in degrees.  Default value 0. }
-=======
     { X coordinate of the center of rotation. Value from 0 to 1. Default value 0.5. }
     property CenterX: Single read GetCenterX write SetCenterX default 0.5;
 
@@ -441,7 +432,6 @@
     property CenterY: Single read GetCenterY write SetCenterY default 0.5;
 
     { Rotation in degrees. Default value 0. }
->>>>>>> f480e986
     property Rotation: Single read GetRotation write SetRotation default 0;
   published
     { URL of the image. Setting this also sets @link(Image).
@@ -1884,28 +1874,19 @@
 procedure TCastleImageControl.SetCenterX(AValue: Single);
 begin
   FGLImage.CenterX := AValue;
-<<<<<<< HEAD
-=======
   VisibleChange;
->>>>>>> f480e986
 end;
 
 procedure TCastleImageControl.SetCenterY(AValue: Single);
 begin
   FGLImage.CenterY := AValue;
-<<<<<<< HEAD
-=======
   VisibleChange;
->>>>>>> f480e986
 end;
 
 procedure TCastleImageControl.SetRotation(AValue: Single);
 begin
   FGLImage.Rotation := AValue;
-<<<<<<< HEAD
-=======
   VisibleChange;
->>>>>>> f480e986
 end;
 
 procedure TCastleImageControl.SetImage(const Value: TCastleImage);
