﻿{
  Copyright 2009-2023 Michalis Kamburelis, Tomasz Wojtyś.

  This file is part of "Castle Game Engine".

  "Castle Game Engine" is free software; see the file COPYING.txt,
  included in this distribution, for details about the copyright.

  "Castle Game Engine" is distributed in the hope that it will be useful,
  but WITHOUT ANY WARRANTY; without even the implied warranty of
  MERCHANTABILITY or FITNESS FOR A PARTICULAR PURPOSE.

  ----------------------------------------------------------------------------
}

{ User interface basic classes: @link(TCastleUserInterface), @link(TCastleContainer). }
unit CastleUIControls;

{$I castleconf.inc}

interface

uses SysUtils, Classes, Generics.Collections,
  CastleKeysMouse, CastleUtils, CastleClassUtils, CastleGLUtils, CastleFonts,
  CastleRectangles, CastleTimeUtils, CastleInternalPk3DConnexion, CastleColors,
  CastleImages, CastleVectors, CastleJoysticks, CastleApplicationProperties,
  CastleGLImages, CastleRenderContext, CastleComponentSerialize;

{$define read_interface}

{$I castleuicontrols_initial_constants.inc}

type
  {$I castleuicontrols_initial_types.inc}
  {$I castleuicontrols_touchlist.inc}
  {$I castleuicontrols_inputinspector.inc}
  {$I castleuicontrols_container.inc}
  {$I castleuicontrols_userinterface.inc}
  {$I castleuicontrols_userinterfacelist.inc}
  {$I castleuicontrols_view.inc}
  {$I castleuicontrols_internalchildrencontrols.inc}
  {$I castleuicontrols_deprecated.inc}
  {$I castleuicontrols_theme.inc} // ends the "type" clause

{$I castleuicontrols_serialize.inc}
{$I castleuicontrols_miscellaneous_globals.inc}

{$undef read_interface}

implementation

uses DOM, TypInfo, Math,
<<<<<<< HEAD
  {$ifdef USE_DGL} dglOpenGL, {$else} {$ifdef FPC} CastleGL, {$else} OpenGL, OpenGLext, {$endif} {$endif}
  CastleLog, CastleXMLUtils, CastleStringUtils,
  CastleInternalSettings, CastleFilesUtils, CastleURIUtils, CastleRenderOptions,
=======
  {$ifdef FPC} CastleGL, {$else} OpenGL, OpenGLext, {$endif}
  CastleLog, CastleXmlUtils, CastleStringUtils,
  CastleInternalSettings, CastleFilesUtils, CastleUriUtils, CastleRenderOptions,
>>>>>>> 8f3104f2
  CastleInternalInspector, CastleInternalControlsImages, CastleInternalGLUtils;

{$define read_implementation}
{$I castleuicontrols_initial_types.inc}
{$I castleuicontrols_touchlist.inc}
{$I castleuicontrols_inputinspector.inc}
{$I castleuicontrols_container.inc}
{$I castleuicontrols_userinterface.inc}
{$I castleuicontrols_userinterfacelist.inc}
{$I castleuicontrols_view.inc}
{$I castleuicontrols_internalchildrencontrols.inc}
{$I castleuicontrols_deprecated.inc}
{$I castleuicontrols_theme.inc}
{$I castleuicontrols_serialize.inc}
{$I castleuicontrols_miscellaneous_globals.inc}
{$undef read_implementation}

initialization
  InitializationTheme;
  RegisterSerializableComponent(TCastleUserInterface, 'Empty Rectangle');
finalization
  FinalizationTheme;
end.<|MERGE_RESOLUTION|>--- conflicted
+++ resolved
@@ -50,15 +50,9 @@
 implementation
 
 uses DOM, TypInfo, Math,
-<<<<<<< HEAD
   {$ifdef USE_DGL} dglOpenGL, {$else} {$ifdef FPC} CastleGL, {$else} OpenGL, OpenGLext, {$endif} {$endif}
-  CastleLog, CastleXMLUtils, CastleStringUtils,
-  CastleInternalSettings, CastleFilesUtils, CastleURIUtils, CastleRenderOptions,
-=======
-  {$ifdef FPC} CastleGL, {$else} OpenGL, OpenGLext, {$endif}
   CastleLog, CastleXmlUtils, CastleStringUtils,
   CastleInternalSettings, CastleFilesUtils, CastleUriUtils, CastleRenderOptions,
->>>>>>> 8f3104f2
   CastleInternalInspector, CastleInternalControlsImages, CastleInternalGLUtils;
 
 {$define read_implementation}
