--- conflicted
+++ resolved
@@ -56,10 +56,7 @@
     { Set X3D field "weight". } { }
     procedure SetWeight(const Value: array of Double); overload;
     { Set X3D field "weight". } { }
-<<<<<<< HEAD
     procedure SetWeight(const Value: TDoubleList); overload;
-=======
-    procedure SetWeight(const Value: TDoubleList);
 
     strict private FEventPosition_changed: TSFVec3fEvent;
     { X3D out event "position_changed". } { }
@@ -72,7 +69,6 @@
     strict private FFdUDimension: TSFInt32;
     { X3D field "uDimension". } { }
     public property FdUDimension: TSFInt32 read FFdUDimension;
->>>>>>> b03962e0
     { X3D field "uDimension". } { }
     property UDimension: Integer read GetUDimension write SetUDimension;
 
@@ -82,15 +78,11 @@
     { Set X3D field "uKnot". } { }
     procedure SetUKnot(const Value: array of Double); overload;
     { Set X3D field "uKnot". } { }
-<<<<<<< HEAD
     procedure SetUKnot(const Value: TDoubleList); overload;
-=======
-    procedure SetUKnot(const Value: TDoubleList);
 
     strict private FFdUOrder: TSFInt32;
     { X3D field "uOrder". } { }
     public property FdUOrder: TSFInt32 read FFdUOrder;
->>>>>>> b03962e0
     { X3D field "uOrder". } { }
     property UOrder: Integer read GetUOrder write SetUOrder;
 
@@ -106,15 +98,11 @@
     { Set X3D field "vKnot". } { }
     procedure SetVKnot(const Value: array of Double); overload;
     { Set X3D field "vKnot". } { }
-<<<<<<< HEAD
     procedure SetVKnot(const Value: TDoubleList); overload;
-=======
-    procedure SetVKnot(const Value: TDoubleList);
 
     strict private FFdVOrder: TSFInt32;
     { X3D field "vOrder". } { }
     public property FdVOrder: TSFInt32 read FFdVOrder;
->>>>>>> b03962e0
     { X3D field "vOrder". } { }
     property VOrder: Integer read GetVOrder write SetVOrder;
 
