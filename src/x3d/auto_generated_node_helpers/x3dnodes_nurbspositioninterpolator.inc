--- conflicted
+++ resolved
@@ -50,15 +50,11 @@
     { Set X3D field "knot". } { }
     procedure SetKnot(const Value: array of Double); overload;
     { Set X3D field "knot". } { }
-<<<<<<< HEAD
     procedure SetKnot(const Value: TDoubleList); overload;
-=======
-    procedure SetKnot(const Value: TDoubleList);
 
     strict private FFdOrder: TSFInt32;
     { X3D field "order". } { }
     public property FdOrder: TSFInt32 read FFdOrder;
->>>>>>> b03962e0
     { X3D field "order". } { }
     property Order: Integer read GetOrder write SetOrder;
 
