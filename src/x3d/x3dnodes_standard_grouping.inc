--- conflicted
+++ resolved
@@ -42,40 +42,11 @@
 
     procedure BeforeTraverse(StateStack: TX3DGraphTraverseStateStack); override;
     procedure AfterTraverse(StateStack: TX3DGraphTraverseStateStack); override;
-<<<<<<< HEAD
-
-    { Change State.Transformation for children nodes.
-
-      This should be done here, not in overriden BeforeTraverse.
-      Reason: for storing ClipPlanes transformations, we need to know
-      transformed matrix inside TAbstractGroupingNode.BeforeTraverse implementation.
-      And we also do StateStack.Push inside TAbstractGroupingNode.BeforeTraverse
-      implementation... So ApplyTransform must happen in the middle of
-      TAbstractGroupingNode.BeforeTraverse call.
-
-      Almost all descendants should override only the overload changing
-      TTransformation. }
-    procedure ApplyTransform(const State: TX3DGraphTraverseState); overload; virtual;
-    procedure ApplyTransform(var Transformation: TTransformation); overload; virtual;
-=======
->>>>>>> b03962e0
   public
     procedure CreateNode; override;
     destructor Destroy; override;
   end;
 
-<<<<<<< HEAD
-  { Basis for all node types that have bounds specified as part of the definition. }
-  IAbstractBoundedObject = interface(IX3DNode)
-  ['{0EF47711-754B-4BA8-97E5-0A9601E9C542}']
-  {$ifdef FPC}
-    property FdBboxCenter: TSFVec3f { read GetFdbboxCenter }; { }
-    property FdBboxSize: TSFVec3f { read GetFdbboxSize }; { }
-  {$endif}
-  end;
-
-=======
->>>>>>> b03962e0
   { Base node that contains children nodes, in X3D and VRML 2.0. }
   TAbstractX3DGroupingNode = class(TAbstractGroupingNode)
   strict private
