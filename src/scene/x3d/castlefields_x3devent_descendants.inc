{%MainUnit x3dfields.pas}
{
  Copyright 2013-2018 Michalis Kamburelis.

  This file is part of "Castle Game Engine".

  "Castle Game Engine" is free software; see the file COPYING.txt,
  included in this distribution, for details about the copyright.

  "Castle Game Engine" is distributed in the hope that it will be useful,
  but WITHOUT ANY WARRANTY; without even the implied warranty of
  MERCHANTABILITY or FITNESS FOR A PARTICULAR PURPOSE.

  ----------------------------------------------------------------------------
}

{ TX3DEvent descendants with comfortable Send methods.

  Note that it is *not* necessary to use the descendants below to send events.
  You can also use TX3DEvent class (not any descendant of it),
  if only you set it's TX3DEvent.FieldClass right (to any concrete X3D field class,
  like TSFFloat).
  So using e.g. TSFFloatEvent is just a convenience shortcut.

  These descendants only add easy Send methods, that can be type-checked
  at compile-time. They are all just shortcuts for calling
  the @link(Send Send(TX3DField, TX3DTime)) method.
  They create a temporary instance of TX3DField for this purpose
  (with field name equal to event name, this is useful for debugging
  --- e.g. by Logger node). }

{$ifdef read_interface}
  TSFBoolEvent = class(TX3DEvent)
  public
    constructor Create(AParentNode: TX3DFileItem; const AName: String; const AInEvent: boolean);
    procedure Send(const Value: boolean; const Time: TX3DTime; const PartialSend: TPartialSend = nil); overload;
    procedure Send(const Value: boolean); overload;
  end;

  TSFDoubleEvent = class(TX3DEvent)
  public
    constructor Create(AParentNode: TX3DFileItem; const AName: String; const AInEvent: boolean);
    procedure Send(const Value: Double; const Time: TX3DTime; const PartialSend: TPartialSend = nil); overload;
    procedure Send(const Value: Double); overload;
  end;

  TSFTimeEvent = class(TX3DEvent)
  public
    constructor Create(AParentNode: TX3DFileItem; const AName: String; const AInEvent: boolean);
    procedure Send(const Value: TFloatTime; const Time: TX3DTime; const PartialSend: TPartialSend = nil); overload;
    procedure Send(const Value: TFloatTime); overload;
  end;

  TSFFloatEvent = class(TX3DEvent)
  public
    constructor Create(AParentNode: TX3DFileItem; const AName: String; const AInEvent: boolean);
    procedure Send(const Value: Single; const Time: TX3DTime; const PartialSend: TPartialSend = nil); overload;
    procedure Send(const Value: Single); overload;
  end;

  TSFImageEvent = class(TX3DEvent)
  public
    constructor Create(AParentNode: TX3DFileItem; const AName: String; const AInEvent: boolean);
  end;

  TSFLongEvent = class(TX3DEvent)
  public
<<<<<<< HEAD
    constructor Create(AParentNode: TX3DFileItem; const AName: string; const AInEvent: boolean);
    procedure Send(const Value: Int32; const Time: TX3DTime; const PartialSend: TPartialSend = nil); overload;
    procedure Send(const Value: Int32); overload;
=======
    constructor Create(AParentNode: TX3DFileItem; const AName: String; const AInEvent: boolean);
    procedure Send(const Value: LongInt; const Time: TX3DTime; const PartialSend: TPartialSend = nil); overload;
    procedure Send(const Value: LongInt); overload;
>>>>>>> 8f3104f2
  end;

  TSFInt32Event = class(TX3DEvent)
  public
<<<<<<< HEAD
    constructor Create(AParentNode: TX3DFileItem; const AName: string; const AInEvent: boolean);
    procedure Send(const Value: Int32; const Time: TX3DTime; const PartialSend: TPartialSend = nil); overload;
    procedure Send(const Value: Int32); overload;
=======
    constructor Create(AParentNode: TX3DFileItem; const AName: String; const AInEvent: boolean);
    procedure Send(const Value: LongInt; const Time: TX3DTime; const PartialSend: TPartialSend = nil); overload;
    procedure Send(const Value: LongInt); overload;
>>>>>>> 8f3104f2
  end;

  TSFMatrix3dEvent = class(TX3DEvent)
  public
    constructor Create(AParentNode: TX3DFileItem; const AName: String; const AInEvent: boolean);
    procedure Send(const Value: TMatrix3Double; const Time: TX3DTime; const PartialSend: TPartialSend = nil); overload;
    procedure Send(const Value: TMatrix3Double); overload;
  end;

  TSFMatrix3fEvent = class(TX3DEvent)
  public
    constructor Create(AParentNode: TX3DFileItem; const AName: String; const AInEvent: boolean);
    procedure Send(const Value: TMatrix3; const Time: TX3DTime; const PartialSend: TPartialSend = nil); overload;
    procedure Send(const Value: TMatrix3); overload;
  end;

  TSFMatrix4dEvent = class(TX3DEvent)
  public
    constructor Create(AParentNode: TX3DFileItem; const AName: String; const AInEvent: boolean);
    procedure Send(const Value: TMatrix4Double; const Time: TX3DTime; const PartialSend: TPartialSend = nil); overload;
    procedure Send(const Value: TMatrix4Double); overload;
  end;

  TSFMatrix4fEvent = class(TX3DEvent)
  public
    constructor Create(AParentNode: TX3DFileItem; const AName: String; const AInEvent: boolean);
    procedure Send(const Value: TMatrix4; const Time: TX3DTime; const PartialSend: TPartialSend = nil); overload;
    procedure Send(const Value: TMatrix4); overload;
  end;

  TSFNodeEvent = class(TX3DEvent)
  public
    constructor Create(AParentNode: TX3DFileItem; const AName: String; const AInEvent: boolean);
  end;

  TSFRotationEvent = class(TX3DEvent)
  public
    constructor Create(AParentNode: TX3DFileItem; const AName: String; const AInEvent: boolean);
    procedure Send(const Value: TVector4; const Time: TX3DTime; const PartialSend: TPartialSend = nil); overload;
    procedure Send(const Value: TVector4); overload;
  end;

  TSFStringEvent = class(TX3DEvent)
  public
    constructor Create(AParentNode: TX3DFileItem; const AName: String; const AInEvent: boolean);
    procedure Send(const Value: String; const Time: TX3DTime; const PartialSend: TPartialSend = nil); overload;
    procedure Send(const Value: String); overload;
  end;

  TSFVec2dEvent = class(TX3DEvent)
  public
    constructor Create(AParentNode: TX3DFileItem; const AName: String; const AInEvent: boolean);
    procedure Send(const Value: TVector2Double; const Time: TX3DTime; const PartialSend: TPartialSend = nil); overload;
    procedure Send(const Value: TVector2Double); overload;
  end;

  TSFVec2fEvent = class(TX3DEvent)
  public
    constructor Create(AParentNode: TX3DFileItem; const AName: String; const AInEvent: boolean);
    procedure Send(const Value: TVector2; const Time: TX3DTime; const PartialSend: TPartialSend = nil); overload;
    procedure Send(const Value: TVector2); overload;
  end;

  TSFVec3dEvent = class(TX3DEvent)
  public
    constructor Create(AParentNode: TX3DFileItem; const AName: String; const AInEvent: boolean);
    procedure Send(const Value: TVector3Double; const Time: TX3DTime; const PartialSend: TPartialSend = nil); overload;
    procedure Send(const Value: TVector3Double); overload;
  end;

  TSFVec3fEvent = class(TX3DEvent)
  public
    constructor Create(AParentNode: TX3DFileItem; const AName: String; const AInEvent: boolean);
    procedure Send(const Value: TVector3; const Time: TX3DTime; const PartialSend: TPartialSend = nil); overload;
    procedure Send(const Value: TVector3); overload;
  end;

  TSFVec4dEvent = class(TX3DEvent)
  public
    constructor Create(AParentNode: TX3DFileItem; const AName: String; const AInEvent: boolean);
    procedure Send(const Value: TVector4Double; const Time: TX3DTime; const PartialSend: TPartialSend = nil); overload;
    procedure Send(const Value: TVector4Double); overload;
  end;

  TSFVec4fEvent = class(TX3DEvent)
  public
    constructor Create(AParentNode: TX3DFileItem; const AName: String; const AInEvent: boolean);
    procedure Send(const Value: TVector4; const Time: TX3DTime; const PartialSend: TPartialSend = nil); overload;
    procedure Send(const Value: TVector4); overload;
  end;

  TSFColorEvent = class(TX3DEvent)
  public
    constructor Create(AParentNode: TX3DFileItem; const AName: String; const AInEvent: boolean);
    procedure Send(const Value: TVector3; const Time: TX3DTime; const PartialSend: TPartialSend = nil); overload;
    procedure Send(const Value: TVector3); overload;
  end;

  TSFColorRGBAEvent = class(TX3DEvent)
  public
    constructor Create(AParentNode: TX3DFileItem; const AName: String; const AInEvent: boolean);
    procedure Send(const Value: TCastleColor; const Time: TX3DTime; const PartialSend: TPartialSend = nil); overload;
    procedure Send(const Value: TCastleColor); overload;
  end;

  { Universal input event that can receive value of any type.
    It is used by some InstantReality extensions, like Logger.write.
    InstantReality calls this event type XFAny. }
  TXFAnyEvent = class(TX3DEvent)
  public
    constructor Create(AParentNode: TX3DFileItem; const AName: String; const AInEvent: boolean);
  end;

  TMFBoolEvent = class(TX3DEvent)
  public
    constructor Create(AParentNode: TX3DFileItem; const AName: String; const AInEvent: boolean);
  end;

  TMFDoubleEvent = class(TX3DEvent)
  public
    constructor Create(AParentNode: TX3DFileItem; const AName: String; const AInEvent: boolean);
  end;

  TMFTimeEvent = class(TX3DEvent)
  public
    constructor Create(AParentNode: TX3DFileItem; const AName: String; const AInEvent: boolean);
  end;

  TMFFloatEvent = class(TX3DEvent)
  public
    constructor Create(AParentNode: TX3DFileItem; const AName: String; const AInEvent: boolean);
  end;

  TMFLongEvent = class(TX3DEvent)
  public
    constructor Create(AParentNode: TX3DFileItem; const AName: String; const AInEvent: boolean);
  end;

  TMFInt32Event = class(TX3DEvent)
  public
    constructor Create(AParentNode: TX3DFileItem; const AName: String; const AInEvent: boolean);
  end;

  TMFMatrix3dEvent = class(TX3DEvent)
  public
    constructor Create(AParentNode: TX3DFileItem; const AName: String; const AInEvent: boolean);
  end;

  TMFMatrix3fEvent = class(TX3DEvent)
  public
    constructor Create(AParentNode: TX3DFileItem; const AName: String; const AInEvent: boolean);
  end;

  TMFMatrix4dEvent = class(TX3DEvent)
  public
    constructor Create(AParentNode: TX3DFileItem; const AName: String; const AInEvent: boolean);
  end;

  TMFMatrix4fEvent = class(TX3DEvent)
  public
    constructor Create(AParentNode: TX3DFileItem; const AName: String; const AInEvent: boolean);
  end;

  TMFNodeEvent = class(TX3DEvent)
  public
    constructor Create(AParentNode: TX3DFileItem; const AName: String; const AInEvent: boolean);
  end;

  TMFRotationEvent = class(TX3DEvent)
  public
    constructor Create(AParentNode: TX3DFileItem; const AName: String; const AInEvent: boolean);
  end;

  TMFStringEvent = class(TX3DEvent)
  public
    constructor Create(AParentNode: TX3DFileItem; const AName: String; const AInEvent: boolean);
  end;

  TMFVec2dEvent = class(TX3DEvent)
  public
    constructor Create(AParentNode: TX3DFileItem; const AName: String; const AInEvent: boolean);
  end;

  TMFVec2fEvent = class(TX3DEvent)
  public
    constructor Create(AParentNode: TX3DFileItem; const AName: String; const AInEvent: boolean);
  end;

  TMFVec3dEvent = class(TX3DEvent)
  public
    constructor Create(AParentNode: TX3DFileItem; const AName: String; const AInEvent: boolean);
  end;

  TMFVec3fEvent = class(TX3DEvent)
  public
    constructor Create(AParentNode: TX3DFileItem; const AName: String; const AInEvent: boolean);
  end;

  TMFVec4dEvent = class(TX3DEvent)
  public
    constructor Create(AParentNode: TX3DFileItem; const AName: String; const AInEvent: boolean);
  end;

  TMFVec4fEvent = class(TX3DEvent)
  public
    constructor Create(AParentNode: TX3DFileItem; const AName: String; const AInEvent: boolean);
  end;

  TMFColorEvent = class(TX3DEvent)
  public
    constructor Create(AParentNode: TX3DFileItem; const AName: String; const AInEvent: boolean);
  end;

  TMFColorRGBAEvent = class(TX3DEvent)
  public
    constructor Create(AParentNode: TX3DFileItem; const AName: String; const AInEvent: boolean);
  end;
{$endif read_interface}

{$ifdef read_implementation}

{ TSFBoolEvent --------------------------------------------------------------- }

constructor TSFBoolEvent.Create(AParentNode: TX3DFileItem; const AName: String; const AInEvent: boolean);
begin
  inherited Create(AParentNode, AName, TSFBool, AInEvent);
end;

procedure TSFBoolEvent.Send(const Value: boolean; const Time: TX3DTime; const PartialSend: TPartialSend);
var
  Field: TX3DField;
begin
  Field := CreateTemp(PartialSend);
  (Field as TSFBool).Value := Value;
  try
    Send(Field, Time);
  finally FreeTemp(Field) end;
end;

procedure TSFBoolEvent.Send(const Value: boolean);
begin
  if (ParentNode <> nil) and
     (TX3DNode(ParentNode).Scene <> nil) then
    Send(Value, TX3DNode(ParentNode).Scene.NextEventTime);
end;

{ TSFDoubleEvent ------------------------------------------------------------- }

constructor TSFDoubleEvent.Create(AParentNode: TX3DFileItem; const AName: String; const AInEvent: boolean);
begin
  inherited Create(AParentNode, AName, TSFDouble, AInEvent);
end;

procedure TSFDoubleEvent.Send(const Value: Double; const Time: TX3DTime; const PartialSend: TPartialSend);
var
  Field: TX3DField;
begin
  Field := CreateTemp(PartialSend);
  (Field as TSFDouble).Value := Value;
  try
    Send(Field, Time);
  finally FreeTemp(Field) end;
end;

procedure TSFDoubleEvent.Send(const Value: Double);
begin
  if (ParentNode <> nil) and
     (TX3DNode(ParentNode).Scene <> nil) then
    Send(Value, TX3DNode(ParentNode).Scene.NextEventTime);
end;

{ TSFTimeEvent --------------------------------------------------------------- }

constructor TSFTimeEvent.Create(AParentNode: TX3DFileItem; const AName: String; const AInEvent: boolean);
begin
  inherited Create(AParentNode, AName, TSFTime, AInEvent);
end;

procedure TSFTimeEvent.Send(const Value: TFloatTime; const Time: TX3DTime; const PartialSend: TPartialSend);
var
  Field: TX3DField;
begin
  Field := CreateTemp(PartialSend);
  (Field as TSFTime).Value := Value;
  try
    Send(Field, Time);
  finally FreeTemp(Field) end;
end;

procedure TSFTimeEvent.Send(const Value: TFloatTime);
begin
  if (ParentNode <> nil) and
     (TX3DNode(ParentNode).Scene <> nil) then
    Send(Value, TX3DNode(ParentNode).Scene.NextEventTime);
end;

{ TSFFloatEvent -------------------------------------------------------------- }

constructor TSFFloatEvent.Create(AParentNode: TX3DFileItem; const AName: String; const AInEvent: boolean);
begin
  inherited Create(AParentNode, AName, TSFFloat, AInEvent);
end;

procedure TSFFloatEvent.Send(const Value: Single; const Time: TX3DTime; const PartialSend: TPartialSend);
var
  Field: TX3DField;
begin
  Field := CreateTemp(PartialSend);
  (Field as TSFFloat).Value := Value;
  try
    Send(Field, Time);
  finally FreeTemp(Field) end;
end;

procedure TSFFloatEvent.Send(const Value: Single);
begin
  if (ParentNode <> nil) and
     (TX3DNode(ParentNode).Scene <> nil) then
    Send(Value, TX3DNode(ParentNode).Scene.NextEventTime);
end;

{ TSFImageEvent -------------------------------------------------------------- }

constructor TSFImageEvent.Create(AParentNode: TX3DFileItem; const AName: String; const AInEvent: boolean);
begin
  inherited Create(AParentNode, AName, TSFImage, AInEvent);
end;

{ TSFLongEvent --------------------------------------------------------------- }

constructor TSFLongEvent.Create(AParentNode: TX3DFileItem; const AName: String; const AInEvent: boolean);
begin
  inherited Create(AParentNode, AName, TSFLong, AInEvent);
end;

procedure TSFLongEvent.Send(const Value: Int32; const Time: TX3DTime; const PartialSend: TPartialSend);
var
  Field: TX3DField;
begin
  Field := CreateTemp(PartialSend);
  (Field as TSFLong).Value := Value;
  try
    Send(Field, Time);
  finally FreeTemp(Field) end;
end;

procedure TSFLongEvent.Send(const Value: Int32);
begin
  if (ParentNode <> nil) and
     (TX3DNode(ParentNode).Scene <> nil) then
    Send(Value, TX3DNode(ParentNode).Scene.NextEventTime);
end;

{ TSFInt32Event -------------------------------------------------------------- }

constructor TSFInt32Event.Create(AParentNode: TX3DFileItem; const AName: String; const AInEvent: boolean);
begin
  inherited Create(AParentNode, AName, TSFInt32, AInEvent);
end;

procedure TSFInt32Event.Send(const Value: Int32; const Time: TX3DTime; const PartialSend: TPartialSend);
var
  Field: TX3DField;
begin
  Field := CreateTemp(PartialSend);
  (Field as TSFInt32).Value := Value;
  try
    Send(Field, Time);
  finally FreeTemp(Field) end;
end;

procedure TSFInt32Event.Send(const Value: Int32);
begin
  if (ParentNode <> nil) and
     (TX3DNode(ParentNode).Scene <> nil) then
    Send(Value, TX3DNode(ParentNode).Scene.NextEventTime);
end;

{ TSFMatrix3dEvent ----------------------------------------------------------- }

constructor TSFMatrix3dEvent.Create(AParentNode: TX3DFileItem; const AName: String; const AInEvent: boolean);
begin
  inherited Create(AParentNode, AName, TSFMatrix3d, AInEvent);
end;

procedure TSFMatrix3dEvent.Send(const Value: TMatrix3Double; const Time: TX3DTime; const PartialSend: TPartialSend);
var
  Field: TX3DField;
begin
  Field := CreateTemp(PartialSend);
  (Field as TSFMatrix3d).Value := Value;
  try
    Send(Field, Time);
  finally FreeTemp(Field) end;
end;

procedure TSFMatrix3dEvent.Send(const Value: TMatrix3Double);
begin
  if (ParentNode <> nil) and
     (TX3DNode(ParentNode).Scene <> nil) then
    Send(Value, TX3DNode(ParentNode).Scene.NextEventTime);
end;

{ TSFMatrix3fEvent ----------------------------------------------------------- }

constructor TSFMatrix3fEvent.Create(AParentNode: TX3DFileItem; const AName: String; const AInEvent: boolean);
begin
  inherited Create(AParentNode, AName, TSFMatrix3f, AInEvent);
end;

procedure TSFMatrix3fEvent.Send(const Value: TMatrix3; const Time: TX3DTime; const PartialSend: TPartialSend);
var
  Field: TX3DField;
begin
  Field := CreateTemp(PartialSend);
  (Field as TSFMatrix3f).Value := Value;
  try
    Send(Field, Time);
  finally FreeTemp(Field) end;
end;

procedure TSFMatrix3fEvent.Send(const Value: TMatrix3);
begin
  if (ParentNode <> nil) and
     (TX3DNode(ParentNode).Scene <> nil) then
    Send(Value, TX3DNode(ParentNode).Scene.NextEventTime);
end;

{ TSFMatrix4dEvent ----------------------------------------------------------- }

constructor TSFMatrix4dEvent.Create(AParentNode: TX3DFileItem; const AName: String; const AInEvent: boolean);
begin
  inherited Create(AParentNode, AName, TSFMatrix4d, AInEvent);
end;

procedure TSFMatrix4dEvent.Send(const Value: TMatrix4Double; const Time: TX3DTime; const PartialSend: TPartialSend);
var
  Field: TX3DField;
begin
  Field := CreateTemp(PartialSend);
  (Field as TSFMatrix4d).Value := Value;
  try
    Send(Field, Time);
  finally FreeTemp(Field) end;
end;

procedure TSFMatrix4dEvent.Send(const Value: TMatrix4Double);
begin
  if (ParentNode <> nil) and
     (TX3DNode(ParentNode).Scene <> nil) then
    Send(Value, TX3DNode(ParentNode).Scene.NextEventTime);
end;

{ TSFMatrix4fEvent ----------------------------------------------------------- }

constructor TSFMatrix4fEvent.Create(AParentNode: TX3DFileItem; const AName: String; const AInEvent: boolean);
begin
  inherited Create(AParentNode, AName, TSFMatrix4f, AInEvent);
end;

procedure TSFMatrix4fEvent.Send(const Value: TMatrix4; const Time: TX3DTime; const PartialSend: TPartialSend);
var
  Field: TX3DField;
begin
  Field := CreateTemp(PartialSend);
  (Field as TSFMatrix4f).Value := Value;
  try
    Send(Field, Time);
  finally FreeTemp(Field) end;
end;

procedure TSFMatrix4fEvent.Send(const Value: TMatrix4);
begin
  if (ParentNode <> nil) and
     (TX3DNode(ParentNode).Scene <> nil) then
    Send(Value, TX3DNode(ParentNode).Scene.NextEventTime);
end;

{ TSFNodeEvent --------------------------------------------------------------- }

constructor TSFNodeEvent.Create(AParentNode: TX3DFileItem; const AName: String; const AInEvent: boolean);
begin
  inherited Create(AParentNode, AName, TSFNode, AInEvent);
end;

{ TSFRotationEvent ----------------------------------------------------------- }

constructor TSFRotationEvent.Create(AParentNode: TX3DFileItem; const AName: String; const AInEvent: boolean);
begin
  inherited Create(AParentNode, AName, TSFRotation, AInEvent);
end;

procedure TSFRotationEvent.Send(const Value: TVector4; const Time: TX3DTime; const PartialSend: TPartialSend);
var
  Field: TX3DField;
begin
  Field := CreateTemp(PartialSend);
  (Field as TSFRotation).Value := Value;
  try
    Send(Field, Time);
  finally FreeTemp(Field) end;
end;

procedure TSFRotationEvent.Send(const Value: TVector4);
begin
  if (ParentNode <> nil) and
     (TX3DNode(ParentNode).Scene <> nil) then
    Send(Value, TX3DNode(ParentNode).Scene.NextEventTime);
end;

{ TSFStringEvent ------------------------------------------------------------- }

constructor TSFStringEvent.Create(AParentNode: TX3DFileItem; const AName: String; const AInEvent: boolean);
begin
  inherited Create(AParentNode, AName, TSFString, AInEvent);
end;

procedure TSFStringEvent.Send(const Value: String; const Time: TX3DTime; const PartialSend: TPartialSend);
var
  Field: TX3DField;
begin
  Field := CreateTemp(PartialSend);
  (Field as TSFString).Value := Value;
  try
    Send(Field, Time);
  finally FreeTemp(Field) end;
end;

procedure TSFStringEvent.Send(const Value: String);
begin
  if (ParentNode <> nil) and
     (TX3DNode(ParentNode).Scene <> nil) then
    Send(Value, TX3DNode(ParentNode).Scene.NextEventTime);
end;

{ TSFVec2dEvent -------------------------------------------------------------- }

constructor TSFVec2dEvent.Create(AParentNode: TX3DFileItem; const AName: String; const AInEvent: boolean);
begin
  inherited Create(AParentNode, AName, TSFVec2d, AInEvent);
end;

procedure TSFVec2dEvent.Send(const Value: TVector2Double; const Time: TX3DTime; const PartialSend: TPartialSend);
var
  Field: TX3DField;
begin
  Field := CreateTemp(PartialSend);
  (Field as TSFVec2d).Value := Value;
  try
    Send(Field, Time);
  finally FreeTemp(Field) end;
end;

procedure TSFVec2dEvent.Send(const Value: TVector2Double);
begin
  if (ParentNode <> nil) and
     (TX3DNode(ParentNode).Scene <> nil) then
    Send(Value, TX3DNode(ParentNode).Scene.NextEventTime);
end;

{ TSFVec2fEvent -------------------------------------------------------------- }

constructor TSFVec2fEvent.Create(AParentNode: TX3DFileItem; const AName: String; const AInEvent: boolean);
begin
  inherited Create(AParentNode, AName, TSFVec2f, AInEvent);
end;

procedure TSFVec2fEvent.Send(const Value: TVector2; const Time: TX3DTime; const PartialSend: TPartialSend);
var
  Field: TX3DField;
begin
  Field := CreateTemp(PartialSend);
  (Field as TSFVec2f).Value := Value;
  try
    Send(Field, Time);
  finally FreeTemp(Field) end;
end;

procedure TSFVec2fEvent.Send(const Value: TVector2);
begin
  if (ParentNode <> nil) and
     (TX3DNode(ParentNode).Scene <> nil) then
    Send(Value, TX3DNode(ParentNode).Scene.NextEventTime);
end;

{ TSFVec3dEvent -------------------------------------------------------------- }

constructor TSFVec3dEvent.Create(AParentNode: TX3DFileItem; const AName: String; const AInEvent: boolean);
begin
  inherited Create(AParentNode, AName, TSFVec3d, AInEvent);
end;

procedure TSFVec3dEvent.Send(const Value: TVector3Double; const Time: TX3DTime; const PartialSend: TPartialSend);
var
  Field: TX3DField;
begin
  Field := CreateTemp(PartialSend);
  (Field as TSFVec3d).Value := Value;
  try
    Send(Field, Time);
  finally FreeTemp(Field) end;
end;

procedure TSFVec3dEvent.Send(const Value: TVector3Double);
begin
  if (ParentNode <> nil) and
     (TX3DNode(ParentNode).Scene <> nil) then
    Send(Value, TX3DNode(ParentNode).Scene.NextEventTime);
end;

{ TSFVec3fEvent -------------------------------------------------------------- }

constructor TSFVec3fEvent.Create(AParentNode: TX3DFileItem; const AName: String; const AInEvent: boolean);
begin
  inherited Create(AParentNode, AName, TSFVec3f, AInEvent);
end;

procedure TSFVec3fEvent.Send(const Value: TVector3; const Time: TX3DTime; const PartialSend: TPartialSend);
var
  Field: TX3DField;
begin
  Field := CreateTemp(PartialSend);
  (Field as TSFVec3f).Value := Value;
  try
    Send(Field, Time);
  finally FreeTemp(Field) end;
end;

procedure TSFVec3fEvent.Send(const Value: TVector3);
begin
  if (ParentNode <> nil) and
     (TX3DNode(ParentNode).Scene <> nil) then
    Send(Value, TX3DNode(ParentNode).Scene.NextEventTime);
end;

{ TSFVec4dEvent -------------------------------------------------------------- }

constructor TSFVec4dEvent.Create(AParentNode: TX3DFileItem; const AName: String; const AInEvent: boolean);
begin
  inherited Create(AParentNode, AName, TSFVec4d, AInEvent);
end;

procedure TSFVec4dEvent.Send(const Value: TVector4Double; const Time: TX3DTime; const PartialSend: TPartialSend);
var
  Field: TX3DField;
begin
  Field := CreateTemp(PartialSend);
  (Field as TSFVec4d).Value := Value;
  try
    Send(Field, Time);
  finally FreeTemp(Field) end;
end;

procedure TSFVec4dEvent.Send(const Value: TVector4Double);
begin
  if (ParentNode <> nil) and
     (TX3DNode(ParentNode).Scene <> nil) then
    Send(Value, TX3DNode(ParentNode).Scene.NextEventTime);
end;

{ TSFVec4fEvent -------------------------------------------------------------- }

constructor TSFVec4fEvent.Create(AParentNode: TX3DFileItem; const AName: String; const AInEvent: boolean);
begin
  inherited Create(AParentNode, AName, TSFVec4f, AInEvent);
end;

procedure TSFVec4fEvent.Send(const Value: TVector4; const Time: TX3DTime; const PartialSend: TPartialSend);
var
  Field: TX3DField;
begin
  Field := CreateTemp(PartialSend);
  (Field as TSFVec4f).Value := Value;
  try
    Send(Field, Time);
  finally FreeTemp(Field) end;
end;

procedure TSFVec4fEvent.Send(const Value: TVector4);
begin
  if (ParentNode <> nil) and
     (TX3DNode(ParentNode).Scene <> nil) then
    Send(Value, TX3DNode(ParentNode).Scene.NextEventTime);
end;

{ TSFColorEvent -------------------------------------------------------------- }

constructor TSFColorEvent.Create(AParentNode: TX3DFileItem; const AName: String; const AInEvent: boolean);
begin
  inherited Create(AParentNode, AName, TSFColor, AInEvent);
end;

procedure TSFColorEvent.Send(const Value: TVector3; const Time: TX3DTime; const PartialSend: TPartialSend);
var
  Field: TX3DField;
begin
  Field := CreateTemp(PartialSend);
  (Field as TSFColor).Value := Value;
  try
    Send(Field, Time);
  finally FreeTemp(Field) end;
end;

procedure TSFColorEvent.Send(const Value: TVector3);
begin
  if (ParentNode <> nil) and
     (TX3DNode(ParentNode).Scene <> nil) then
    Send(Value, TX3DNode(ParentNode).Scene.NextEventTime);
end;

{ TSFColorRGBAEvent ---------------------------------------------------------- }

constructor TSFColorRGBAEvent.Create(AParentNode: TX3DFileItem; const AName: String; const AInEvent: boolean);
begin
  inherited Create(AParentNode, AName, TSFColorRGBA, AInEvent);
end;

procedure TSFColorRGBAEvent.Send(const Value: TCastleColor; const Time: TX3DTime; const PartialSend: TPartialSend);
var
  Field: TX3DField;
begin
  Field := CreateTemp(PartialSend);
  (Field as TSFColorRGBA).Value := Value;
  try
    Send(Field, Time);
  finally FreeTemp(Field) end;
end;

procedure TSFColorRGBAEvent.Send(const Value: TCastleColor);
begin
  if (ParentNode <> nil) and
     (TX3DNode(ParentNode).Scene <> nil) then
    Send(Value, TX3DNode(ParentNode).Scene.NextEventTime);
end;

{ ---------------------------------------------------------------------------- }

constructor TXFAnyEvent.Create(AParentNode: TX3DFileItem; const AName: String; const AInEvent: boolean);
begin
  inherited Create(AParentNode, AName, TX3DField, AInEvent);
end;

constructor TMFBoolEvent.Create(AParentNode: TX3DFileItem; const AName: String; const AInEvent: boolean);
begin
  inherited Create(AParentNode, AName, TMFBool, AInEvent);
end;

constructor TMFDoubleEvent.Create(AParentNode: TX3DFileItem; const AName: String; const AInEvent: boolean);
begin
  inherited Create(AParentNode, AName, TMFDouble, AInEvent);
end;

constructor TMFTimeEvent.Create(AParentNode: TX3DFileItem; const AName: String; const AInEvent: boolean);
begin
  inherited Create(AParentNode, AName, TMFTime, AInEvent);
end;

constructor TMFFloatEvent.Create(AParentNode: TX3DFileItem; const AName: String; const AInEvent: boolean);
begin
  inherited Create(AParentNode, AName, TMFFloat, AInEvent);
end;

constructor TMFLongEvent.Create(AParentNode: TX3DFileItem; const AName: String; const AInEvent: boolean);
begin
  inherited Create(AParentNode, AName, TMFLong, AInEvent);
end;

constructor TMFInt32Event.Create(AParentNode: TX3DFileItem; const AName: String; const AInEvent: boolean);
begin
  inherited Create(AParentNode, AName, TMFInt32, AInEvent);
end;

constructor TMFMatrix3dEvent.Create(AParentNode: TX3DFileItem; const AName: String; const AInEvent: boolean);
begin
  inherited Create(AParentNode, AName, TMFMatrix3d, AInEvent);
end;

constructor TMFMatrix3fEvent.Create(AParentNode: TX3DFileItem; const AName: String; const AInEvent: boolean);
begin
  inherited Create(AParentNode, AName, TMFMatrix3f, AInEvent);
end;

constructor TMFMatrix4dEvent.Create(AParentNode: TX3DFileItem; const AName: String; const AInEvent: boolean);
begin
  inherited Create(AParentNode, AName, TMFMatrix4d, AInEvent);
end;

constructor TMFMatrix4fEvent.Create(AParentNode: TX3DFileItem; const AName: String; const AInEvent: boolean);
begin
  inherited Create(AParentNode, AName, TMFMatrix4f, AInEvent);
end;

constructor TMFNodeEvent.Create(AParentNode: TX3DFileItem; const AName: String; const AInEvent: boolean);
begin
  inherited Create(AParentNode, AName, TMFNode, AInEvent);
end;

constructor TMFRotationEvent.Create(AParentNode: TX3DFileItem; const AName: String; const AInEvent: boolean);
begin
  inherited Create(AParentNode, AName, TMFRotation, AInEvent);
end;

constructor TMFStringEvent.Create(AParentNode: TX3DFileItem; const AName: String; const AInEvent: boolean);
begin
  inherited Create(AParentNode, AName, TMFString, AInEvent);
end;

constructor TMFVec2dEvent.Create(AParentNode: TX3DFileItem; const AName: String; const AInEvent: boolean);
begin
  inherited Create(AParentNode, AName, TMFVec2d, AInEvent);
end;

constructor TMFVec2fEvent.Create(AParentNode: TX3DFileItem; const AName: String; const AInEvent: boolean);
begin
  inherited Create(AParentNode, AName, TMFVec2f, AInEvent);
end;

constructor TMFVec3dEvent.Create(AParentNode: TX3DFileItem; const AName: String; const AInEvent: boolean);
begin
  inherited Create(AParentNode, AName, TMFVec3d, AInEvent);
end;

constructor TMFVec3fEvent.Create(AParentNode: TX3DFileItem; const AName: String; const AInEvent: boolean);
begin
  inherited Create(AParentNode, AName, TMFVec3f, AInEvent);
end;

constructor TMFVec4dEvent.Create(AParentNode: TX3DFileItem; const AName: String; const AInEvent: boolean);
begin
  inherited Create(AParentNode, AName, TMFVec4d, AInEvent);
end;

constructor TMFVec4fEvent.Create(AParentNode: TX3DFileItem; const AName: String; const AInEvent: boolean);
begin
  inherited Create(AParentNode, AName, TMFVec4f, AInEvent);
end;

constructor TMFColorEvent.Create(AParentNode: TX3DFileItem; const AName: String; const AInEvent: boolean);
begin
  inherited Create(AParentNode, AName, TMFColor, AInEvent);
end;

constructor TMFColorRGBAEvent.Create(AParentNode: TX3DFileItem; const AName: String; const AInEvent: boolean);
begin
  inherited Create(AParentNode, AName, TMFColorRGBA, AInEvent);
end;

{$endif read_implementation}<|MERGE_RESOLUTION|>--- conflicted
+++ resolved
@@ -65,28 +65,16 @@
 
   TSFLongEvent = class(TX3DEvent)
   public
-<<<<<<< HEAD
-    constructor Create(AParentNode: TX3DFileItem; const AName: string; const AInEvent: boolean);
+    constructor Create(AParentNode: TX3DFileItem; const AName: String; const AInEvent: boolean);
     procedure Send(const Value: Int32; const Time: TX3DTime; const PartialSend: TPartialSend = nil); overload;
     procedure Send(const Value: Int32); overload;
-=======
-    constructor Create(AParentNode: TX3DFileItem; const AName: String; const AInEvent: boolean);
-    procedure Send(const Value: LongInt; const Time: TX3DTime; const PartialSend: TPartialSend = nil); overload;
-    procedure Send(const Value: LongInt); overload;
->>>>>>> 8f3104f2
   end;
 
   TSFInt32Event = class(TX3DEvent)
   public
-<<<<<<< HEAD
-    constructor Create(AParentNode: TX3DFileItem; const AName: string; const AInEvent: boolean);
+    constructor Create(AParentNode: TX3DFileItem; const AName: String; const AInEvent: boolean);
     procedure Send(const Value: Int32; const Time: TX3DTime; const PartialSend: TPartialSend = nil); overload;
     procedure Send(const Value: Int32); overload;
-=======
-    constructor Create(AParentNode: TX3DFileItem; const AName: String; const AInEvent: boolean);
-    procedure Send(const Value: LongInt; const Time: TX3DTime; const PartialSend: TPartialSend = nil); overload;
-    procedure Send(const Value: LongInt); overload;
->>>>>>> 8f3104f2
   end;
 
   TSFMatrix3dEvent = class(TX3DEvent)
