{
  Copyright 2009-2023 Michalis Kamburelis.

  This file is part of "Castle Game Engine".

  "Castle Game Engine" is free software; see the file COPYING.txt,
  included in this distribution, for details about the copyright.

  "Castle Game Engine" is distributed in the hope that it will be useful,
  but WITHOUT ANY WARRANTY; without even the implied warranty of
  MERCHANTABILITY or FITNESS FOR A PARTICULAR PURPOSE.

  ----------------------------------------------------------------------------
}

{ Viewport to display scenes (TCastleViewport). }
unit CastleViewport;

{$I castleconf.inc}

interface

uses SysUtils, Classes, Generics.Collections,
  {$ifdef USE_DGL} dglOpenGL, {$else} {$ifdef FPC} CastleGL, {$else} OpenGL, OpenGLext, {$endif} {$endif}
  CastleVectors, X3DNodes, CastleInternalBaseTriangleOctree, CastleScene,
  CastleSceneCore, CastleCameras, CastleRenderOptions,
  CastleInternalGLShadowVolumes, CastleUIControls, CastleTransform, CastleTriangles,
  CastleKeysMouse, CastleBoxes, CastleInternalBackgroundRenderer, CastleUtils,
  CastleClassUtils, CastleShapes,
  CastleGLShaders, CastleGLImages, CastleTimeUtils, CastleControls,
  CastleInputs, CastleRectangles, CastleColors, CastleComponentSerialize,
  CastleProjection, CastleScreenEffects, CastleInternalShapesRenderer,
  CastleInternalScreenEffects;

type
  TCastleViewport = class;
  TCastleSceneManager = class;

  TRenderOnePassEvent = procedure (Viewport: TCastleViewport;
    const Params: TRenderParams) of object;

  { Event for @link(TCastleViewport.OnProjection). }
  TProjectionEvent = procedure (var Parameters: TProjection) of object;

  TInternalDesignNavigationType = (dnFly, dnExamine, dn2D);

  { Viewport displays a tree of scenes and transformations
    (TCastleTransform and descendants of it, like TCastleScene).
    Add the scenes and transformations to @link(Items).
    See https://castle-engine.io/viewport_and_scenes .

    Each viewport has a @link(Camera) with a position and orientation.
    Viewport may have multiple cameras.

    Viewport may also have a navigation that allows to move
    camera by keyboard, mouse and other inputs.
    You can use any navigation method implemented in the engine
    (TCastleExamineNavigation, TCastleWalkNavigation, TCastleThirdPersonNavigation)
    or implement your own
    (you can create your own descendants of @link(TCastleNavigation),
    or just move/rotate the camera by calling @link(TCastleTransform.SetWorldView Viewport.Camera.SetWorldView) from anywhere).
    Just add @link(TCastleNavigation) as a child of @link(TCastleViewport).

    Viewport may display a background.
    It may be a solid color, a 3D skybox or a gradient.
    See @link(Background), @link(BackgroundColor) properties and
    https://castle-engine.io/background .
    Alternatively, viewport background may be transparent
    (so other TCastleUserInterface underneath will be visible)
    if @link(Transparent).

    Multiple viewports can display the same world.
    To do this, simply copy @link(Items) reference from one
    TCastleViewport to another. You can also just create your own @link(TCastleRootTransform)
    instance and then assign it to multiple viewports.
    This allows e.g. to make a split-screen game (played by 2 people,
    with 2 viewports, on a single monitor).
    Or you can show in a 3D FPS game an additional view from some security camera,
    or from a flying rocket.
    See https://castle-engine.io/multiple_viewports_to_display_one_world . }
  TCastleViewport = class(TCastleScreenEffects)
  strict private
    type
      TSSAOScreenEffect = class(TGLSLScreenEffect)
        Viewport: TCastleViewport;
        function SetupUniforms(var BoundTextureUnits: Cardinal): Boolean; override;
      end;
      TSSRScreenEffect = class(TGLSLScreenEffect)
        Viewport: TCastleViewport;
        function SetupUniforms(var BoundTextureUnits: Cardinal): Boolean; override;
      end;
      TViewportRenderParams = class(TRenderParams)
      private
        FGlobalLights: TLightInstancesList;
      public
        constructor Create;
        destructor Destroy; override;
        function GlobalLights: TAbstractLightInstancesList; override;
      end;

    var
      FCamera: TCastleCamera;
      FCameraObserver: TFreeNotificationObserver;
      FRenderParams: TViewportRenderParams;
      FPrepareParams: TPrepareParams;
      FBackgroundWireframe: boolean;
      FBackgroundColor: TCastleColor;
      FUseGlobalLights, FUseGlobalFog: boolean;
      FApproximateActivation: boolean;
      FTransparent, FClearDepth: boolean;
      LastPressEvent: TInputPressRelease;
      FOnProjection: TProjectionEvent;
      FEnableParentDragging: boolean;
      AssignDefaultCameraDone: Boolean;
      FAutoCamera: Boolean;

      FShadowVolumes: boolean;
      FShadowVolumesRender: boolean;

      FScreenSpaceAmbientOcclusion: boolean;
      SSAOShader: TSSAOScreenEffect;
      SSAOShaderInitialized: Boolean;

      FScreenSpaceReflections: Boolean;
      SSRShader: TSSRScreenEffect;
      SSRShaderInitialized: Boolean;
      FScreenSpaceReflectionsSurfaceGlossiness: Single;

      FOnCameraChanged: TNotifyEvent;
      { Renderer of shadow volumes. You can use this to optimize rendering
        of your shadow quads in RenderShadowVolume, and you can read
        it's statistics (TGLShadowVolumeRenderer.Count and related properties).

        @nil when OpenGL context is not yet initialized. }
      FShadowVolumeRenderer: TGLShadowVolumeRenderer;
      FItems: TCastleRootTransform;
      FItemsObserver: TFreeNotificationObserver;
      LastVisibleStateIdForVisibleChange: TFrameId;

      FOnBoundViewpointChanged: TNotifyEvent;
      FOnBoundNavigationInfoChanged: TNotifyEvent;
      FMouseRayHit: TRayCollision;
      FMouseRayHitValid: Boolean;
      MouseRayOrigin, MouseRayDirection: TVector3;
      FAvoidNavigationCollisions: TCastleTransform;
      PrepareResourcesDone: Boolean;
      FPreventInfiniteFallingDown: Boolean;
      FCapturePointingDevice: TCastleTransform;
      FCapturePointingDeviceObserver: TFreeNotificationObserver;
      FLastSeenMainScene: TCastleScene; // only used by editor
      FBackground: TCastleBackground;
      FBackgroundObserver: TFreeNotificationObserver;
      FFog: TCastleFog;
      FFogObserver: TFreeNotificationObserver;
      // reused between frames for speed
      FRenderWithoutScreenEffectsRenderingCamera: TRenderingCamera;
      FMissingCameraRect: TCastleRectangleControl;
      FMissingCameraLabel: TCastleLabel;
      FInternalDesignManipulation: Boolean;
      FInternalDesignNavigationType: TInternalDesignNavigationType;
      FInternalDesignNavigations: array [TInternalDesignNavigationType] of TCastleNavigation;
      FInternalGridAxis: Boolean;
      FGizmoGridAxis: TInternalCastleEditorGizmo;
      FWarningZFarInfinityDone: Boolean;
      FDynamicBatching: Boolean;
      FOcclusionCulling: Boolean;
      FOcclusionSort: TShapeSort;
      FBlendingSort: TShapeSort;
      FOnCustomShapeSort: TShapeSortEvent;

      ShapesCollector: TShapesCollector;
      ShapesRenderer: TShapesRenderer;

    procedure CommonCreate(const AOwner: TComponent; const ADesignManipulation: Boolean);
    function FillsWholeContainer: boolean;
    procedure SetScreenSpaceAmbientOcclusion(const Value: boolean);
    procedure SetScreenSpaceReflections(const Value: Boolean);
    procedure SetScreenSpaceReflectionsSurfaceGlossiness(const Value: Single);
    procedure SetupDesignTimeCamera;
    procedure SetupChildren2D;
    procedure SetupChildren3D;
    procedure SSAOShaderInitialize;
    procedure SSRShaderInitialize;
    procedure SetAutoCamera(const Value: Boolean);
    procedure SetItems(Value: TCastleRootTransform);
    function GetPaused: Boolean;
    procedure SetPaused(const Value: Boolean);
    procedure SetBackground(const Value: TCastleBackground);
    procedure BackgroundFreeNotification(const Sender: TFreeNotificationObserver);
    procedure SetFog(const Value: TCastleFog);
    procedure FogFreeNotification(const Sender: TFreeNotificationObserver);
    procedure SetInternalDesignNavigationType(const Value: TInternalDesignNavigationType);
    procedure SetInternalGridAxis(const Value: Boolean);
    function GetMouseRayHit: TRayCollision;

    { Callbacks when MainCamera is notified that MainScene changes camera/navigation }
    procedure MainSceneAndCamera_BoundViewpointChanged(Sender: TObject);
    procedure MainSceneAndCamera_BoundViewpointVectorsChanged(Sender: TObject);
    procedure MainSceneAndCamera_BoundNavigationInfoChanged(Sender: TObject);

    { Change FMouseRayHit. Should be called only by GetMouseRayHit (when it's updated
      on-demand) or by ClearMouseRayHit (only with nil parameter in this case). }
    procedure SetMouseRayHit(const Value: TRayCollision);
<<<<<<< HEAD
    procedure ClearMouseRayHit;
=======
    { Whether FMouseRayHit contains given Item.
      This doesn't update FMouseRayHit if it is invalid right now,
      so it is safer to use even during destruction.
      And so it should be used only on some free notification. }
>>>>>>> bc22af2a
    function MouseRayHitContains(const Item: TCastleTransform): boolean;
    procedure SetAvoidNavigationCollisions(const Value: TCastleTransform);

    function GetNavigation: TCastleNavigation;
    procedure SetNavigation(const Value: TCastleNavigation);

    { Cast a ray that can collide with whole world (except AvoidNavigationCollisions).
      Given parameters are in world coordinates. }
    function CameraRayCollision(const RayOrigin, RayDirection: TVector3): TRayCollision;

    procedure SetSceneManager(const Value: TCastleSceneManager);
    { Get current Container.MousePosition.
      Secured in case Container not assigned (returns @false)
      or when Navigation uses MouseLook (in which case, returns the middle of our area,
      the actual mouse position should not be even visible to the user). }
    function GetMousePosition(out MousePosition: TVector2): Boolean;

    procedure SetCapturePointingDevice(const Value: TCastleTransform);
    { Once a TCastleTransform will handle a PointingDevicePress event,
      we make sure to pass subsequent PointingDeviceMove and PointingDeviceRelease to it too,
      before other TCastleTransform instances,
      and regardless if ray hits this TCastleTransform still.
      This way TCastleTransform can handle e.g. dragging with mouse/touch,
      regardless if mouse/touch stays over this transform.

      The reason and implementation of this mechanism is similar to
      TCastleContainer.FCaptureInput. }
    property CapturePointingDevice: TCastleTransform
      read FCapturePointingDevice write SetCapturePointingDevice;
    procedure CapturePointingDeviceFreeNotification(const Sender: TFreeNotificationObserver);

    { Initialize TRayCollisionNode to specify collision with given TCastleTransform
      without any specific Triangle/Point.
      The given RayOrigin / RayOrigin are in world coordinates
      (internally we will convert them to TCastleTransform coordinates). }
    function FakeRayCollisionNode(const RayOriginWorld, RayDirectionWorld: TVector3;
      const Item: TCastleTransform): TRayCollisionNode;

    { Whether to look at AvoidNavigationCollisions.
      Checks that AvoidNavigationCollisions is set, and it is part of current @link(Items). }
    function UseAvoidNavigationCollisions: Boolean;

    { Ensure Camera and FProjection are initialized for PositionToXxx family of methods. }
    procedure PositionToPrerequisites;

    { Notification done by TCastleCamera when our Camera state changed. }
    procedure InternalCameraChanged(Sender: TObject);

    procedure SetCamera(const Value: TCastleCamera);
    procedure CameraFreeNotification(const Sender: TFreeNotificationObserver);
    procedure ItemsFreeNotification(const Sender: TFreeNotificationObserver);
    procedure SetDynamicBatching(const Value: Boolean);
    procedure SetOcclusionCulling(const Value: Boolean);
  private
    var
      FProjection: TProjection;
      FSceneManager: TCastleSceneManager;
      ItemsNodesFreeOccurred: Boolean;

    { Make sure to call AssignDefaultCamera, if needed because of AutoCamera. }
    procedure EnsureCameraDetected;

    class procedure CreateComponentWithChildren2D(Sender: TObject);
    class procedure CreateComponentWithChildren3D(Sender: TObject);

    procedure RecalculateCursor(Sender: TObject);
    procedure ItemsNodesFree(Sender: TObject);

    { Bounding box of everything non-design.
      Similar to just using Items.BoundingBox, but

      1. handles Items=nil case OK

      2. ignores bbox at design-time of gizmos (lights, cameras, visualize transform).
      This is important to avoid AutoCamera at design-time to calculate something unexpected
      (move camera far away), because it would adjust to the camera and lights gizmo bbox
      (see TTestCastleViewport.TestAutoCameraIgnoresGizmos).

      Note: By default, what does Items.BoundingBox return wrt to gizmos?
      When not called as ItemsBoundingBox or ItemsWithGizmosBoundingBox?
      Answer: By default it doesn't count *some* gizmos pieces, the ones marked as
      InternalExcludeFromParentBoundingVolume.
      And TInternalCastleEditorGizmo uses InternalExcludeFromParentBoundingVolume
      on a subset of its stuff, see TInternalCastleEditorGizmo.Create
      implementation.
      So e.g. Items.BoundingBox
      - counts the gizmo invisible "select box"
        inside TInternalCastleEditorGizmo,
      - does not count specialized lights or cameras line visualizations
        inside TInternalCastleEditorGizmo.
        (they use InternalExcludeFromParentBoundingVolume=true).
      - does not count to "visualize transform" gizmo (used in editor
        to translate / rotate / scale).
        (they use InternalExcludeFromParentBoundingVolume=true).
    }
    function ItemsBoundingBox: TBox3D;

    { Bounding box of everything, including design-time gizmos
      (because you also want to see
      them accounted for in design-time ortho camera ProjectionNear/Far).
      Similar to just usign Items.BoundingBox, but handles Items=nil case OK.

      Note: We need to use ItemsWithGizmosBoundingBox to auto-calculate
      projection near/far, not merely ItemsBoundingBox.
      Otherwise 2D projection in editor could cut off some gizmos.

      Testcase:
      - 2d viewport
      - add a few TCastleImageTransform with some image loaded with Z = -1000.
      - add TCastleTransform with translation 0,0,0, select it
      - -> the gizmo of it has to be visible, even though everything visible
        (excluding gizmos) is at Z = -1000. }
    function ItemsWithGizmosBoundingBox: TBox3D;

    { Set the projection parameters and matrix.
      Used by our Render method.

      This cooperates closely with current @link(Camera) definition.

      If AutoCamera then the initial and current @link(Camera) vectors
      are also initialized here (see TCastleCamera.Init
      and @link(AssignDefaultCamera).

      This takes care to always update Camera.ProjectionMatrix, Projection. }
    procedure ApplyProjection; virtual;

    { Render shadow quads for all the things rendered by @link(RenderOnePass).
      You can use here ShadowVolumeRenderer instance, which is guaranteed
      to be initialized with TGLShadowVolumeRenderer.InitFrustumAndLight,
      so you can do shadow volumes culling. }
    procedure RenderShadowVolume(const Params: TRenderParams);

    { Detect position/direction of the main light that produces shadow volumes.
      Looks at MainScene.InternalMainLightForShadowVolumes.
      Returns light position (or direction, if W = 0) in world space. }
    function MainLightForShadowVolumes(out AMainLightPosition: TVector4): boolean;

    { Pass pointing device (mouse or touch) press event
      to TCastleTransform instances in @link(Items).
      Depends that MouseRayHit, MouseRayOrigin, MouseRayDirection are already updated. }
    function PointingDevicePress: boolean;

    { Pass pointing device (mouse or touch) press event
      to TCastleTransform instances in @link(Items).
      Depends that MouseRayHit, MouseRayOrigin, MouseRayDirection are already updated. }
    function PointingDeviceRelease: boolean;

    { Pass pointing device (mouse or touch) move event
      to TCastleTransform instances in @link(Items).
      Depends that MouseRayHit, MouseRayOrigin, MouseRayDirection are already updated. }
    function PointingDeviceMove: boolean;
  protected
    { @exclude }
    function InternalOverride2DProjectionSizing: TCastleUserInterface; virtual;

    { Calculate projection parameters. Determines if the view is perspective
      or orthogonal and exact field of view parameters.
      Called each time at the beginning of rendering.

      The default implementation of this method in TCastleViewport
      calculates projection based on the @link(Camera) parameters.

      In turn, the @link(Camera) parameters may be automatically
      calculated (if @link(AutoCamera))
      based on the nodes in the @link(TCastleRootTransform.MainScene).
      Nodes like TViewpointNode or TOrthoViewpointNode or TNavigationInfoNode
      determine the default camera and projection details.

      You can override this method, or assign the @link(OnProjection) event
      to adjust the projection settings.
      But please note: instead of overriding this method,
      it's usually easier (and more advised) to simply change the @link(Camera) properties,
      like @link(TCastleCamera.ProjectionType Camera.ProjectionType)
      or @link(TCastleOrthographic.Width Camera.Orthographic.Width)
      or @link(TCastlePerspective.FieldOfView Camera.Perspective.FieldOfView). }
    function CalculateProjection: TProjection; virtual;

    { Prepare lights shining on everything.
      GlobalLights contents should be initialized here.
      The implementation in this class adds headlight determined
      by the @link(TCastleRootTransform.UseHeadlight Items.UseHeadlight) value. }
    procedure InitializeGlobalLights(const GlobalLights: TLightInstancesList); virtual;

    procedure InitializeLights(const GlobalLights: TLightInstancesList); deprecated 'use InitializeGlobalLights';

    { Render everything from given camera view (as TRenderingCamera).
      Given RenderingCamera.Target says to where we generate the image.
      This method must take care of making many rendering passes
      for shadow volumes, but doesn't take care of updating generated textures. }
    procedure RenderFromViewEverything(const RenderingCamera: TRenderingCamera); virtual;

    { Render the scene, assuming that buffers were already cleared and background
      was rendered. Called by RenderFromViewEverything at the end.
      Lights are calculated in Params at this point.

      This will change Params.Transparent, Params.InShadow and Params.ShadowVolumesReceivers
      as needed. Their previous values do not matter. }
    procedure RenderFromView3D(const Params: TRenderParams); virtual;

    { Render one pass, with current camera and parameters (e.g. only transparent
      or only opaque shapes).
      All current camera settings are saved in RenderParams.RenderingCamera.
      @param(Params Rendering parameters, see @link(TRenderParams).) }
    procedure RenderOnePass(const Params: TRenderParams); virtual;

    procedure Render3D(const Params: TRenderParams); virtual; deprecated 'use RenderOnePass';

    procedure Notification(AComponent: TComponent; Operation: TOperation); override;

    function InternalExtraGetScreenEffects(
      const Index: Integer): TGLSLProgram; override;
    function InternalExtraScreenEffectsCount: Integer; override;
    function InternalExtraScreenEffectsNeedDepth: Boolean; override;

    { Called when PointingDevicePress was not handled by any TCastleTransform object.
      You can override this to make a message / sound signal to notify user
      that his Input_Interact click was not successful. }
    procedure PointingDevicePressFailed; virtual;

    procedure BoundNavigationInfoChanged; virtual;
    procedure BoundViewpointChanged; virtual;

    procedure RenderWithoutScreenEffects; override;

    procedure Loaded; override;
  public
    const
      DefaultScreenSpaceAmbientOcclusion = false;
      DefaultScreenSpaceReflections = False;
      DefaultScreenSpaceReflectionsSurfaceGlossiness = 0.5;
      DefaultUseGlobalLights = true;
      DefaultUseGlobalFog = true;
      DefaultShadowVolumes = true;
      DefaultBackgroundColor: TVector4 = (X: 0.1; Y: 0.1; Z: 0.1; W: 1);
      {$warnings off} // referencing deprecated in deprecated
      Default2DProjectionFar = CastleTransform.Default2DProjectionFar deprecated 'this default is not used; ProjectionFar in orthographic projection is now automatically adjusted to what you display';
      Default2DProjectionNear = CastleTransform.Default2DProjectionNear deprecated 'this default is not used; ProjectionNear in orthographic projection is now automatically adjusted to what you display';
      {$warnings on}
      Default2DCameraZ = CastleTransform.Default2DCameraZ;
      DefaultPrepareOptions = [prRenderSelf, prRenderClones, prBackground, prBoundingBox, prScreenEffects];
      { @exclude }
      DefaultInternalDesignNavigationType = dnFly;
      DefaultInternalGridAxis = false;

    var
      { Rendering pass, for user purposes.
        Useful to keep shaders cached when you render the same scene multiple times
        in the same frame (under different lighting conditions or other things
        that change shaders).
        By default this is always 0, the engine doesn't modify this.
        You can set this field manually. }
      CustomRenderingPass: TUserRenderingPass;

      { Set these to non-1 to deliberately distort field of view / aspect ratio.
        This is useful for special effects when you want to create unrealistic
        projection.
        @exclude }
      InternalDistortFieldOfViewY, InternalDistortViewAspect: Single;

      { Do not navigate by dragging when we're already dragging a TCastleTransform item.
        This means that if you drag

        - X3D sensors like TouchSensor,
        - gizmo in CGE editor,

        ... then your dragging will not simultaneously also affect the navigation
        (which would be very disorienting).

        Set to true when some TCastleTransform handles PointingDevicePress,
        set to false in PointingDeviceRelease.
        @exclude }
      InternalPointingDeviceDragging: Boolean;

      { At design-time (in CGE editor), this is the camera used by the editor.
        Usually use InternalCamera, to automatically pick either design-time camera
        or runtime Camera. }
      InternalDesignCamera: TCastleCamera;

    constructor Create(AOwner: TComponent); override;
    destructor Destroy; override;

    function AllowSuspendForInput: boolean; override;
    function Press(const Event: TInputPressRelease): boolean; override;
    function Release(const Event: TInputPressRelease): boolean; override;
    function Motion(const Event: TInputMotion): boolean; override;
    procedure Update(const SecondsPassed: Single;
      var HandleInput: boolean); override;
    procedure BeforeRender; override;
    function PropertySections(const PropertyName: String): TPropertySections; override;
    procedure CustomSerialization(const SerializationProcess: TSerializationProcess); override;

    { Return either @link(Camera) or @link(InternalDesignCamera),
      depending on whether we're in design mode (InternalDesignManipulation) or not.
      May return @nil.
      @exclude }
    function InternalCamera: TCastleCamera;

    { Determines if viewport is in design-mode.

      Initialized from CastleDesignMode, unless viewport is created using InternalCreateNonDesign
      in which case it is always false.
      (useful only in CGE editor, when it wants to use viewports
      with "normal" Camera and Navigation treatment, without
      InternalDesignCamera / InternalDesignNavigation).

      When false, the InternalDesignCamera and InternalDesignNavigation don't matter,
      viewport behaves as regular viewport.

      Note that you cannot change it after creation, it would not be so easy
      (we'd have to destroy InternalDesignCamera, InternalDesignNavigation,
      figure out what should be Items.MainCamera...).

      @exclude }
    property InternalDesignManipulation: Boolean read FInternalDesignManipulation;

    { Change design-time navigation.
      @exclude }
    property InternalDesignNavigationType: TInternalDesignNavigationType
      read FInternalDesignNavigationType write SetInternalDesignNavigationType
      default DefaultInternalDesignNavigationType;

    { At design-time (in CGE editor), this is the navigation used by the editor.
      @exclude }
    function InternalDesignNavigation: TCastleNavigation;

    { At design-time, show grid and axis visualization.
      @exclude }
    property InternalGridAxis: Boolean read FInternalGridAxis write SetInternalGridAxis
      default DefaultInternalGridAxis;

    { Constructor that disables special design-mode viewport camera/navigation.
      Useful in editor.
      @exclude }
    constructor InternalCreateNonDesign(AOwner: TComponent);

    function GetMainScene: TCastleScene; deprecated 'use Items.MainScene';

    {$ifdef FPC}
    { Current projection parameters,
      calculated by last @link(CalculateProjection) call,
      adjusted by @link(OnProjection).
      @bold(This is read only). To change the projection parameters,
      override @link(CalculateProjection) or handle event @link(OnProjection). }
    property Projection: TProjection read FProjection;
      deprecated 'in most cases, you can instead read Camera parameters, like Camera.Orthographic.EffectiveWidth, Camera.Orthographic.EffectiveHeight';
    {$endif}

    { Assign current camera vectors and projection.
      This only fills existing @link(Camera) with contents, it doesn't change
      the @link(Camera) to new component.

      This is automatically used at first rendering if @link(AutoCamera).
      You can also use it explicitly. }
    procedure AssignDefaultCamera; virtual;

    { Does the graphic card support our ScreenSpaceAmbientOcclusion shader.
      This does @italic(not) depend on the current state of
      ScreenSpaceAmbientOcclusion property.
      You can use it e.g. to disable the menu item to switch SSAO in 3D viewer. }
    function ScreenSpaceAmbientOcclusionAvailable: boolean;

    { Does the graphic card support our ScreenSpaceReflections shader.
      This does @italic(not) depend on the current state of
      ScreenSpaceReflections property.
      You can use it e.g. to disable the menu item to switch SSR in 3D viewer. }
    function ScreenSpaceReflectionsAvailable: boolean;

    procedure GLContextOpen; override;
    procedure GLContextClose; override;

    { Parameters to prepare items that are to be rendered
      within this world. This should be passed to
      @link(TCastleTransform.PrepareResources).

      Note: Instead of using @link(TCastleTransform.PrepareResources),
      and this method,
      it's usually easier to call @link(TCastleViewport.PrepareResources).
      Then the appropriate TPrepareParams will be passed automatically. }
    function PrepareParams: TPrepareParams; deprecated 'use TCastleViewport.PrepareResources to prepare transforms';

    function BaseLights: TLightInstancesList; deprecated 'this is internal info, you should not need this; use PrepareParams to get opaque information to pass to TCastleTransform.PrepareResources';

    { Statistics about last rendering frame. See TRenderStatistics docs. }
    function Statistics: TRenderStatistics;

    { Background color.
      Displayed only if @link(Background) is @nil and
      @link(TCastleRootTransform.MainScene MainScene) doesn't define any background either.

      Ignored if @link(Transparent).

      Dark gray (DefaultBackgroundColor) by default. }
    property BackgroundColor: TCastleColor
      read FBackgroundColor write FBackgroundColor;

    { Current 3D triangle under the mouse cursor.
      Updated in every mouse move. May be @nil. }
    function TriangleHit: PTriangle;

    { Instance for headlight that should be used for this scene.
      Uses @link(InternalHeadlight) method, applies appropriate camera position/direction.
      Returns @true only if @link(InternalHeadlight) method returned @true
      and a suitable camera was present.

      Instance should be considered undefined ("out" parameter)
      when we return @false.

      @exclude }
    function HeadlightInstance(out Instance: TLightInstance): boolean;
      deprecated 'internal information, do not use this';

    { Camera that makes a headlight (if only TCastleRootTransform.UseHeadlight).
      @exclude}
    function InternalHeadlightCamera: TCastleCamera; virtual;

    { Enable built-in SSAO screen effect in the world. }
    property ScreenSpaceAmbientOcclusion: boolean
      read FScreenSpaceAmbientOcclusion write SetScreenSpaceAmbientOcclusion
      default DefaultScreenSpaceAmbientOcclusion;

    { Enable built-in SSR screen effect in the world. }
    property ScreenSpaceReflections: Boolean
      read FScreenSpaceReflections write SetScreenSpaceReflections
      default DefaultScreenSpaceReflections;

    { Adjust SSR default surface glossiness. }
    property ScreenSpaceReflectionsSurfaceGlossiness: Single
      read FScreenSpaceReflectionsSurfaceGlossiness write SetScreenSpaceReflectionsSurfaceGlossiness;

    { Called on any camera change. }
    property OnCameraChanged: TNotifyEvent read FOnCameraChanged write FOnCameraChanged;

    { Utility method to set camera to a suitable state for 2D games.

      @unorderedList(
        @item(
          Sets both initial and current camera vectors like this:
          @unorderedList(
            @itemSpacing compact
            @item Position camera at @code((0, 0, 500)),
            @item Looks along the -Z direction,
            @item "Up" vector is in +Y.
          )

          This way the 2D world spans horizontally in X and vertically in Y.
          The Z (depth) can be used to put things in front/behind each other.

          Since this initialized the camera sensibly,
          we also set @link(AutoCamera) to false.
        )

        @item(
          Sets orthographic projection for the camera
          (@link(TCastleCamera.ProjectionType) set to ptOrthographic).

          By default our visible X range is @code([0..viewport width in pixels]),
          visible Y range is @code([0..viewport height in pixels]).
          Use the properties of @link(TCastleOrthographic Camera.Orthographic)
          to control the projection.
          For example set
          @link(TCastleOrthographic.Width Camera.Orthographic.Width) and/or
          @link(TCastleOrthographic.Height Camera.Orthographic.Height)
          to define visible projection size (horizontal or vertical) explicitly,
          regardless of the viewport size.

          Setting @link(TCastleOrthographic.Origin Camera.Orthographic.Origin)
          is also often useful, e.g. set it to (0.5,0.5) to make the things positioned
          at (0,0) in the world visible at the middle of the viewport.

          By default our visible Z range is [-1500, 500],
          because this sets ProjectionNear to -1000, ProjectionFar to 1000,
          and camera default depth (@code(Camera.Position.Z)) is 500.
          This was chosen to be comfortable for all cases -- you can
          keep camera Z unchanged and comfortably position things around [-500, 500],
          or set camera Z to zero and then comfortably position things around [-1000, 1000].
        )
      )
    }
    procedure Setup2D;

    { Convert 2D position on the viewport into 3D "world coordinates",
      by colliding camera ray with a plane parallel to the viewport at given Depth.
      "World coordinates" are coordinates
      space seen by TCastleTransform / TCastleScene inside viewport @link(Items).
      Use Depth > 0 for positions in front of the camera.

      This is similar to "Unproject" GLU routine.
      It allows to map points from the 2D viewport back to the 3D space inside viewport.

      The interpretation of Position depends on ContainerCoordinates:

      @unorderedList(
        @item(When ContainerCoordinates = @true,
          then Position is relative to the whole container
          (like TCastleWindow or TCastleControl).

          And it is expressed in real device coordinates,
          just like @link(TInputPressRelease.Position)
          when mouse is being clicked, or like @link(TInputMotion.Position)
          when mouse is moved.
        )

        @item(When ContainerCoordinates = @false,
          then Position is relative to this UI control.

          And it is expressed in coordinates after UI scaling.
          IOW, if the size of this control is @link(Width) = 100,
          then Position.X between 0 and 100 reflects the visible range of this control.
        )
      )

      Returns true and sets 3D PlanePosition if such intersection is found.
      Returns false if it's not possible to determine such point (which
      should not be possible, unless camera field of view is larger than 180 degrees).
    }
    function PositionToCameraPlane(const Position: TVector2;
      const ContainerCoordinates: Boolean;
      const Depth: Single; out PlanePosition: TVector3): Boolean;

    { Convert 2D position on the viewport into 3D ray.

      The interpretation of Position depends on ContainerCoordinates:

      @unorderedList(
        @item(When ContainerCoordinates = @true,
          then Position is relative to the whole container
          (like TCastleWindow or TCastleControl).

          And it is expressed in real device coordinates,
          just like @link(TInputPressRelease.Position)
          when mouse is being clicked, or like @link(TInputMotion.Position)
          when mouse is moved.
        )

        @item(When ContainerCoordinates = @false,
          then Position is relative to this UI control.

          And it is expressed in coordinates after UI scaling.
          IOW, if the size of this control is @link(Width) = 100,
          then Position.X between 0 and 100 reflects the visible range of this control.
        )
      )
    }
    procedure PositionToRay(const Position: TVector2;
      const ContainerCoordinates: Boolean; out RayOrigin, RayDirection: TVector3);

    { Convert 2D position on the viewport into 3D "world coordinates",
      by colliding camera ray with a plane at constant X, Y or Z.
      "World coordinates" are coordinates
      space seen by TCastleTransform / TCastleScene inside viewport @link(Items).

      This works with any projection (perspective or orthographic).

      You can use it to pick a point on any plane with constant X (PlaneConstCoord = 0),
      constant Y (PlaneConstCoord = 1), constant Z (PlaneConstCoord = 2).

      This intersects the ray cast by @link(Camera) with a plane where given coordinate (PlaneConstCoord)
      has value equal to PlaneConstValue.
      The parameter names and interpretation is consistent e.g. with
      @link(TrySimplePlaneRayIntersection).

      The interpretation of Position depends on ContainerCoordinates:

      @unorderedList(
        @item(When ContainerCoordinates = @true,
          then Position is relative to the whole container
          (like TCastleWindow or TCastleControl).

          And it is expressed in real device coordinates,
          just like @link(TInputPressRelease.Position)
          when mouse is being clicked, or like @link(TInputMotion.Position)
          when mouse is moved.
        )

        @item(When ContainerCoordinates = @false,
          then Position is relative to this UI control.

          And it is expressed in coordinates after UI scaling.
          IOW, if the size of this control is @link(Width) = 100,
          then Position.X between 0 and 100 reflects the visible range of this control.
        )
      )

      Returns true and sets 3D PlanePosition (the PlaneConstCoord component of this vector
      must always be equal to PlaneConstValue) if such intersection is found.
      Returns false if it's not possible to determine such point (when
      the camera looks in the other direction).
    }
    function PositionToWorldPlane(const Position: TVector2;
      const ContainerCoordinates: Boolean;
      const PlaneConstCoord: T3DAxis; const PlaneConstValue: Single;
      out PlanePosition: TVector3): Boolean; overload;

    function PositionToWorldPlane(const Position: TVector2;
      const ContainerCoordinates: Boolean;
      const PlaneConstValue: Single;
      out PlanePosition: TVector3): Boolean; overload;
      deprecated 'use PositionToWorldPlane overload with PlaneConstCoord parameter; this version assumes PlaneConstCoord = 2';

    { Convert 2D position into "world coordinates", which is the coordinate
      space seen by TCastleTransform / TCastleScene inside viewport @link(Items),
      assuming that we use orthographic projection in XY axes.

      The interpretation of Position depends on ContainerCoordinates:

      @unorderedList(
        @item(When ContainerCoordinates = @true,
          then Position is relative to the whole container
          (like TCastleWindow or TCastleControl).

          And it is expressed in real device coordinates,
          just like @link(TInputPressRelease.Position)
          when mouse is being clicked, or like @link(TInputMotion.Position)
          when mouse is moved.
        )

        @item(When ContainerCoordinates = @false,
          then Position is relative to this UI control.

          And it is expressed in coordinates after UI scaling.
          IOW, if the size of this control is @link(Width) = 100,
          then Position.X between 0 and 100 reflects the visible range of this control.
        )
      )

      This assumes that camera "up vector" is +Y, and it is looking along the negative Z
      axis. It also assumes orthographic projection (@link(TCastleCamera.ProjectionType Camera.ProjectionType)
      equal @link(ptOrthographic)).
      These are default camera direction, up and projection types set
      by @link(Setup2D). }
    function PositionTo2DWorld(const Position: TVector2;
      const ContainerCoordinates: Boolean): TVector2;

    { Invert @link(PositionTo2DWorld), converting the "world coordinates" (the coordinate
      space seen by TCastleTransform / TCastleScene inside viewport @link(Items))
      into final screen position.

      Just like @link(PositionTo2DWorld),
      this assumes that camera "up vector" is +Y, and it is looking along the negative Z
      axis. It also assumes orthographic projection (@link(TCastleCamera.ProjectionType Camera.ProjectionType)
      equal @link(ptOrthographic)).
      These are default camera direction, up and projection types set
      by @link(Setup2D). }
    function PositionFrom2DWorld(const WorldPosition: TVector2;
      const ContainerCoordinates: Boolean): TVector2;

    { Project 3D coordinates (the coordinate
      space seen by TCastleTransform / TCastleScene inside viewport @link(Items))
      into 2D position on the viewport UI.

      The resulting position is relative to this viewport control
      and it is expressed in coordinates after UI scaling.
      IOW, if the size of this control is @link(EffectiveWidth) = 100,
      then Position.X between 0 and 100 reflects the visible range of this control.
      This is like using ContainerCoordinates = @false with PositionToRay. }
    function PositionFromWorld(const WorldPosition: TVector3): TVector2;

    procedure PrepareResources(const DisplayProgressTitle: string;
      const Options: TPrepareResourcesOptions = DefaultPrepareOptions); overload;
      deprecated 'use overload without DisplayProgressTitle: String';
    procedure PrepareResources(const Item: TCastleTransform;
      const DisplayProgressTitle: string;
      Options: TPrepareResourcesOptions = DefaultPrepareOptions); overload;
      deprecated 'use overload without DisplayProgressTitle: String';

    { Prepare resources, to make various methods (like @link(Render)) execute fast.
      Call it only when rendering context is initialized (ApplicationProperties.IsGLContextOpen). }
    procedure PrepareResources(
      const Options: TPrepareResourcesOptions = DefaultPrepareOptions); overload;
    procedure PrepareResources(const Item: TCastleTransform;
      Options: TPrepareResourcesOptions = DefaultPrepareOptions); overload; virtual;

    { Current components (TCastleTransform hierarchy) pointed by the mouse cursor
      position.

      Automatically updated to always reflect the current mouse position.
      May be @nil if nothing is hit.

      The "mouse cursor position" on touch devices is just the last touch point.
      When the navigation uses mouse look (like TCastleWalkNavigation.MouseLook),
      we automatically use viewport center as the "mouse cursor position".

      @seealso TransformUnderMouse }
    property MouseRayHit: TRayCollision read GetMouseRayHit;

    { Current TCastleTransform pointed by the mouse cursor
      position.

      Automatically updated to always reflect the current mouse position.
      May be @nil if nothing is hit.

      The "mouse cursor position" on touch devices is just the last touch point.
      When the navigation uses mouse look (like TCastleWalkNavigation.MouseLook),
      we automatically use viewport center as the "mouse cursor position".

      @seealso MouseRayHit
      @seealso TRayCollision.Transform
    }
    function TransformUnderMouse: TCastleTransform;

    { Do not collide with this object when moving by @link(Navigation).
      It makes sense to put here player avatar (in 3rd person view)
      or player collision volume (in 1st person view)
      to allow player to move, not colliding with its own body. }
    property AvoidNavigationCollisions: TCastleTransform
      read FAvoidNavigationCollisions
      write SetAvoidNavigationCollisions;

    {$ifdef FPC}
    { See @link(TCastleAbstractRootTransform.Paused). }
    property Paused: boolean read GetPaused write SetPaused default false;
      deprecated 'use Items.Paused';

    property SceneManager: TCastleSceneManager read FSceneManager write SetSceneManager;
      deprecated 'assign Items from one TCastleViewport to another to view the same world from multiple viewports';
    {$endif}

    { Create new camera and make it used by this viewport.
      This creates new unnamed TCastleCamera, owned by this viewport,
      assigns it to @link(Camera) and adds it to @link(Items).

      Call this only when @link(Camera) is @nil.

      This is done automatically when creating TCastleViewport (not in design-mode,
      not at deserialization) using the standard TCastleViewport.Create constructor.
      So you likely don't need to call this in typical applications.

      Note: Even when used from CGE editor (CastleDesignMode), this creates non-design camera.
      This way viewports created with InternalCreateNonDesign have also non-design cameras.
      This is important, so that e.g. camera has no bounding box, and thus
      AssignDefaultCamera in sprite sheet editor doesn't put camera further and further away. }
    procedure SetupCamera;

    { Navigation method is an optional component that handles
      the user input to control the camera.

      @deprecated
      This is a deprecated property.
      There's no point in assigning current navigation like this.
      Instead add the @link(TCastleNavigation) instance
      as a child of TCastleViewport and it will affect the viewport
      automatically.
      This property is now only a shortcut to

      - get the current @link(TCastleNavigation) child (if multiple present,
        it is undefined which is returned)

      - make the given set @link(TCastleNavigation) as the only child.

      You can assign here an instance of @link(TCastleNavigation),
      like @link(TCastleWalkNavigation) or @link(TCastleExamineNavigation).
      Or you can leave it as @nil. }
    property Navigation: TCastleNavigation read GetNavigation write SetNavigation
      stored false;
      {$ifdef FPC}deprecated 'instead of this property: to get, just remember current navigation instance on your side; to set, add it like "MyViewport.InsertBack(MyNavigation)"';{$endif}

    { Check collisions (for move) with whole world (except AvoidNavigationCollisions).
      Given parameters are in world coordinates.
      @exclude }
    function InternalNavigationMoveAllowed(const Sender: TCastleNavigation;
      const OldPos, ProposedNewPos: TVector3; out NewPos: TVector3;
      const Radius: Single; const BecauseOfGravity: Boolean): Boolean;

    { Check collisions (to query height) with whole world (except AvoidNavigationCollisions).
      Given parameters are in world coordinates.
      @exclude }
    function InternalNavigationHeight(const Sender: TCastleNavigation;
      const Position: TVector3;
      out AboveHeight: Single; out AboveGround: PTriangle): Boolean;
  published
    { Transformations and scenes visible in this viewport.
      You should add here your @link(TCastleTransform) and @link(TCastleScene)
      instances.

      It is by default created (not @nil), but you can also assign here your own
      TCastleRootTransform instance.
      You can also copy a TCastleRootTransform from one TCastleViewport to another,
      that is multiple TCastleViewport can refer to the same TCastleRootTransform
      instance.

      Note that assigning here @nil is allowed, but under the hood it just creates
      an empty TCastleRootTransform instance. So this property is never @nil when reading.
      But try to not depend on it for the future, at some point this property may be
      allowed to be @nil, for consistency. }
    property Items: TCastleRootTransform read FItems write SetItems;

    { Camera determines the viewer position and orientation.

      You should create TCastleCamera, assign to this property,
      and add it somewhere to @link(Items).

      Note that camera can be placed anywhere within @link(Items),
      not necessary as direct child of @link(Items).
      For example it can be a children of some deeper TCastleTransform,
      this way you can attach camera e.g. to some bone or to a moving object.

      Generally, TCastleCamera is a regular component that can be added and removed
      freely from @link(Items), renamed, freed etc.
      And setting this property is an independent action
      that doesn't add/remove any camera from @link(Items).
      This property can also be set to @nil.

      For convenience, there are however some moments when we set up this property and
      add camera to @link(Items) automatically:

      @orderedList(
        @item(
          When you create TCastleViewport from code (not by deserializing some
          @code(xxx.castle-user-interface) file, not in design-mode in editor)
          then we automatically add new (unnamed) camera and set
          Viewport.Camera and add it to Viewport.Items.)

        @item(
          Only at design-time (in editor): creating new viewport by editor menu
          also adds a default camera to it.
          In this case camera component is named and owned by the same owner as viewport.
          This is done right after TCastleViewport creation and only at design-time.)

        @item(
          For backward compatibility, after deserializing file from previous engine versions,
          we add the camera from it to Viewport.Items.
          This is made strictly for backward compatibility, only when deserializing,
          and it shouldn't occur when reading new design files.)
      )

      It's important to note that when deserializing camera from new engine versions, there's no "magic".
      We just expect that Viewport.Camera and Viewport.Items are good.
      Trying to do something automatic/smart in this case turned out to be quite troublesome
      and breaking more than helping. }
    property Camera: TCastleCamera read FCamera write SetCamera;

    { Should we render with shadow volumes.
      You can change this at any time, to switch rendering shadows on/off.

      This works only if OpenGL context actually can render shadow volumes,
      checked by GLFeatures.ShadowVolumesPossible, which means that you have
      to initialize OpenGL context with stencil buffer.

      The shadow volumes algorithm is used only if shadow caster
      is 2-manifold, that is has a correctly closed volume.
      Also you need a light source
      marked as the main shadow volumes light (shadowVolumes = shadowVolumesMain = TRUE).
      See [https://castle-engine.io/x3d_extensions.php#section_ext_shadows]
      for details. }
    property ShadowVolumes: boolean
      read FShadowVolumes write FShadowVolumes default DefaultShadowVolumes;

    { Actually draw the shadow volumes to the color buffer, for debugging.
      If shadows are rendered (see GLFeatures.ShadowVolumesPossible and ShadowVolumes),
      you can use this to actually see shadow volumes, for debug / demo
      purposes. Shadow volumes will be rendered on top of the scene,
      as yellow blended polygons. }
    property ShadowVolumesRender: boolean read FShadowVolumesRender write FShadowVolumesRender default false;

    { Background (like a skybox) to display behind the @link(Items).
      Displayed only when not @link(Transparent).
      See https://castle-engine.io/background }
    property Background: TCastleBackground read FBackground write SetBackground;

    { Fog to use to display viewport contents in @link(Items).
      See https://castle-engine.io/fog }
    property Fog: TCastleFog read FFog write SetFog;

    { If @true then the background (from @link(Background) or
      @link(TCastleRootTransform.MainScene MainScene)) will be rendered wireframe,
      over the solid background filled with BackgroundColor.
      Useful for debugging when you want to see how your background
      geometry looks like.

      Ignored if @link(Transparent). }
    property BackgroundWireframe: boolean
      read FBackgroundWireframe write FBackgroundWireframe default false;

    { If @true then the viewport will not draw a background and the UI underneath
      will be visible.
      The UI underneath is visible at pixels which are not covered by items on @link(Items),
      and where items @link(Items) have partially-transparent materials.

      If @true, the @link(Background), @link(BackgroundColor), @link(BackgroundWireframe),
      and any background defined inside
      @link(TCastleRootTransform.MainScene MainScene) will be ignored. }
    property Transparent: boolean read FTransparent write FTransparent default false;

    { At the beginning of rendering, viewport by default clears
      the depth buffer. This makes every viewport draw everything
      on top of the previous 2D and 3D stuff (including on top
      of previous viewport), like a layer.

      You can disable this, which allows to combine together the 3D objects rendered
      by various viewports (and by custom OpenGL rendering),
      such that the 3D positions determime what overlaps what.
      This only makes sense if you have a number of TCastleViewport instances,
      that share the same size and position on the screen,
      same projection and the same camera.

      It's your responsibility in such case to clear the depth buffer.
      E.g. place one viewport in the back that has ClearDepth = @true.
      Or place a TCastleUserInterface descendant in the back, that calls
      @code(TRenderContext.Clear RenderContext.Clear) in overridden
      @link(TCastleUserInterface.Render).

      Note: to disable clearning the color buffer, set @link(Transparent)
      to @false.

      Note: if you use shadow volumes, we will still clear the stencil buffer
      at the beginning of rendering.
    }
    property ClearDepth: boolean read FClearDepth write FClearDepth default true;

    { Let lights in MainScene shine on every other TCastleScene, not only
      MainScene. This is an easy way to lit your whole world with lights
      defined inside MainScene file. Be sure to set X3D lights global=TRUE. }
    property UseGlobalLights: boolean
      read FUseGlobalLights write FUseGlobalLights default DefaultUseGlobalLights;
      {$ifdef FPC} deprecated 'if you need to tweak this, then do not use MainScene; use regular TCastleScene and set CastGlobalLights as needed'; {$endif}

    { Let the fog defined in MainScene affect all objects, not only MainScene.
      This is consistent with @link(UseGlobalLights), that allows lights
      from MainScene to shine on all objects. }
    property UseGlobalFog: boolean
      read FUseGlobalFog write FUseGlobalFog default DefaultUseGlobalFog;
      {$ifdef FPC} deprecated 'configure fog by assigning to TCastleViewport.Fog component; leave deprecated TCastleViewport.MainScene nil'; {$endif}

    { Help user to activate pointing device sensors and pick items.
      Every time you press Input_Interact (by default
      just left mouse button), we look if current mouse/touch position hits an object (TCastleTransform)
      that actually does something on activation. The object may do various stuff
      inside TCastleTransform.PointingDevicePress, generally this causes various
      picking/interaction with the object (like pulling a level, opening a door),
      possibly dragging, possibly with the help of VRML/X3D pointing device
      and drag sensors.

      When this is @true, we try harder to hit some 3D object that handles
      PointingDevicePress. If there's nothing interesting under mouse/touch,
      we will retry a couple of other positions around the current mouse/touch.

      This should be usually used when you use TCastleMouseLookNavigation.MouseLook,
      or other navigation when mouse cursor is hidden.
      It allows user to only approximately look at interesting item and hit
      interaction button or key.
      Otherwise, activating a small object is difficult,
      as you don't see the cursor. }
    property ApproximateActivation: boolean
      read FApproximateActivation write FApproximateActivation default false;

    {$ifdef FPC}
    { Adjust the projection parameters. This event is called before every render.
      See the @link(CalculateProjection) for a description how to default
      projection parameters are calculated. }
    property OnProjection: TProjectionEvent read FOnProjection write FOnProjection;
      deprecated 'adjust projection by changing Camera.ProjectionType and other projection parameters inside Camera';
    {$endif}

    { Enable to drag a parent control, for example to drag a TCastleScrollView
      that contains this TCastleViewport, even when the scene inside contains
      clickable elements (using TouchSensor node).

      To do this, you need to turn on
      TCastleScrollView.EnableDragging, and set EnableParentDragging=@true
      here. In effect, viewport will cancel the click operation
      once you start dragging, which allows the parent to handle
      all the motion events for dragging. }
    property EnableParentDragging: boolean
      read FEnableParentDragging write FEnableParentDragging default false;

    { Assign initial camera properties
      (initial position, direction, up, TCastleCamera.ProjectionNear)
      by looking at the initial world (@link(Items)) when rendering the first frame.

      The @link(AssignDefaultCamera) is automatically called only if this property is @true.

      Also, only if this property is @true, we synchronize
      camera when X3D Viewpoint node changes, or a new X3D Viewpoint node is bound.

      By default it is @false, which means you control @link(Camera) properties on your own.
    }
    property AutoCamera: Boolean
      read FAutoCamera write SetAutoCamera default false;
      {$ifdef FPC} deprecated 'it is simpler to set camera at design-time explicitly, or use CameraViewpointForWholeScene to auto-adjust camera; if you want to animate the camera, attach TCastleCamera to a bone transformation exposed by Scene.ExposeTransforms'; {$endif}

    { Called when bound Viewpoint node changes.
      Called exactly when TCastleSceneCore.ViewpointStack.OnBoundChanged is called. }
    property OnBoundViewpointChanged: TNotifyEvent read FOnBoundViewpointChanged write FOnBoundViewpointChanged;

    { Called when bound NavigationInfo changes (to a different node,
      or just a field changes). }
    property OnBoundNavigationInfoChanged: TNotifyEvent read FOnBoundNavigationInfoChanged write FOnBoundNavigationInfoChanged;

    { Protect from falling down because of gravity when position is outside
      of world bounding box.
      This is a nice thing for general model viewers (like view3dscene),
      to prevent from accidentally falling down when using "Walk" mode.

      This is only used by navigations performing gravity internally,
      that is right now: @link(TCastleWalkNavigation) (when @link(TCastleWalkNavigation.Gravity) = @true). }
    property PreventInfiniteFallingDown: Boolean
      read FPreventInfiniteFallingDown write FPreventInfiniteFallingDown default false;

    { Combine (right before rendering) multiple shapes with a similar appearance into one.
      This can drastically reduce the number of "draw calls",
      making rendering much faster.

      To debug effectiveness of this, display @link(TCastleViewport.Statistics).
      In CGE editor (at design-time), use menu item "Edit -> Show Statistics" (F8).
      When dynamic batching works, the number of rendered shapes
      and the number of "Draw Calls" should be much smaller. }
    property DynamicBatching: Boolean
      read FDynamicBatching write SetDynamicBatching default false;

    { Use the occlusion culling to optimize the rendering.
      The shapes obscured by other shapes will not be rendered.
      This makes sense when in your view, many shapes are typically obscured by others.

      See the https://castle-engine.io/occlusion_culling
      for details how does this work.

      To debug effectiveness of this, display @link(TCastleViewport.Statistics).
      In CGE editor (at design-time), use menu item "Edit -> Show Statistics" (F8).
      If you look closely at a wall that obscures many shapes behind it,
      you should see the number of rendered shapes drop significantly
      using occlusion culling.

      This is ignored if GPU doesn't support the necessary functionality
      (@link(TGLFeatures.OcclusionQuery)). }
    property OcclusionCulling: boolean
      read FOcclusionCulling write SetOcclusionCulling default false;

    { Sort the opaque shapes when rendering, from front to back.
      This may make a speedup when big shapes in front of camera obscure
      many shapes behind.
      This is only an optimization: regardless of the value of this,
      rendering opaque objects will be always correct.
      Different values of this properly may merely increase / decrease
      rendering performance (frames per second).

      In general this is an independent optimization from @link(OcclusionCulling),
      albeit it makes sense in similar situations.

      When combined with @link(OcclusionCulling), it makes occlusion culling
      even more effective. Occlusion culling can reject more shapes,
      because the things that obscure them are rendered earlier to the depth buffer.

      See https://castle-engine.io/occlusion_culling#occlusion_sort for more details.

      The default value, sortAuto, for now is equivalent to sortNone.
      It may change in the future to perform sorting esp. when OcclusionCulling
      is @true, as OcclusionCulling and sorting are a natural pair,
      sorting make occlusion culling even more effective.
    }
    property OcclusionSort: TShapeSort
      read FOcclusionSort write FOcclusionSort default sortAuto;

    { Sort the blending (partially-transparent) shapes when rendering,
      from back to front.

      This makes blending correct when there are multiple partially-transparent
      objects visible.
      See @url(https://castle-engine.io/blending blending manual).
      Invalid value of this may cause rendering artifacts when rendering
      multiple partially-transparent objects.

      The default value, sortAuto, automatically detects if camera
      is 2D (orthographic, looking in -Z) and if yes, it behaves like sort2D.
      Otherwise it behaves like sort3D. }
    property BlendingSort: TShapeSort
      read FBlendingSort write FBlendingSort default sortAuto;

    { Used to sort shapes, if @link(TCastleViewport.BlendingSort) or
      @link(TCastleViewport.OcclusionSort) indicate sortCustom.
      See TShapeSortEvent for usage details and example. }
    property OnCustomShapeSort: TShapeSortEvent
      read FOnCustomShapeSort write FOnCustomShapeSort;

  {$define read_interface_class}
  {$I auto_generated_persistent_vectors/tcastleviewport_persistent_vectors.inc}
  {$undef read_interface_class}
  end;

  TCastleViewportList = class({$ifdef FPC}specialize{$endif} TObjectList<TCastleViewport>)
  private
    SceneManager: TCastleSceneManager;
  protected
    procedure Notify({$ifdef GENERICS_CONSTREF}constref{$else}const{$endif} Value: TCastleViewport;
      Action: TCollectionNotification); override;
  end deprecated 'internal for TCastleSceneManager';

{$define read_interface}
{$I castleviewport_autonavigation.inc}
{$I castleviewport_scenemanager.inc}
{$I castleviewport_touchnavigation.inc}
{$I castleviewport_serialize.inc}
{$I castleviewport_design_navigation.inc}
{$undef read_interface}

var
  { Key/mouse combination to interact with clickable things in TCastleViewport.Items.
    More precisely, this input will activate pointing device sensors in X3D,
    which are used to touch (click) or drag things.
    By default this is left mouse button click.

    You can change it to any other mouse button or even to key combination.
    Simply change properties like TInputShortcut.Key1
    or TInputShortcut.MouseButtonUse. }
  Input_Interact: TInputShortcut;

implementation

uses DOM, Math, TypInfo,
  CastleGLUtils, CastleLog, CastleStringUtils,
  CastleSoundEngine, CastleGLVersion, CastleTextureImages,
  CastleInternalSettings, CastleXMLUtils, CastleURIUtils, CastleInternalRenderer,
  CastleRenderContext, CastleApplicationProperties, X3DLoad, CastleInternalGLUtils;

{$define read_implementation}
{$I castleviewport_autonavigation.inc}
{$I castleviewport_scenemanager.inc}
{$I castleviewport_touchnavigation.inc}
{$I castleviewport_warmup_cache.inc}
{$I castleviewport_serialize.inc}
{$I castleviewport_design_navigation.inc}
{$undef read_implementation}

{ TViewportRenderParams ------------------------------------------------------- }

constructor TCastleViewport.TViewportRenderParams.Create;
begin
  inherited;
  FGlobalLights := TLightInstancesList.Create;
end;

destructor TCastleViewport.TViewportRenderParams.Destroy;
begin
  FreeAndNil(FGlobalLights);
  inherited;
end;

function TCastleViewport.TViewportRenderParams.GlobalLights: TAbstractLightInstancesList;
begin
  Result := FGlobalLights;
end;

{ TSSAOScreenEffect ---------------------------------------------------------- }

function TCastleViewport.TSSAOScreenEffect.SetupUniforms(var BoundTextureUnits: Cardinal): Boolean;
begin
  Result := inherited;

  { set special uniforms for SSAO shader }

  { TODO: use actual projection near/far values, instead of hardcoded ones.
    Assignment below works, but it seems that effect is much less noticeable
    then?

    Note: Viewport.ProjectionFar may be ZFarInfinity, this will also have to be accounted for,
    maybe use ItemsBoundingBox.PointsDistance (max distance to camera) or MaxSize.

  WritelnLog('setting near to %f', [Viewport.ProjectionNear]); // testing
  WritelnLog('setting far to %f', [Viewport.ProjectionFar]); // testing
  Uniform('near').SetValue(Viewport.ProjectionNear);
  Uniform('far').SetValue(Viewport.ProjectionFar);
  }

  Uniform('near').SetValue(1.0);
  Uniform('far').SetValue(1000.0);
end;

{ TSSRScreenEffect ---------------------------------------------------------- }

function TCastleViewport.TSSRScreenEffect.SetupUniforms(var BoundTextureUnits: Cardinal): Boolean;
var
  ViewProjectionMatrix,
  ViewProjectionMatrixInverse: TMatrix4;
begin
  Result := inherited;

  { set special uniforms for SSR shader }

  { TODO: instead of relying on Viewport.InternalCamera,
    it should get and use RenderingCamera reference. }

  Uniform('near').SetValue(0.1);
  Uniform('far').SetValue(1000.0);
  ViewProjectionMatrix := Viewport.InternalCamera.ProjectionMatrix * Viewport.InternalCamera.Matrix;
  if not ViewProjectionMatrix.TryInverse(ViewProjectionMatrixInverse) then
    ViewProjectionMatrixInverse := TMatrix4.Identity;
  Uniform('defaultSurfaceGlossiness').SetValue(Viewport.ScreenSpaceReflectionsSurfaceGlossiness);
  Uniform('castle_ViewProjectionMatrix').SetValue(ViewProjectionMatrix);
  Uniform('castle_ViewProjectionMatrixInverse').SetValue(ViewProjectionMatrixInverse);
  Uniform('castle_CameraPosition').SetValue(Viewport.InternalCamera.WorldTranslation);
end;

{ TCastleViewport ------------------------------------------------------- }

procedure TCastleViewport.CommonCreate(const AOwner: TComponent; const ADesignManipulation: Boolean);
begin
  inherited Create(AOwner);

  FBackgroundColor := DefaultBackgroundColor;
  FUseGlobalLights := DefaultUseGlobalLights;
  FUseGlobalFog := DefaultUseGlobalFog;
  FRenderParams := TViewportRenderParams.Create;
  FPrepareParams := TPrepareParams.Create;
  FRenderWithoutScreenEffectsRenderingCamera := TRenderingCamera.Create;
  FShadowVolumes := DefaultShadowVolumes;
  FScreenSpaceReflectionsSurfaceGlossiness := DefaultScreenSpaceReflectionsSurfaceGlossiness;
  FClearDepth := true;
  InternalDistortFieldOfViewY := 1;
  InternalDistortViewAspect := 1;
  ShapesCollector := TShapesCollector.Create;
  ShapesRenderer := TShapesRenderer.Create;

  FItems := TCastleRootTransform.Create(Self);
  FItems.SetSubComponent(true);
  FItems.Name := 'Items';
  FItems.OnCursorChange := {$ifdef FPC}@{$endif} RecalculateCursor;
  FItems.InternalOnNodesFree := {$ifdef FPC}@{$endif} ItemsNodesFree;

  FCapturePointingDeviceObserver := TFreeNotificationObserver.Create(Self);
  FCapturePointingDeviceObserver.OnFreeNotification := {$ifdef FPC}@{$endif} CapturePointingDeviceFreeNotification;

  FBackgroundObserver := TFreeNotificationObserver.Create(Self);
  FBackgroundObserver.OnFreeNotification := {$ifdef FPC}@{$endif} BackgroundFreeNotification;

  FFogObserver := TFreeNotificationObserver.Create(Self);
  FFogObserver.OnFreeNotification := {$ifdef FPC}@{$endif} FogFreeNotification;

  FCameraObserver := TFreeNotificationObserver.Create(Self);
  FCameraObserver.OnFreeNotification := {$ifdef FPC}@{$endif} CameraFreeNotification;

  FItemsObserver := TFreeNotificationObserver.Create(Self);
  FItemsObserver.OnFreeNotification := {$ifdef FPC}@{$endif} ItemsFreeNotification;

  FMissingCameraRect := TCastleRectangleControl.Create(Self);
  FMissingCameraRect.SetTransient;
  FMissingCameraRect.Exists := false;
  FMissingCameraRect.FullSize := true;
  InsertBack(FMissingCameraRect);

  FMissingCameraLabel := TCastleLabel.Create(Self);
  FMissingCameraLabel.Caption :=
    'No camera selected.' + NL +
    NL +
    'To see the viewport contents,' + NL +
    'set TCastleViewport.Camera.';
  FMissingCameraLabel.SetTransient;
  FMissingCameraLabel.Alignment := hpMiddle;
  FMissingCameraLabel.FontSize := 20;
  FMissingCameraLabel.Anchor(hpMiddle);
  FMissingCameraLabel.Anchor(vpMiddle);
  FMissingCameraRect.InsertFront(FMissingCameraLabel);

  FInternalDesignManipulation := ADesignManipulation;

  { only when not deserializing, and not in editor: create automatic Camera
    - unnamed, to not collide with name of sthg else
    - owned by Self (viewport), to not assume anything about AOwner }
  if (InternalLoadingComponent = 0) and (not InternalDesignManipulation) then
    SetupCamera;

  if InternalDesignManipulation then
  begin
    { We need to use TCastleCamera.InternalCreateNonDesign,
      otherwise InternalDesignCamera would be visible in preview of other camera. }
    InternalDesignCamera := TCastleCamera.InternalCreateNonDesign(Self);
    InternalDesignCamera.SetTransient;
    // this somewhat replicates what happens at SetCamera
    InternalDesignCamera.InternalOnCameraChanged := {$ifdef FPC}@{$endif} InternalCameraChanged;
    Items.Add(InternalDesignCamera);

    { when InternalDesignManipulation,
      then Items.MainCamera just always follows InternalDesignCamera,
      ignoring Camera. This way
      - gizmos adjust to design-time camera, so they have proper size
      - billboards adjust to design-time camera, so e.g. light gizmos look OK. }
    Items.MainCamera := InternalDesignCamera;

    FInternalDesignNavigationType := DefaultInternalDesignNavigationType;
    FInternalGridAxis := DefaultInternalGridAxis;

    FInternalDesignNavigations[dnFly] := TCastleWalkNavigationDesign.Create(Self);
    FInternalDesignNavigations[dnFly].SetTransient;
    FInternalDesignNavigations[dnFly].Exists := FInternalDesignNavigationType = dnFly;
    InsertControl(0, FInternalDesignNavigations[dnFly]);

    FInternalDesignNavigations[dnExamine] := TCastleExamineNavigationDesign.Create(Self);
    FInternalDesignNavigations[dnExamine].SetTransient;
    FInternalDesignNavigations[dnExamine].Exists := FInternalDesignNavigationType = dnExamine;
    InsertControl(0, FInternalDesignNavigations[dnExamine]);

    FInternalDesignNavigations[dn2D] := TCastle2DNavigationDesign.Create(Self);
    FInternalDesignNavigations[dn2D].SetTransient;
    FInternalDesignNavigations[dn2D].Exists := FInternalDesignNavigationType = dn2D;
    InsertControl(0, FInternalDesignNavigations[dn2D]);

    FGizmoGridAxis := TInternalCastleEditorGizmo.Create(Self);
    if InternalCastleDesignData <> '' then
      FGizmoGridAxis.LoadVisualization(LoadNode(InternalCastleDesignData + 'gizmos/grid_axis/grid_axis.gltf'));
    FGizmoGridAxis.Exists := InternalGridAxis;
    { Note: This will not work (Gizmo state and our property InternalGridAxis
      will become desynchronized) if Items are shared across other viewports.
      But it doesn't matter for CGE editor now, because you cannot share
      Items in this case. }
    Items.Add(FGizmoGridAxis);
  end;

  {$define read_implementation_constructor}
  {$I auto_generated_persistent_vectors/tcastleviewport_persistent_vectors.inc}
  {$undef read_implementation_constructor}
end;

constructor TCastleViewport.Create(AOwner: TComponent);
begin
  CommonCreate(AOwner, CastleDesignMode);
end;

constructor TCastleViewport.InternalCreateNonDesign(AOwner: TComponent);
begin
  CommonCreate(AOwner, false);
end;

function TCastleViewport.InternalCamera: TCastleCamera;
begin
  if InternalDesignManipulation then
    Result := InternalDesignCamera
  else
    Result  := Camera;
end;

procedure TCastleViewport.SetInternalDesignNavigationType(const Value: TInternalDesignNavigationType);
begin
  if FInternalDesignNavigationType <> Value then
  begin
    if InternalDesignManipulation then
      FInternalDesignNavigations[FInternalDesignNavigationType].Exists := false;
    FInternalDesignNavigationType := Value;
    if InternalDesignManipulation then
      FInternalDesignNavigations[FInternalDesignNavigationType].Exists := true;
  end;
end;

procedure TCastleViewport.SetInternalGridAxis(const Value: Boolean);
begin
  if FInternalGridAxis <> Value then
  begin
    FInternalGridAxis := Value;
    if FGizmoGridAxis <> nil then
      FGizmoGridAxis.Exists := Value;
  end;
end;

function TCastleViewport.InternalDesignNavigation: TCastleNavigation;
begin
  Result := FInternalDesignNavigations[FInternalDesignNavigationType];
end;

procedure TCastleViewport.SetupCamera;
var
  NewCamera: TCastleCamera;
begin
  { This could actually work fine also when previous Camera <> nil.
    But for now, leave it not allowed -- we need to decide whether,
    in case of Camera <> nil, it would:
    - do nothing
    - or replace existing camera. }
  Assert(Camera = nil);

  NewCamera := TCastleCamera.InternalCreateNonDesign(Self);
  Camera := NewCamera;
  Items.Add(NewCamera);
end;

procedure TCastleViewport.SetupDesignTimeCamera;
var
  NewCamera: TCastleCamera;
begin
  { Do this only when adding viewport in editor.
    Otherwise, we'd always create some useless camera,
    each time when deserializing the viewport.

    This makes the camera a regular user-controlled component,
    that user can freely
    - remove (and eventually free),
    - rename,
    - see in editor (e.g. in dropdown Viewport.Camera),
    - access at runtime using TCastleView.DesignedComponent }

  Assert(Owner <> nil); // Use SetupDesignTimeCamera only on viewports with owner

  NewCamera := TCastleCamera.Create(Owner);
  NewCamera.Name := ProposeComponentName(TCastleCamera, Owner);
  Camera := NewCamera;
  Assert(Camera = NewCamera);

  { FItems.MainCamera is left *unsynchronized* with NewCamera,
    because in InternalDesignManipulation the design-time camera is set as MainCamera. }
  if InternalDesignManipulation then
    Assert(FItems.MainCamera <> Camera);

  // SetCamera doesn't add to World automatically
  Assert(Camera.World = nil);
  Assert(Camera.Parent = nil);
  Items.Add(NewCamera);
  Assert(Camera.World = Items);
  Assert(Camera.Parent = Items);
end;

destructor TCastleViewport.Destroy;
begin
  {$ifdef FPC}
  {$warnings off} // only to keep deprecated feature working
  SceneManager := nil; { remove Self from SceneManager.Viewports }
  {$warnings on}
  {$endif}

  { unregister free notification from these objects }
  ClearMouseRayHit;
  AvoidNavigationCollisions := nil;

  FreeAndNil(FRenderParams);
  FreeAndNil(FPrepareParams);
  FreeAndNil(FRenderWithoutScreenEffectsRenderingCamera);
  FreeAndNil(ShapesCollector);
  FreeAndNil(ShapesRenderer);

  {$define read_implementation_destructor}
  {$I auto_generated_persistent_vectors/tcastleviewport_persistent_vectors.inc}
  {$undef read_implementation_destructor}
  inherited;
end;

procedure TCastleViewport.SetCamera(const Value: TCastleCamera);
var
  WasMainCamera: Boolean;
begin
  if FCamera <> Value then
  begin
    { Note that this is also true when both FCamera and Items.MainCamera are nil,
      useful at initialization of TCastleViewport. }
    WasMainCamera := (Items <> nil) and (FCamera = Items.MainCamera);

    if FCamera <> nil then
    begin
      Check(TMethod(FCamera.InternalOnCameraChanged).Data = TMethod(FCamera.InternalOnSceneBoundViewpointChanged).Data, 'Inconsistent values of internal TCastleCamera callbacks; do not modify TCastleCamera.InternalXxx callbacks manually.');
      Check(TMethod(FCamera.InternalOnCameraChanged).Data = TMethod(FCamera.InternalOnSceneBoundViewpointVectorsChanged).Data, 'Inconsistent values of internal TCastleCamera callbacks; do not modify TCastleCamera.InternalXxx callbacks manually.');
      Check(TMethod(FCamera.InternalOnCameraChanged).Data = TMethod(FCamera.InternalOnSceneBoundNavigationInfoChanged).Data, 'Inconsistent values of internal TCastleCamera callbacks; do not modify TCastleCamera.InternalXxx callbacks manually.');

      { Note that we don't remove/add Camera to Viewport.Items.
        This would conflict with the deserialization, when camera is *already* added explicitly
        to Viewport.Items. }

      FCamera.InternalOnCameraChanged := nil;
      FCamera.InternalOnSceneBoundViewpointChanged := nil;
      FCamera.InternalOnSceneBoundViewpointVectorsChanged := nil;
      FCamera.InternalOnSceneBoundNavigationInfoChanged := nil;
    end;

    FCamera := Value;
    FCameraObserver.Observed := Value;

    if FCamera <> nil then
    begin
      FCamera.InternalOnCameraChanged := {$ifdef FPC}@{$endif} InternalCameraChanged;
      FCamera.InternalOnSceneBoundViewpointChanged := {$ifdef FPC}@{$endif} MainSceneAndCamera_BoundViewpointChanged;
      FCamera.InternalOnSceneBoundViewpointVectorsChanged := {$ifdef FPC}@{$endif} MainSceneAndCamera_BoundViewpointVectorsChanged;
      FCamera.InternalOnSceneBoundNavigationInfoChanged := {$ifdef FPC}@{$endif} MainSceneAndCamera_BoundNavigationInfoChanged;
    end;

    if WasMainCamera then
      Items.MainCamera := FCamera;
  end;
end;

procedure TCastleViewport.CameraFreeNotification(const Sender: TFreeNotificationObserver);
begin
  Camera := nil;
end;

procedure TCastleViewport.Loaded;

{
  function ComponentDebugStr(const C: TComponent): String;
  begin
    if C = nil then
      Result := 'nil'
    else
      Result := C.Name + ' (' + C.ClassName + ')';
  end;
}

var
  InitialPos, InitialDir, InitialUp: TVector3;
begin
  inherited;

  { To read old designs (before Camera was assignable, before Camera was a TCastleTransform):
    - add Camera to Items (so that it doesn't disappear when saving the design)
    - invent name for Camera (default 'Camera' could conflict e.g. in case of multiple viewports)
  }
  if (Camera <> nil) and
     (Camera.World = nil) and
     { We used to make exception when "Camera.Owner <> Owner", like this:

         if Camera.Owner <> Owner then
         begin
           raise EInternalError.CreateFmt('After loading design, Camera and Viewport must have equal owner. But Camera = %s, Viewport = %s, Camera.Owner = %s, Viewport.Owner = %s', [
             ComponentDebugStr(Camera),
             ComponentDebugStr(Self),
             ComponentDebugStr(Camera.Owner),
             ComponentDebugStr(Owner)
           ]);
         end;

       But now, this situation is valid in new designs (after we made TCastleCamera
       a normal component, assignable to Viewport.Items, settable in Viewport.Camera).
       Viewport.Camera may be just not resolved yet, if it is in another Viewport.Items
       (see examples/viewport_and_scenes/multiple_viewports/ for valid example).

       Ignore this case -- this is not an "old design", nothing to fix. }
     (Camera.Owner = Owner) then
  begin
    Items.Add(Camera);
    WritelnLog('Camera in viewport "%s" was not part of Viewport.Items, adding it to Viewport.Items', [
      Name
    ]);

    if InternalDesignManipulation then
    begin
      { If Camera was orthographic,
        then design-time camera should also be orthographic.
        This makes better experience when opening old designs. }
      InternalDesignCamera.ProjectionType := Camera.ProjectionType;

      { Copy all camera projection (field of view) parameters, just like
        TDesignFrame.CameraSynchronize does.
        This makes the design-time view behave just as run-time,
        when opening old designs, which is best for backward compatibility.
      }
      InternalDesignCamera.Perspective.FieldOfView     := Camera.Perspective.FieldOfView;
      InternalDesignCamera.Perspective.FieldOfViewAxis := Camera.Perspective.FieldOfViewAxis;
      InternalDesignCamera.Orthographic.Origin  := Camera.Orthographic.Origin;
      InternalDesignCamera.Orthographic.Width   := Camera.Orthographic.Width;
      InternalDesignCamera.Orthographic.Height  := Camera.Orthographic.Height;

      { Assign useful InternalDesignCamera vectors, because in case of reading old designs --
        TCastleViewport.CustomSerialization could not read any useful InternalDesignCamera
        from design file.

        Note known limitation: This will not adjust InternalCamera to final Camera view
        if AutoCamera is used. AutoCamera is applied later.
        This will only adjust InternalCamera to Camera view that is serialized. }
      Camera.GetWorldView(InitialPos, InitialDir, InitialUp);
      if Camera.ProjectionType = ptOrthographic then
      begin
        InternalDesignCamera.SetWorldView(
          { We move Z back, to be able to see from design-time camera the runtime camera gizmo.
            Note that 2D Camera.EffectiveProjectionNear is negative by default (after Setup2D),
            so "- Camera.EffectiveProjectionNear" actually does "+ 1000". }
          InitialPos + Vector3(0, 0, - Camera.EffectiveProjectionNear + 100),
          InitialDir,
          InitialUp);

        // best navigation for 2D
        InternalDesignNavigationType := dn2D;
      end else
      begin
        InternalDesignCamera.SetWorldView(InitialPos, InitialDir, InitialUp);

        // best navigation for 3D
        InternalDesignNavigationType := dnFly;
      end;
    end;

    if InternalDesignManipulation and (Camera.Name = 'Camera') and (Owner <> nil) then
    begin
      Camera.Name := ProposeComponentName(TCastleCamera, Owner);
      WritelnLog('Camera in viewport "%s" renamed to "%s" to not conflict with other components', [
        Name,
        Camera.Name
      ]);
    end;
  end;

  if InternalDesignManipulation then
  begin
    { Make sure InternalDesignCamera, InternalDesignNavigation are on children.
      As TCastleUserInterface.SerializeChildrenClear, TCastleTransform.SerializeChildrenClear
      do not touch csTransient children, they should be OK always. }
    Assert(Items.List.IndexOf(InternalDesignCamera) <> -1);
    Assert(IndexOfControl(InternalDesignNavigation) <> -1);
  end;

  {$warnings off} // using deprecated to warn about it
  if AutoCamera then
    WritelnWarning('AutoCamera is deprecated (on TCastleViewport named "%s"). Instead: It is simpler to set camera at design-time explicitly, or use CameraViewpointForWholeScene from code to auto-adjust camera.' + ' If you want to animate the camera, attach TCastleCamera to a bone transformation exposed by Scene.ExposeTransforms', [
      Name
    ]);
  if UseGlobalFog <> DefaultUseGlobalFog then
    WritelnWarning('UseGlobalFog is deprecated (on TCastleViewport named "%s"). Instead: Assign TCastleViewport.Fog to use fog, and leave deprecated TCastleViewport.MainScene = nil', [
      Name
    ]);
  if UseGlobalLights <> DefaultUseGlobalLights then
    WritelnWarning('UseGlobalLights is deprecated (on TCastleViewport named "%s"). Instead: If you need to tweak lighting, then use regular TCastleScene and set CastGlobalLights as needed; leave deprecated TCastleViewport.MainScene = nil', [
      Name
    ]);
  {$warnings on}
end;

procedure TCastleViewport.SetCapturePointingDevice(const Value: TCastleTransform);
begin
  if FCapturePointingDevice <> Value then
  begin
    FCapturePointingDevice := Value;
    FCapturePointingDeviceObserver.Observed := Value;
  end;
end;

procedure TCastleViewport.CapturePointingDeviceFreeNotification(
  const Sender: TFreeNotificationObserver);
begin
  CapturePointingDevice := nil;
end;

procedure TCastleViewport.SetBackground(const Value: TCastleBackground);
begin
  if FBackground <> Value then
  begin
    FBackground := Value;
    FBackgroundObserver.Observed := Value;
  end;
end;

procedure TCastleViewport.BackgroundFreeNotification(
  const Sender: TFreeNotificationObserver);
begin
  Background := nil;
end;

procedure TCastleViewport.SetFog(const Value: TCastleFog);
begin
  if FFog <> Value then
  begin
    FFog := Value;
    FFogObserver.Observed := Value;
  end;
end;

procedure TCastleViewport.FogFreeNotification(
  const Sender: TFreeNotificationObserver);
begin
  Fog := nil;
end;

function TCastleViewport.FillsWholeContainer: boolean;
begin
  if Container = nil then
    Result := FullSize
  else
    Result := RenderRect.Round.Equals(Container.Rect);
end;

function TCastleViewport.GetNavigation: TCastleNavigation;
var
  I: Integer;
begin
  for I := ControlsCount - 1 downto 0 do
    if Controls[I] is TCastleNavigation then
      Exit(TCastleNavigation(Controls[I]));
  Result := nil;
end;

procedure TCastleViewport.SetNavigation(const Value: TCastleNavigation);
var
  I: Integer;
begin
  for I := ControlsCount - 1 downto 0 do
    if Controls[I] is TCastleNavigation then
      RemoveControl(Controls[I]);
  if Value <> nil then
    InsertBack(Value);
end;

procedure TCastleViewport.Notification(AComponent: TComponent; Operation: TOperation);
begin
  inherited;

  if Operation = opRemove then
  begin
    if (AComponent is TCastleTransform) and
       MouseRayHitContains(TCastleTransform(AComponent)) then
    begin
      { MouseRayHit cannot be used in subsequent RecalculateCursor. }
      ClearMouseRayHit;
    end;

    if AComponent = FAvoidNavigationCollisions then
      AvoidNavigationCollisions := nil;
  end;
end;

function TCastleViewport.Press(const Event: TInputPressRelease): boolean;
var
  I: Integer;
begin
  Result := inherited;
  if Result or Items.Paused then Exit;

  { Call UpdateMouseRayHit at nearest moment.
    As our PointingDevicePress (called below) uses it.
    Also this makes MouseRayHit valid during TCastleTransform.PointingDevicePress calls.
    Although implementors should rather use information passed
    as TCastleTransform.PointingDevicePress argument, not look at Viewport.MouseRayHit. }
  FMouseRayHitValid := false;

  LastPressEvent := Event;

  if Items.InternalPressReleaseListeners <> nil then
    // use downto, to work in case some Press will remove transform from list
    for I := Items.InternalPressReleaseListeners.Count - 1 downto 0 do
      if Items.InternalPressReleaseListeners[I].Press(Event) then
        Exit(true);

  if Input_Interact.IsEvent(Event) and
     PointingDevicePress then
  begin
    InternalPointingDeviceDragging := true;
    Exit(true);
  end;
end;

function TCastleViewport.Release(const Event: TInputPressRelease): boolean;
var
  I: Integer;
begin
  Result := inherited;
  if Result or Items.Paused then Exit;

  { Call UpdateMouseRayHit at nearest moment.
    As our PointingDeviceRelease (called below) uses it. }
  FMouseRayHitValid := false;

  if Items.InternalPressReleaseListeners <> nil then
    // use downto, to work in case some Release will remove transform from list
    for I := Items.InternalPressReleaseListeners.Count - 1 downto 0 do
      if Items.InternalPressReleaseListeners[I].Release(Event) then
        Exit(true);

  if Input_Interact.IsEvent(Event) then
  begin
    InternalPointingDeviceDragging := false;
    if PointingDeviceRelease then
      Exit(true);
  end;
end;

function TCastleViewport.Motion(const Event: TInputMotion): boolean;

  { Call Transform.PointingDeviceRelease with CancelAction = true. }
  procedure PointingDeviceCancel(const Transform: TCastleTransform);
  var
    RayOrigin, RayDirection: TVector3;
    MousePosition: TVector2;
  begin
    if GetMousePosition(MousePosition) then
    begin
      PositionToRay(MousePosition, true, RayOrigin, RayDirection);
      Transform.PointingDeviceRelease(FakeRayCollisionNode(RayOrigin, RayDirection, Transform), MaxSingle, true { CancelAction });
    end;
  end;

  function IsTouchSensorActiveInScene(const Scene: TCastleTransform): boolean;
  var
    ActiveSensorsList: TX3DNodeList;
    I: Integer;
  begin
    Result := false;
    if not (Scene is TCastleSceneCore) then
      Exit;
    ActiveSensorsList := (Scene as TCastleSceneCore).PointingDeviceActiveSensors;
    for I := 0 to ActiveSensorsList.Count -1 do
    begin
      if ActiveSensorsList.Items[I] is TTouchSensorNode then
        Exit(true);
    end;
  end;

const
  DistanceToHijackDragging = 5 * 96;
var
  TopMostTransform: TCastleTransform;
begin
  Result := inherited;
  if (not Result) and (not Items.Paused) then
  begin
    {$warnings off} // TODO: using deprecated Navigation for now
    if Navigation <> nil then
    begin
      TopMostTransform := TransformUnderMouse;

      { Test if dragging TTouchSensorNode. In that case cancel its dragging
        and let navigation move instead. }
      if (TopMostTransform <> nil) and
         IsTouchSensorActiveInScene(TopMostTransform) and
         (PointsDistance(LastPressEvent.Position, Event.Position) >
          DistanceToHijackDragging / Container.Dpi) then
      begin
        PointingDeviceCancel(TopMostTransform);

        if EnableParentDragging then
        begin
          { Without ReleaseCapture, the parent (like TCastleScrollView) would still
            not receive the following motion events. }
          Container.ReleaseCapture(Navigation);
        end;

        Navigation.Press(LastPressEvent);
      end;
    end;
    {$warnings on}

    { Note: we ignore PointingDeviceMove result.
      Maybe we should use PointingDeviceMove result as our Motion result?
      Answer unknown. Historically we do not do this, and I found no practical
      use-case when it would be useful to do this. }
    PointingDeviceMove;
  end;

  { update the cursor, since TCastleTransform object under the cursor possibly changed.

    Accidentally, this also workarounds the problem of TCastleViewport:

    When the TCastleTransform object has its Cursor value changed,
    Items.OnCursorChange notify only 1st TCastleViewport that owned the Items.
    The other viewports are not notified, as SetItems doesn't set
    FItems.OnCursorChange (as we only have 1 OnCursorChange for now).

    But thanks to doing RecalculateCursor below, this isn't
    a problem, as we'll update cursor to follow TCastleTransform anyway,
    as long as it changes only during mouse move. }
  RecalculateCursor(Self);
end;

function TCastleViewport.GetMouseRayHit: TRayCollision;

  procedure UpdateMouseRayHit;
  var
    MousePosition: TVector2;
  begin
    if { This may be called from destruction, testcase
        TTestCastleWindow.TestViewportWithoutCamera with Delphi 12.
        It shouldn't access then EffectiveWidth which runs some
        TCastleUserInteface code that assumes that things are ready
        (e.g. TBorder instance in TCastleUserInteface.Border is not nil). }
      (not (csDestroying in ComponentState)) and
      { Check conditions required by PositionToPrerequisites and PositionToRay to work.
        This must be robust, as it is called also from RecalculateCursor,
        which is from TCastleTransformList.Notify. (when some transform gets removed). }
      (EffectiveWidth <> 0) and
      (EffectiveHeight <> 0) and
      // calculate MousePosition
      GetMousePosition(MousePosition) and
      // PositionToRay assumes InternalCamera <> nil
      (InternalCamera <> nil) and
      // do not update MouseRayHit if camera doesn't exist
      InternalCamera.ExistsInRoot then
    begin
      PositionToRay(MousePosition, true, MouseRayOrigin, MouseRayDirection);

      { Update MouseRayHit.
        We know that MouseRayDirection is normalized now, which is important
        to get correct MouseRayHit.Distance. }
      SetMouseRayHit(CameraRayCollision(MouseRayOrigin, MouseRayDirection));
    end;
  end;

begin
  if not FMouseRayHitValid then
  begin
    UpdateMouseRayHit;
    FMouseRayHitValid := true;
  end;
  Assert(FMouseRayHitValid);

  Result := FMouseRayHit;
end;

function TCastleViewport.TransformUnderMouse: TCastleTransform;
var
  R: TRayCollision;
begin
  R := MouseRayHit;
  if R <> nil then
    Result := R.Transform
  else
    Result := nil;
end;

procedure TCastleViewport.ItemsNodesFree(Sender: TObject);
begin
  { Reloading nodes by TCastleSceneCore.Load invalidates information
    on FMouseRayHit, the TShape references are no longer valid.

    Testcase:
    - (only reproducible on Windows for some reason, but in theory problem is cross-platform)
    - open in view3dscene anchor_test.x3dv
    - click on something, like "Key Sensor"
    - without this fix, the next EventMotion causes crash as
      TCastleSceneCore.PointingDeviceMove is run with TRayCollisionNode
      containing invalid references.

    TODO: This is not a complete solution.
    - What if Items are shared across few TCastleViewport?
      Our Items.OnXxx do not link to viewport then, and should not be relied upon.
  }
  ClearMouseRayHit;

  { Signal to PointingDevicePressCore to not process further collision list.
    TODO: why is this necessary? But anchor_test on view3dscene otherwise crashes. }
  ItemsNodesFreeOccurred := true;
end;

procedure TCastleViewport.RecalculateCursor(Sender: TObject);
var
  T: TCastleTransform;
begin
  if { Be prepared for Items=nil case, as it may happen e.g. at destruction. }
     (Items = nil) or
     { This may be called from
       TCastleTransformList.Notify when removing stuff owned by other
       stuff, in particular during our own destructor when FItems is freed
       and we're in half-destructed state. }
     (csDestroying in Items.ComponentState) or
     { When Paused, then Press and Motion events are not passed to Navigation,
       or to Items inside. So it's sensible that they also don't control the cursor
       anymore.
       In particular, it means cursor is no longer hidden by Navigation.MouseLook
       when the Paused is switched to true. }
     Items.Paused then
  begin
    Cursor := mcDefault;
    Exit;
  end;

  { We show mouse cursor from top-most TCastleTransform.
    This is sensible, if multiple TCastleTransform scenes obscure each other at the same
    pixel --- the one "on the top" (visible by the player at that pixel)
    determines the mouse cursor.

    We ignore Cursor value of other TCastleTransform along
    the MouseRayHit list. Maybe we should browse Cursor values along the way,
    and choose the first non-none? }

  T := TransformUnderMouse;
  if T <> nil then
    Cursor := T.Cursor
  else
    Cursor := mcDefault;
end;

function TCastleViewport.TriangleHit: PTriangle;
begin
  if (MouseRayHit <> nil) and
     (MouseRayHit.Count <> 0) then
    Result := MouseRayHit.First.Triangle
  else
    Result := nil;
end;

procedure TCastleViewport.Update(const SecondsPassed: Single;
  var HandleInput: boolean);
var
  SecondsPassedScaled: Single;

  procedure ItemsUpdate;
  var
    RemoveItem: TRemoveType;
  begin
    if Items.Exists then
    begin
      RemoveItem := rtNone;

      { Note that Items.Update do not take HandleInput
        parameter, as it would not be controllable for them: TCastleTransform objects do not
        have strict front-to-back order, so we would not know in what order
        call their Update methods, so we have to let many Items handle keys anyway.
        So, it's consistent to just treat TCastleTransform objects as "cannot definitely
        mark keys/mouse as handled". }

      Items.Update(SecondsPassedScaled, RemoveItem);
      { we ignore RemoveItem --- main Items list cannot be removed }
    end;
  end;

  procedure UpdateVisibleChange;
  begin
    { when some TCastleTransform calls TCastleTransform.VisibleChangeHere,
      in effect TCastleViewport will call VisibleChange. }
    if LastVisibleStateIdForVisibleChange < Items.InternalVisibleStateId then
    begin
      LastVisibleStateIdForVisibleChange := Items.InternalVisibleStateId;
      VisibleChange([chRender]);
    end;
  end;

  procedure WatchMainSceneChange;
  begin
    if InternalDesignManipulation then
    begin
      {$warnings off} // using deprecated to keep it working
      if FLastSeenMainScene <> Items.MainScene then
      begin
        FLastSeenMainScene := Items.MainScene;
        AssignDefaultCameraDone := false;
      end;
      {$warnings on}
    end;
  end;

  { Prepare information used by TCastleScene.UpdateGeneratedTextures, called from TCastleScene.Update }
  procedure PrepareUpdateGeneratedTexturesParameters;
  begin
    if (FProjection.ProjectionNear = 0) or
       (FProjection.ProjectionFar = 0) then // in case ApplyProjection was not called yet
      FProjection := CalculateProjection;
    Items.InternalRenderEverythingEvent := {$ifdef FPC}@{$endif}RenderFromViewEverything;
    Items.InternalProjectionNear := FProjection.ProjectionNear;
    Items.InternalProjectionFar := FProjection.ProjectionFar;
  end;

begin
  inherited;

  { We invalidate FMouseRayHit in every Update.
    This way
    - we will recalculate it also when mouse didn't move,
      but something else moved "in front of the mouse cursor",
      e.g. creature walked in front of us.
    - we will recalculate it also when mouse moved but we didn't get
      Motion event, because navigation class marked Motion as handled.
      Fixes https://forum.castle-engine.io/t/mouserayhit-not-updating-while-dragging/844/4
  }
  FMouseRayHitValid := false;

  if Items.Paused then
    Exit;

  SecondsPassedScaled := SecondsPassed * Items.TimeScale;

  PrepareUpdateGeneratedTexturesParameters;
  ItemsUpdate;
  UpdateVisibleChange;
  WatchMainSceneChange;
end;

function TCastleViewport.AllowSuspendForInput: boolean;
begin
  Result := Items.Paused;
end;

procedure TCastleViewport.EnsureCameraDetected;
begin
  if Camera <> nil then
  begin
    {$warnings off} // using deprecated to warn about it
    if AutoCamera and not AssignDefaultCameraDone then
      AssignDefaultCamera;
    {$warnings on}
    { Set AssignDefaultCameraDone to done,
      regardless if AssignDefaultCameraDone was done or not.
      Otherwise later setting AutoCamera to true would suddenly
      reinitialize camera (initial and current vectors) in the middle of game. }
    AssignDefaultCameraDone := true;
  end;
end;

procedure TCastleViewport.ApplyProjection;
var
  Viewport: TRectangle;
  AspectRatio: Single;
  M: TMatrix4;
begin
  EnsureCameraDetected;

  { We need to know container size now. }
  Check(ContainerSizeKnown, ClassName + ' did not receive "Resize" event yet, cannnot apply projection. This usually means you try to call "Render" method with a container that does not yet have an open context.');

  Viewport := RenderRect.Round;
  RenderContext.Viewport := Viewport;

  FProjection := CalculateProjection;
  {$ifdef FPC}
  {$warnings off} // using deprecated to keep it working
  if Assigned(OnProjection) then
    OnProjection(FProjection);
  {$warnings on}
  {$endif}

  { take into account InternalDistort* properties }
  AspectRatio := InternalDistortViewAspect * Viewport.Width / Viewport.Height;
  FProjection.PerspectiveAnglesRad.Y := InternalDistortFieldOfViewY * FProjection.PerspectiveAnglesRad.Y;

  { Apply new FProjection values }
  M := FProjection.Matrix(AspectRatio);
  if InternalCamera <> nil then // as InternalCamera is assignable, tolerate InternalCamera = nil
    InternalCamera.ProjectionMatrix := M;
  RenderContext.ProjectionMatrix := M;
end;

function TCastleViewport.ItemsBoundingBox: TBox3D;
begin
  if Items <> nil then
  begin
    Inc(TInternalCastleEditorGizmo.EmptyBoundingBox);
    try
      Result := Items.BoundingBox;
    finally Dec(TInternalCastleEditorGizmo.EmptyBoundingBox) end;
  end else
    Result := TBox3D.Empty;
end;

function TCastleViewport.ItemsWithGizmosBoundingBox: TBox3D;
begin
  if Items <> nil then
  begin
    Inc(InternalGizmoBoundingBox);
    try
      Result := Items.BoundingBox;
    finally Dec(InternalGizmoBoundingBox) end;
  end else
    Result := TBox3D.Empty;
end;

procedure TCastleViewport.SetAutoCamera(const Value: Boolean);
begin
  if FAutoCamera <> Value then
  begin
    FAutoCamera := Value;

    (*
    At one point I had an idea to do this:

    { When setting AutoCamera to false, then back to true,
      call AssignDefaultCamera again (thus resetting camera initial and current
      vectors).
      This provides a way to cause AssignDefaultCamera initialization again. }
    if Value then
      AssignDefaultCameraDone := false;

    Docs in interface:
    Setting it back to @true will make the initialization again at nearest
    render.

    Later:
    This does not seem useful, and makes more confusion,
    because it overrides both initial and current camera vectors.
    You would not expect that

    if AutoCamera then
    begin
      AutoCamera := false;
      AutoCamera := true;
    end;

    does something, but here it would do something.
    Doing the same thing with AutoNavigation doesn't
    recreate navigation (if Navigation <> nil, it will stay as it was).

    Later yet: This seems very useful in editor though, to see the effect
    in editor immediately, without reloading file.
    *)

    if InternalDesignManipulation and Value then
      AssignDefaultCameraDone := false;
  end;
end;

function TCastleViewport.InternalOverride2DProjectionSizing: TCastleUserInterface;
begin
  Result := nil;
end;

function TCastleViewport.CalculateProjection: TProjection;
var
  ViewportWidth, ViewportHeight: Single;
begin
  if (InternalOverride2DProjectionSizing <> nil)
     { We could use InternalOverride2DProjectionSizing only when really necessary,
       but it more consistent and easier to test to use it always when available.
       TODO test }
     { and
     (InternalCamera <> nil) and
     (InternalCamera.ProjectionType = ptOrthographic) and
     (InternalCamera.Orthographic.Width = 0) and
     (InternalCamera.Orthographic.Height = 0) } then
  begin
    { Bugfix for camera preview in CGE editor, when the selected viewport has
      Orthographic.Width = 0 and Orthographic.Height = 0.
      The camera preview uses the same camera (and items) as selected viewport,
      but the orthographic size should be then derived from selected viewport size,
      not size of camera preview. }
    ViewportWidth := InternalOverride2DProjectionSizing.EffectiveWidthForChildren;
    ViewportHeight := InternalOverride2DProjectionSizing.EffectiveHeightForChildren;
  end else
  begin
    ViewportWidth := EffectiveWidthForChildren;
    ViewportHeight := EffectiveHeightForChildren;
  end;

  if (InternalCamera = nil) or (not InternalCamera.ExistsInRoot) then
  begin
    { As InternalCamera is assignable, and may be nil, be tolerant and handle it.
      Just use default perspective settings. }
    Result.ProjectionType := ptPerspective;
    Result.PerspectiveAnglesRad := TViewpointNode.InternalFieldOfView(
      TCastlePerspective.DefaultFieldOfView,
      TCastlePerspective.DefaultFieldOfViewAxis,
      ViewportWidth,
      ViewportHeight);
    Result.ProjectionNear := 1;
    Result.ProjectionFar := 1000;
    Exit;
  end;

  Result := InternalCamera.InternalProjection(
    {$ifdef FPC}@{$endif} ItemsBoundingBox,
    {$ifdef FPC}@{$endif} ItemsWithGizmosBoundingBox,
    ViewportWidth, ViewportHeight,
    InternalCamera = InternalDesignCamera);
end;

function TCastleViewport.MainLightForShadowVolumes(out AMainLightPosition: TVector4): boolean;

  { Check does scene define light for shadow volumes,
    if yes - calculate the position/direction of it in world space to AMainLightPosition
    and return @true.

    May modify AMainLightPosition even when returns @false, the value AMainLightPosition
    is undefined after returning @false. }
  function LightForShadowVolumesFromScene(const Scene: TCastleScene;
    out AMainLightPosition: TVector4): Boolean;
  begin
    Result :=
      Scene.InternalMainLightForShadowVolumes(AMainLightPosition) and
      { We need WorldTransform for below conversion local<->world space.
        It may not be available, if
        - Scene is present multiple times in Items
        - Scene is not present in Items at all, temporarily, but is still a MainScene.
          Testcase: castle-game, change from level to level using debug menu.
      }
      Scene.HasWorldTransform;
    { Transform AMainLightPosition to world space. }
    if Result then
    begin
      if AMainLightPosition.W = 0 then
        AMainLightPosition.XYZ := Scene.LocalToWorldDirection(AMainLightPosition.XYZ)
      else
        AMainLightPosition := Vector4(
          Scene.LocalToWorld(AMainLightPosition.XYZ / AMainLightPosition.W), 1.0);
    end;
  end;

var
  SceneCastingLights: TCastleScene;
begin
  Result := false;

  {$warnings off} // using deprecated MainScene to keep it working
  if Items.MainScene <> nil then
  begin
    Result := LightForShadowVolumesFromScene(Items.MainScene, AMainLightPosition);
    if Result then
      Exit;
  end;

  { scan InternalScenesCastGlobalLights }
  if Items.InternalScenesCastGlobalLights <> nil then
    for SceneCastingLights in Items.InternalScenesCastGlobalLights do
      if Items.MainScene <> SceneCastingLights then // MainScene is already accounted for above
      begin
        Result := LightForShadowVolumesFromScene(SceneCastingLights, AMainLightPosition);
        if Result then
          Exit;
      end;
  {$warnings on}
end;

procedure TCastleViewport.Render3D(const Params: TRenderParams);
begin
end;

procedure TCastleViewport.RenderOnePass(const Params: TRenderParams);

  { Based on BlendingSort, determine
    ShapesRenderer.BlendingSort, making sure that sortAuto is handled correctly.

    Note: This is copy-pasted now to TestCastleViewport for testing. }
  function EffectiveBlendingSort: TShapeSortNoAuto;
  begin
    if BlendingSort = sortAuto then
    begin
      if (Camera <> nil) and
        (Camera.ProjectionType = ptOrthographic) and
        (TVector3.Equals(Camera.Direction, DefaultCameraDirection)) then
        Result := sort2D
      else
        Result := sort3D;
    end else
      Result := BlendingSort;
  end;

  { Based on OcclusionSort, determine
    ShapesRenderer.OcclusionSort, making sure that sortAuto is handled correctly. }
  function EffectiveOcclusionSort: TShapeSortNoAuto;
  begin
    if OcclusionSort = sortAuto then
    begin
      Result := sortNone;
    end else
      Result := OcclusionSort;
  end;

begin
  ShapesCollector.Clear;
  Assert(Params.Collector = ShapesCollector);

  {$warnings off} // keep deprecated working
  Render3D(Params);
  {$warnings on}

  Params.Frustum := @Params.RenderingCamera.Frustum;
  Items.Render(Params);

  ShapesRenderer.OcclusionSort := EffectiveOcclusionSort;
  ShapesRenderer.BlendingSort := EffectiveBlendingSort;
  ShapesRenderer.OnCustomShapeSort := OnCustomShapeSort;
  ShapesRenderer.Render(ShapesCollector, Params);
end;

procedure TCastleViewport.RenderShadowVolume(const Params: TRenderParams);
begin
  Params.Frustum := @Params.RenderingCamera.Frustum;
  Items.RenderShadowVolume(Params, FShadowVolumeRenderer);
end;

procedure TCastleViewport.InitializeGlobalLights(const GlobalLights: TLightInstancesList);
var
  HI: TLightInstance;
begin
  {$warnings off}
  if HeadlightInstance(HI) then
    GlobalLights.Add(HI);
  {$warnings on}
end;

procedure TCastleViewport.InitializeLights(const GlobalLights: TLightInstancesList);
begin
  InitializeGlobalLights(GlobalLights);
end;

function TCastleViewport.InternalHeadlightCamera: TCastleCamera;
begin
  { At design-time: As an exception, this *does not* use design-time camera for headlight
    pos/dir/up, as this would prevent observing headlight from various other points of view.
    So below condition actually *avoids* using InternalDesignCamera when InternalDesignManipulation. }
  if InternalDesignManipulation then
    Result := Camera
  else
    Result := Items.MainCamera;

  // do not cast headlight from camera that does not exist
  if (Result <> nil) and (not Result.ExistsInRoot) then
    Result := nil;
end;

function TCastleViewport.HeadlightInstance(out Instance: TLightInstance): boolean;
var
  Node: TAbstractLightNode;

  procedure PrepareInstance(const HC: TCastleCamera);
  var
    Position, Direction, Up: TVector3;
  begin
    Assert(Node <> nil);
    Node.InternalHeadlight := true;

    HC.GetWorldView(Position, Direction, Up);

    { set location/direction of Node }
    if Node is TAbstractPositionalLightNode then
    begin
      TAbstractPositionalLightNode(Node).FdLocation.Send(Position);
      if Node is TSpotLightNode then
        TSpotLightNode(Node).FdDirection.Send(Direction) else
      if Node is TSpotLightNode_1 then
        TSpotLightNode_1(Node).FdDirection.Send(Direction);
    end else
    if Node is TAbstractDirectionalLightNode then
      TAbstractDirectionalLightNode(Node).FdDirection.Send(Direction);

    Instance.Node := Node;
    Instance.Location := Position;
    Instance.Direction := Direction;
    Instance.Transform := TMatrix4.Identity;
    Instance.TransformScale := 1;
    Instance.Radius := MaxSingle;
    Instance.WorldCoordinates := true;
  end;

var
  HC: TCastleCamera;
begin
  Result := false;
  Node := Items.InternalHeadlight;
  if Node <> nil then
  begin
    HC := InternalHeadlightCamera;
    if HC <> nil then
    begin
      PrepareInstance(HC);
      Result := true;
    end;
  end;
end;

function TCastleViewport.PrepareParams: TPrepareParams;
{ Note: you cannot refer to PrepareParams inside
  the TCastleTransform.PrepareResources or TCastleTransform.Render implementation,
  as they may change the referenced PrepareParams.GlobalLights value.
}
begin
  { We just reuse FRenderParams.FGlobalLights below as a temporary
    TLightInstancesList that we already have created. }

  { initialize FPrepareParams.GlobalLights }
  FRenderParams.FGlobalLights.Clear;
  InitializeGlobalLights(FRenderParams.FGlobalLights);
  FPrepareParams.GlobalLights := FRenderParams.FGlobalLights;

  { initialize FPrepareParams.GlobalFog }
  if Fog <> nil then
    FPrepareParams.GlobalFog := Fog.InternalFogNode
  else
  {$warnings off} // using deprecated MainScene to keep it working
  if UseGlobalFog and
     (Items.MainScene <> nil) then
    FPrepareParams.GlobalFog := Items.MainScene.FogStack.Top
  {$warnings on}
  else
    FPrepareParams.GlobalFog := nil;

  FPrepareParams.RendererToPrepareShapes := ShapesRenderer.Renderer;

  Result := FPrepareParams;
end;

function TCastleViewport.BaseLights: TLightInstancesList;
begin
  {$warnings off} // using deprecated in deprecated, to keep it working
  Result := PrepareParams.GlobalLights as TLightInstancesList;
  {$warnings on}
end;

procedure TCastleViewport.RenderFromView3D(const Params: TRenderParams);

  procedure RenderNoShadowVolumes;
  begin
    { We must first render all non-transparent objects,
      then all transparent objects. Otherwise transparent objects
      (that must be rendered without updating depth buffer) could get brutally
      covered by non-transparent objects (that are in fact further away from
      the camera). }

    Params.InShadow := false;

    Params.Transparent := false; Params.ShadowVolumesReceivers := [false, true]; RenderOnePass(Params);
    Params.Transparent := true ; Params.ShadowVolumesReceivers := [false, true]; RenderOnePass(Params);
  end;

  procedure RenderWithShadowVolumes(const MainLightPosition: TVector4);
  begin
    if (FProjection.ProjectionFar <> ZFarInfinity) and (not FWarningZFarInfinityDone) then
    begin
      FWarningZFarInfinityDone := true;
      WritelnWarning('Rendering with Shadow Volumes, but ProjectionFar is not ZFarInfinity. Shadow volumes require ProjectionFar = ZFarInfinity. Leave TCastleCamera.ProjectionFar = 0.');
    end;

    { Initialize FShadowVolumeRenderer if needed, along with its OpenGL resources.
      This way we never even create FShadowVolumeRenderer if we will never render with shadow volumes. }
    if FShadowVolumeRenderer = nil then
    begin
      FShadowVolumeRenderer := TGLShadowVolumeRenderer.Create;
      FShadowVolumeRenderer.PrepareRenderingResources;
    end;
    FShadowVolumeRenderer.DebugRender := ShadowVolumesRender;
    FShadowVolumeRenderer.InitFrustumAndLight(Params.RenderingCamera.Frustum, MainLightPosition);
    FShadowVolumeRenderer.Render(Params,
      {$ifdef FPC}@{$endif}RenderOnePass,
      {$ifdef FPC}@{$endif}RenderShadowVolume);
  end;

var
  MainLightPosition: TVector4;
begin
  if GLFeatures.ShadowVolumesPossible and
     ShadowVolumes and
     MainLightForShadowVolumes(MainLightPosition) then
    RenderWithShadowVolumes(MainLightPosition)
  else
    RenderNoShadowVolumes;
end;

procedure TCastleViewport.RenderFromViewEverything(const RenderingCamera: TRenderingCamera);

  { Call RenderContext.Clear with proper options. }
  procedure RenderClear;
  var
    ClearBuffers: TClearBuffers;
    ClearColor: TCastleColor;
    MainLightPosition: TVector4; { ignored }
  begin
    { Make ClearColor anything defined.
      If we will include cbColor in ClearBuffers, it will actually always
      be adjusted to something appropriate. }
    ClearColor := Black;
    ClearBuffers := [];

    if ClearDepth then
      Include(ClearBuffers, cbDepth);

    if RenderingCamera.Target = rtVarianceShadowMap then
    begin
      { When rendering to VSM, we want to clear the screen to max depths (1, 1^2). }
      Include(ClearBuffers, cbColor);
      ClearColor := Vector4(1, 1, 0, 1);
    end else
    if not Transparent then
    begin
      { Note that we clear cbColor regardless whether some BackgroundRenderer
        is used in RenderBackground.
        This is more reliable, in case BackgroundRenderer rendering is transparent,

        - e.g. TImageBackgroundNode can be completely transparent or partially-transparent
          in a couple of ways. When ImageBackground.color has alpha < 1,
          when ImageBackground.texture is transparent,
          when ImageBackground.texture is NULL...

        - likewise, TBackgroundNode rendering can be transparent.
          E.g. if one of the textures on 6 cube sides didn't load.
          Or when BackgroundWireframe.
      }
      Include(ClearBuffers, cbColor);
      ClearColor := BackgroundColor;
    end;

    if GLFeatures.ShadowVolumesPossible and
       ShadowVolumes and
       MainLightForShadowVolumes(MainLightPosition) then
      Include(ClearBuffers, cbStencil);

    RenderContext.Clear(ClearBuffers, ClearColor);
  end;

  procedure RenderBackground;
  var
    BackgroundRenderer: TBackgroundRenderer;
  begin
    if Transparent then
      Exit;

    if Background <> nil then
      BackgroundRenderer := Background.InternalBackgroundRenderer
    else
    {$warnings off} // using deprecated MainScene to keep it working
    if Items.MainScene <> nil then
      BackgroundRenderer := Items.MainScene.InternalBackgroundRenderer
    else
    {$warnings on}
      BackgroundRenderer := nil;

    if BackgroundRenderer <> nil then
    begin
      if GLFeatures.EnableFixedFunction then
      begin
        {$ifndef OpenGLES}
        glLoadMatrix(RenderingCamera.RotationMatrix);
        {$endif}
      end;
      RenderingCamera.RotationOnly := true;
      { TODO: BackgroundRenderer should have its own ShapesRenderer,
        ShapesCollector. }
      BackgroundRenderer.Render(RenderingCamera, BackgroundWireframe,
        RenderRect, FProjection, ShapesCollector, ShapesRenderer);
      RenderingCamera.RotationOnly := false;
    end;
  end;

  procedure AddGlobalLightsFromScene(const SceneCastingLights: TCastleScene);
  var
    J: Integer;
    NewGlobalLight: PLightInstance;
  begin
    if not SceneCastingLights.ExistsInRoot then
      Exit;

    for J := 0 to SceneCastingLights.InternalGlobalLights.Count - 1 do
    begin
      NewGlobalLight := PLightInstance(FRenderParams.FGlobalLights.Add);
      NewGlobalLight^ := SceneCastingLights.InternalGlobalLights.L[J];
      { make NewGlobalLight^ in world coordinates }
      NewGlobalLight^.Transform := SceneCastingLights.WorldTransform * NewGlobalLight^.Transform;
      NewGlobalLight^.TransformScale := Approximate3DScale(SceneCastingLights.WorldTransform) * NewGlobalLight^.TransformScale;
      NewGlobalLight^.WorldCoordinates := true;
      NewGlobalLight^.Node.UpdateLightInstance(NewGlobalLight^);
    end;
  end;

var
  SceneCastingLights: TCastleScene;
begin
  RenderClear;
  RenderBackground;

  if GLFeatures.EnableFixedFunction then
  begin
    {$ifndef OpenGLES}
    glLoadMatrix(RenderingCamera.Matrix);
    {$endif}
  end;

  { clear FRenderParams instance }
  FRenderParams.InternalPass := 0;
  FillChar(FRenderParams.Statistics, SizeOf(FRenderParams.Statistics), #0);

  { various FRenderParams initialization }
  FRenderParams.UserPass := CustomRenderingPass;
  FRenderParams.RenderingCamera := RenderingCamera;
  FRenderParams.Collector := ShapesCollector;
  FRenderParams.RendererToPrepareShapes := ShapesRenderer.Renderer;

  { calculate FRenderParams.Projection*, simplified from just like CalculateProjection does }
  FRenderParams.ProjectionBoxWithoutGizmos := {$ifdef FPC}@{$endif} ItemsBoundingBox;
  FRenderParams.ProjectionBoxWithGizmos := {$ifdef FPC}@{$endif} ItemsWithGizmosBoundingBox;
  FRenderParams.ProjectionViewportWidth := EffectiveWidthForChildren;
  FRenderParams.ProjectionViewportHeight := EffectiveHeightForChildren;

  { calculate FRenderParams.FGlobalLights }
  FRenderParams.FGlobalLights.Clear;
  { Add headlight }
  InitializeGlobalLights(FRenderParams.FGlobalLights);
  { Add lights from MainScene  }
  {$warnings off} // using deprecated MainScene to keep it working
  if Items.MainScene <> nil then
    AddGlobalLightsFromScene(Items.MainScene);
  { Add lights from all scenes with CastGlobalLights }
  if Items.InternalScenesCastGlobalLights <> nil then
    for SceneCastingLights in Items.InternalScenesCastGlobalLights do
      if Items.MainScene <> SceneCastingLights then // MainScene is already accounted for above
        AddGlobalLightsFromScene(SceneCastingLights);
  {$warnings on}

  { calculate FRenderParams.GlobalFog }
  if Fog <> nil then
    FRenderParams.GlobalFog := Fog.InternalFogNode
  else
  {$warnings off} // using deprecated MainScene to keep it working
  if UseGlobalFog and
     (Items.MainScene <> nil) then
    FRenderParams.GlobalFog := Items.MainScene.FogStack.Top
  else
  {$warnings on}
    FRenderParams.GlobalFog := nil;

  { Start with DefaultDepthRange,
    as this is the meaning of rlParent on Viewport.Items. }
  FRenderParams.DepthRange := DefaultDepthRange;

  RenderFromView3D(FRenderParams);
end;

procedure TCastleViewport.RenderWithoutScreenEffects;

  { Render everything (by RenderFromViewEverything) on the screen.
    Takes care to set RenderingCamera (Target = rtScreen and camera as given),
    and takes care to apply Scissor if not FillsWholeContainer,
    and calls RenderFromViewEverything.

    Always call ApplyProjection before this, to set correct
    projection matrix. }
  procedure RenderOnScreen(ACamera: TCastleCamera);
  var
    RenderingCamera: TRenderingCamera;
  begin
    { We reuse FRenderWithoutScreenEffectsRenderingCamera,
      but to be clean (to not use it when it's not really initialized)
      this is the only place where we refer to FRenderWithoutScreenEffectsRenderingCamera field.
      Rest of code should get RenderingCamera by parameters. }
    RenderingCamera := FRenderWithoutScreenEffectsRenderingCamera;

    RenderingCamera.Target := rtScreen;
    RenderingCamera.FromCameraObject(ACamera);

    if (not FillsWholeContainer) and (not RenderScreenEffects) then
      { Use Scissor to limit what RenderContext.Clear clears. }
      RenderContext.ScissorEnable(
        RenderRect.Translate(Vector2(RenderContext.ViewportDelta)).Round);

    RenderFromViewEverything(RenderingCamera);

    if (not FillsWholeContainer) and (not RenderScreenEffects) then
      RenderContext.ScissorDisable;
  end;

begin
  inherited;

  // as Camera is assignable, gracefully handle the case of Camera = nil
  FMissingCameraRect.Exists := (InternalCamera = nil) or (not InternalCamera.ExistsInRoot);
  if FMissingCameraRect.Exists then
  begin
    { We show the "No camera selected" using UI controls, as this is most flexible.

      Note: in particular, we do not clear viewport using RenderContext.Clear here,
      as RenderContext.Clear requires logic of RenderContext.ScissorEnable/Disable
      around it to be properly limited.
      The FMissingCameraRect clears the viewport with BackgroundColor already. }

    FMissingCameraRect.Color := BackgroundColor;
    FMissingCameraLabel.Color := Vector4(WhiteRGB - BackgroundColor.XYZ, 1);
    FMissingCameraLabel.MaxWidth := FMissingCameraRect.EffectiveWidthForChildren;
    Exit;
  end;

  { What happens if Camera is not part of our Items?

    In principle we could tolerate this right now and
    even render from camera from unrelated viewport.
    But this is not something we want to support in the long run -- it's hard to define
    what should be the behavior (maybe camera from another viewport should show
    another viewport?). As there doesn't seem to be a useful usecase to allow this,
    better to prohibit it now. }
  (*
  if (InternalCamera.World <> Items) and not WarningCameraInvalidItemsDone then
  begin
    WritelnWarning('Camera "%s" of viewport "%s" is not part of this viewport Items hierarchy. You should add it to %s.Items.', [
      InternalCamera.Name,
      Name,
      Name
    ]);
    WarningCameraInvalidItemsDone := true; // avoid flooding log with warnings about it
  end;
  *)
  if InternalCamera.World <> Items then
    raise Exception.CreateFmt('Camera "%s" of viewport "%s" is not part of this viewport''s Items. You must add the camera to %s.Items.', [
      InternalCamera.Name,
      Name,
      Name
    ]);

  ApplyProjection;
  RenderOnScreen(InternalCamera);
end;

function TCastleViewport.InternalExtraGetScreenEffects(const Index: Integer): TGLSLProgram;
begin
  if ScreenSpaceAmbientOcclusion then
    SSAOShaderInitialize;
  if ScreenSpaceReflections then
    SSRShaderInitialize;

  {$warnings off} // using deprecated MainScene to keep it working
  if ScreenSpaceAmbientOcclusion and (SSAOShader <> nil) and ScreenSpaceReflections and (SSRShader <> nil) then
  begin
    if Index = 0 then
      Result := SSAOShader
    else
    if Index = 1 then
      Result := SSRShader
    else
      Result := Items.MainScene.InternalScreenEffects(Index - 2);
  end else
  if ScreenSpaceAmbientOcclusion and (SSAOShader <> nil) then
  begin
    if Index = 0 then
      Result := SSAOShader
    else
      Result := Items.MainScene.InternalScreenEffects(Index - 1);
  end else
  if ScreenSpaceReflections and (SSRShader <> nil) then
  begin
    if Index = 0 then
      Result := SSRShader
    else
      Result := Items.MainScene.InternalScreenEffects(Index - 1);
  end else
  if Items.MainScene <> nil then
    Result := Items.MainScene.InternalScreenEffects(Index)
  else
    { no Index is valid, since ScreenEffectsCount = 0 in this class }
    Result := nil;
  {$warnings on}
end;

function TCastleViewport.InternalExtraScreenEffectsCount: Integer;
begin
  if ScreenSpaceAmbientOcclusion then
    SSAOShaderInitialize;
  if ScreenSpaceReflections then
    SSRShaderInitialize;

  {$warnings off} // using deprecated MainScene to keep it working
  if Items.MainScene <> nil then
    Result := Items.MainScene.InternalScreenEffectsCount
  else
    Result := 0;
  {$warnings off}

  if ScreenSpaceAmbientOcclusion and (SSAOShader <> nil) then
    Inc(Result);
  if ScreenSpaceReflections and (SSRShader <> nil) then
    Inc(Result);
end;

function TCastleViewport.InternalExtraScreenEffectsNeedDepth: Boolean;
begin
  if ScreenSpaceAmbientOcclusion then
    SSAOShaderInitialize;
  if ScreenSpaceReflections then
    SSRShaderInitialize;

  if ScreenSpaceAmbientOcclusion and (SSAOShader <> nil) then
    Exit(true);
  if ScreenSpaceReflections and (SSRShader <> nil) then
    Exit(true);
  {$warnings off} // using deprecated MainScene to keep it working
  if Items.MainScene <> nil then
    Result := Items.MainScene.InternalScreenEffectsNeedDepth
  else
  {$warnings on}
    Result := false;
end;

procedure TCastleViewport.SSAOShaderInitialize;
begin
  { Do not retry creating SSAOShader if SSAOShaderInitialize was already called.
    Even if SSAOShader is nil (when SSAOShaderInitialize = true but
    SSAOShader = nil it means that compiling SSAO shader fails on this GPU). }
  if SSAOShaderInitialized then Exit;

  // SSAOShaderInitialized = false implies SSAOShader = nil
  Assert(SSAOShader = nil);

  if GLFeatures.Shaders then
  begin
    try
      SSAOShader := TSSAOScreenEffect.Create;
      SSAOShader.Viewport := Self;
      SSAOShader.NeedsDepth := true;
      SSAOShader.ScreenEffectShader := {$I ssao.glsl.inc};
      SSAOShader.Link;
    except
      on E: EGLSLError do
      begin
        WritelnLog('GLSL', 'Error when initializing GLSL shader for ScreenSpaceAmbientOcclusionShader: ' + E.Message);
        FreeAndNil(SSAOShader);
        ScreenSpaceAmbientOcclusion := false;
      end;
    end;
  end;
  SSAOShaderInitialized := true;
end;

procedure TCastleViewport.SSRShaderInitialize;
begin
  { Do not retry creating SSRShader if SSRShaderInitialize was already called.
    Even if SSRShader is nil (when SSRShaderInitialize = true but
    SSRShader = nil it means that compiling SSR shader fails on this GPU). }
  if SSRShaderInitialized then Exit;

  // SSAOShaderInitialized = false implies SSRShader = nil
  Assert(SSRShader = nil);
  if GLFeatures.Shaders then
  begin
    try
      SSRShader := TSSRScreenEffect.Create;
      SSRShader.Viewport := Self;
      SSRShader.NeedsDepth := True;
      SSRShader.ScreenEffectShader := {$I ssr.glsl.inc};
      SSRShader.Link;
    except
      on E: EGLSLError do
      begin
        WritelnLog('GLSL', 'Error when initializing GLSL shader for ScreenSpaceReflectionsShader: ' + E.Message);
        FreeAndNil(SSRShader);
        ScreenSpaceReflections := False;
      end;
    end;
  end;
  SSRShaderInitialized := True;
end;

procedure TCastleViewport.GLContextOpen;
begin
  inherited;
end;

procedure TCastleViewport.GLContextClose;
begin
  FreeAndNil(FShadowVolumeRenderer);

  FreeAndNil(SSAOShader);
  SSAOShaderInitialized := false;

  if ShapesRenderer <> nil then
    ShapesRenderer.GLContextClose;

  inherited;
end;

function TCastleViewport.ScreenSpaceAmbientOcclusionAvailable: boolean;
begin
  SSAOShaderInitialize;
  Result := (SSAOShader <> nil);
end;

function TCastleViewport.ScreenSpaceReflectionsAvailable: Boolean;
begin
  SSRShaderInitialize;
  Result := (SSRShader <> nil);
end;

procedure TCastleViewport.SetScreenSpaceAmbientOcclusion(const Value: boolean);
begin
  if FScreenSpaceAmbientOcclusion <> Value then
  begin
    FScreenSpaceAmbientOcclusion := Value;
    VisibleChange([chRender]);
  end;
end;

procedure TCastleViewport.SetScreenSpaceReflections(const Value: Boolean);
begin
  if FScreenSpaceReflections <> Value then
  begin
    FScreenSpaceReflections := Value;
    VisibleChange([chRender]);
  end;
end;

procedure TCastleViewport.SetScreenSpaceReflectionsSurfaceGlossiness(const Value: Single);
begin
  if FScreenSpaceReflectionsSurfaceGlossiness <> Value then
  begin
    FScreenSpaceReflectionsSurfaceGlossiness := Value;
    VisibleChange([chRender]);
  end;
end;

procedure TCastleViewport.AssignDefaultCamera;
var
  Box: TBox3D;
  Scene: TCastleScene;
  APos, ADir, AUp, NewGravityUp: TVector3;
begin
  if Camera = nil then
    Exit; // abort, until you assign Camera

  Box := ItemsBoundingBox;
  {$warnings off} // using deprecated MainScene to keep it working
  Scene := Items.MainScene;
  {$warnings on}
  if Scene <> nil then
  begin
    Scene.InternalUpdateCamera(Camera, Box, false, false);
  end else
  begin
    CameraViewpointForWholeScene(Box, 2, 1, false, true,
      APos, ADir, AUp, NewGravityUp);
    Camera.SetWorldView(APos, ADir, AUp);
    Camera.GravityUp := NewGravityUp;
  end;

  { Mark it as done, so that next EnsureCameraDetected does nothing
    if you manually called this earlier.
    This is consistent with AssignDefaultNavigation,
    that always sets Navigation <> nil thus it is no longer auto-detected
    if you call AssignDefaultNavigation again. }
  AssignDefaultCameraDone := true;
end;

function TCastleViewport.Statistics: TRenderStatistics;
begin
  Result := FRenderParams.Statistics;
end;

procedure TCastleViewport.Setup2D;
begin
  Camera.SetWorldView(
    { pos } Vector3(0, 0, Default2DCameraZ),
    { dir } Vector3(0, 0, -1),
    { up } Vector3(0, 1, 0));
  Camera.GravityUp := Vector3(0, 1, 0);
  Camera.ProjectionType := ptOrthographic;
  {$warnings off} // using deprecated AutoCamera for backward compat, so that TCastleSceneManager.Setup2D does what it did
  AutoCamera := false;
  {$warnings on}
end;

procedure TCastleViewport.PositionToPrerequisites;
begin
  { Note that we need to call this every time before PositionToXxx,
    not just only once (in case ApplyProjection did not yet happen).
    That's because Camera settings, that determine how CalculateProjection calculates
    FProjection, may change at any moment, e.g. when doing a sequence

      Viewport.PositionToCameraPlane(...);
      Camera.Orthographic.Scale := Camera.Orthographic.Scale * ...;
      Viewport.PositionToCameraPlane(...);
  }
  if (EffectiveWidth = 0) or
     (EffectiveHeight = 0) then
    raise Exception.Create('Cannot use TCastleViewport.PositionToXxx when viewport has effectively empty size. ' + 'The typical solution is to add TCastleViewport to some UI hierarchy, like "Window.Container.InsertFront(MyViewport)", although you could also set TCastleViewport.Width/Height explicitly.');

  EnsureCameraDetected;

  FProjection := CalculateProjection;
  {$ifdef FPC}
  {$warnings off} // using deprecated to keep it working
  if Assigned(OnProjection) then
    OnProjection(FProjection);
  {$warnings on}
  {$endif}
end;

procedure TCastleViewport.PositionToRay(const Position: TVector2;
  const ContainerCoordinates: Boolean;
  out RayOrigin, RayDirection: TVector3);
var
  R: TFloatRectangle;
  ContainerPosition: TVector2;
begin
  PositionToPrerequisites;

  R := RenderRect;

  if ContainerCoordinates then
    ContainerPosition := Position
  else
    ContainerPosition := LocalToContainerPosition(Position);

  Assert(InternalCamera <> nil);
  InternalCamera.CustomRay(R, ContainerPosition, FProjection, RayOrigin, RayDirection);
end;

function TCastleViewport.PositionToCameraPlane(const Position: TVector2;
  const ContainerCoordinates: Boolean;
  const Depth: Single; out PlanePosition: TVector3): Boolean;
var
  RayOrigin, RayDirection: TVector3;
  Plane: TVector4;
begin
  PositionToRay(Position, ContainerCoordinates, RayOrigin, RayDirection);

  Plane := Vector4(InternalCamera.Direction,
    { We know that InternalCamera.Direction, which is used as Plane.XYZ, is normalized.
      Calculate Plane[3] such that point RayOrigin + InternalCamera.Direction * Depth
      satisfies the plane equation. }
    - TVector3.DotProduct(RayOrigin + InternalCamera.Direction * Depth, InternalCamera.Direction));

  Result := TryPlaneRayIntersection(PlanePosition, Plane, RayOrigin, RayDirection);
end;

function TCastleViewport.PositionToWorldPlane(const Position: TVector2;
  const ContainerCoordinates: Boolean;
  const PlaneConstValue: Single;
  out PlanePosition: TVector3): Boolean;
begin
  Result := PositionToWorldPlane(Position, ContainerCoordinates,
    2, PlaneConstValue, PlanePosition);
end;

function TCastleViewport.PositionToWorldPlane(const Position: TVector2;
  const ContainerCoordinates: Boolean;
  const PlaneConstCoord: T3DAxis; const PlaneConstValue: Single;
  out PlanePosition: TVector3): Boolean;
var
  RayOrigin, RayDirection: TVector3;
begin
  PositionToRay(Position, ContainerCoordinates, RayOrigin, RayDirection);
  Result := TrySimplePlaneRayIntersection(PlanePosition, PlaneConstCoord, PlaneConstValue,
    RayOrigin, RayDirection);
end;

function TCastleViewport.PositionTo2DWorld(const Position: TVector2;
  const ContainerCoordinates: Boolean): TVector2;

{ Version 1:
  This makes sense, but ignores TCastleExamineNavigation.ScaleFactor (assumes unscaled camera).

var
  P: TVector2;
  Proj: TProjection;
  ProjRect: TFloatRectangle;
begin
  if ContainerCoordinates then
    P := (Position - RenderRect.LeftBottom) / UIScale
  else
    P := Position;

  Proj := Projection;
  if Proj.ProjectionType <> ptOrthographic then
    raise Exception.Create('TCastleViewport.PositionTo2DWorld assumes an orthographic projection, like the one set by TCastle2DSceneManager.CalculateProjection');
  ProjRect := Proj.Dimensions;

  if Navigation <> nil then
    ProjRect := ProjRect.Translate(Navigation.Position.XY);

  Result := Vector2(
    MapRange(P.X, 0, EffectiveWidth , ProjRect.Left  , ProjRect.Right),
    MapRange(P.Y, 0, EffectiveHeight, ProjRect.Bottom, ProjRect.Top)
  );
end; }

{ Version 2:
  This also makes sense, but also
  ignores TCastleExamineNavigation.ScaleFactor (assumes unscaled camera).
  PositionToRay looks only at camera pos/dir/up and ignores scaling.

var
  RayOrigin, RayDirection: TVector3;
begin
  PositionToRay(MousePosition, true, RayOrigin, RayDirection);
  Result := RayOrigin.XY;
end; }

{ Version 3:
  Should work, but
  1. Cannot invert projection matrix,
  2. Also it's not efficient, since camera has ready InverseMatrix calculated
     more efficiently.

var
  WorldToScreenMatrix: TMatrix4;
  ScreenToWorldMatrix: TMatrix4;
  P: TVector2;
begin
  WorldToScreenMatrix := RequiredNavigation.ProjectionMatrix * RequiredNavigation.Matrix;
  if not WorldToScreenMatrix.TryInverse(ScreenToWorldMatrix) then
    raise Exception.Create('Cannot invert projection * camera matrix. Possibly one of them was not initialized, or camera contains scale to zero.');

  if ContainerCoordinates then
    P := (Position - RenderRect.LeftBottom) / UIScale
  else
    P := Position;
  P := Vector2(
    MapRange(P.X, 0, EffectiveWidth , -1, 1),
    MapRange(P.Y, 0, EffectiveHeight, -1, 1)
  );

  Result := ScreenToWorldMatrix.MultPoint(Vector3(P, 0)).XY;
end; }

var
  CameraToWorldMatrix: TMatrix4;
  P: TVector2;
begin
  PositionToPrerequisites;

  CameraToWorldMatrix := InternalCamera.MatrixInverse;

  if ContainerCoordinates then
    P := ContainerToLocalPosition(Position)
  else
    P := Position;
  P := Vector2(
    MapRange(P.X, 0, EffectiveWidth , FProjection.Dimensions.Left  , FProjection.Dimensions.Right),
    MapRange(P.Y, 0, EffectiveHeight, FProjection.Dimensions.Bottom, FProjection.Dimensions.Top)
  );

  Result := CameraToWorldMatrix.MultPoint(Vector3(P, 0)).XY;
end;

function TCastleViewport.PositionFrom2DWorld(const WorldPosition: TVector2;
  const ContainerCoordinates: Boolean): TVector2;
var
  CameraFromWorldMatrix: TMatrix4;
  P: TVector2;
begin
  PositionToPrerequisites;

  CameraFromWorldMatrix := InternalCamera.Matrix;
  P := CameraFromWorldMatrix.MultPoint(Vector3(WorldPosition, 0)).XY;
  P := Vector2(
    MapRange(P.X, FProjection.Dimensions.Left  , FProjection.Dimensions.Right, 0, EffectiveWidth ),
    MapRange(P.Y, FProjection.Dimensions.Bottom, FProjection.Dimensions.Top  , 0, EffectiveHeight)
  );
  if ContainerCoordinates then
    Result := LocalToContainerPosition(P)
  else
    Result := P;
end;

function TCastleViewport.PositionFromWorld(const WorldPosition: TVector3): TVector2;
var
  Matrix: TMatrix4;
  P: TVector3;
begin
  PositionToPrerequisites;

  Matrix := InternalCamera.ProjectionMatrix * InternalCamera.Matrix;
  P := Matrix.MultPoint(WorldPosition);
  Result := Vector2(
    MapRange(P.X, -1, 1, 0, EffectiveWidth ),
    MapRange(P.Y, -1, 1, 0, EffectiveHeight)
  );
end;

procedure TCastleViewport.SetItems(Value: TCastleRootTransform);
begin
  if FItems <> Value then
  begin
    { Do not allow to set this to nil, for now, unless csDestroying. }
    if (Value = nil) and not (csDestroying in ComponentState) then
    begin
      Value := TCastleRootTransform.Create(Self);
      Value.OnCursorChange := {$ifdef FPC}@{$endif} RecalculateCursor;
    end;

    if InternalDesignManipulation then
      if FItems <> nil then
        FItems.Remove(InternalDesignCamera);

    FItems := Value;
    FItemsObserver.Observed := Value;

    { Keep InternalDesignCamera part of current Items.
      Note: This is actually never executed in reality, for now.
      Because we don't allow to do SetItems on viewports in designs in CGE editor.
      And only they have InternalDesignManipulation = true.
      Maybe it will become useful in the future, once we allow to set Items in editor. }
    if InternalDesignManipulation then
      if FItems <> nil then
        FItems.Add(InternalDesignCamera);

    LastVisibleStateIdForVisibleChange := 0;

    { TODO: do the same thing we did when creating internal FItems:
    FItems.OnCursorChange := @RecalculateCursor;

    // No need to change this, it's documented that MainCamera has to be manually managed if you reuse items
    // FItems.MainCamera := Camera;
    }
  end;
end;

procedure TCastleViewport.ItemsFreeNotification(const Sender: TFreeNotificationObserver);
begin
  Items := nil;
end;

function TCastleViewport.GetPaused: Boolean;
begin
  Result := Items.Paused;
end;

procedure TCastleViewport.SetPaused(const Value: Boolean);
begin
  Items.Paused := Value;
end;

function TCastleViewport.GetMainScene: TCastleScene;
begin
  {$warnings off} // using deprecated MainScene to keep it working
  Result := Items.MainScene;
  {$warnings on}
end;

function TCastleViewport.MouseRayHitContains(const Item: TCastleTransform): boolean;
begin
  { Do not validate FMouseRayHit using UpdateMouseRayHit.
    Fixes TTestCastleWindow.TestViewportWithoutCamera with Delphi 12.
    Also this is more sensible and safer: this method is used
    to check whether FMouseRayHit contains something,
    it isn't expected it will actually query using raycast. }
  if not FMouseRayHitValid then
    FMouseRayHit := nil;

  Result :=
    (FMouseRayHit <> nil) and
    (FMouseRayHit.IndexOfItem(Item) <> -1);
end;

procedure TCastleViewport.ClearMouseRayHit;
begin
  SetMouseRayHit(nil);
end;

procedure TCastleViewport.SetMouseRayHit(const Value: TRayCollision);
var
  I: Integer;
begin
  if FMouseRayHit <> Value then
  begin
    { Always keep FreeNotification on every 3D item inside MouseRayHit.
      When it's destroyed, our MouseRayHit must be freed too,
      it cannot be used in subsequent RecalculateCursor. }

    if FMouseRayHit <> nil then
    begin
      for I := 0 to FMouseRayHit.Count - 1 do
      begin
        { leave free notification for 3D item if it's also present somewhere else }
        if (FMouseRayHit[I].Item <> FAvoidNavigationCollisions) then
          FMouseRayHit[I].Item.RemoveFreeNotification(Self);
      end;
      FreeAndNil(FMouseRayHit);
    end;

    FMouseRayHit := Value;

    if FMouseRayHit <> nil then
    begin
      for I := 0 to FMouseRayHit.Count - 1 do
        FMouseRayHit[I].Item.FreeNotification(Self);
    end;
  end;
end;

procedure TCastleViewport.SetAvoidNavigationCollisions(const Value: TCastleTransform);
begin
  if FAvoidNavigationCollisions <> Value then
  begin
    if FAvoidNavigationCollisions <> nil then
    begin
      { leave free notification for FAvoidNavigationCollisions if it's also present somewhere else }
      if (not MouseRayHitContains(FAvoidNavigationCollisions)) then
        FAvoidNavigationCollisions.RemoveFreeNotification(Self);
    end;

    FAvoidNavigationCollisions := Value;

    if FAvoidNavigationCollisions <> nil then
      FAvoidNavigationCollisions.FreeNotification(Self);
  end;
end;

procedure TCastleViewport.PrepareResources(const DisplayProgressTitle: string;
  const Options: TPrepareResourcesOptions);
begin
  PrepareResources(Options);
end;

procedure TCastleViewport.PrepareResources(const Item: TCastleTransform;
  const DisplayProgressTitle: string;
  Options: TPrepareResourcesOptions);
begin
  PrepareResources(Item, Options);
end;

procedure TCastleViewport.PrepareResources(const Item: TCastleTransform;
  Options: TPrepareResourcesOptions);
var
  MainLightPosition: TVector4; // value of this is ignored
begin
  if not ApplicationProperties.IsGLContextOpen then
  begin
    WritelnWarning('It is best to call PrepareResources only once rendering context is initialized, to allow preparing all rendering resources.' + NL +
      'Various events and virtual methods can be used to wait for the context:' + NL +
      '- (if you use CastleWindow) Application.OnInitialize' + NL +
      '- TCastleUserInterface.GLContextOpen' + NL +
      'We will continue, but some rendering resources may need to be prepared on-demand later.'
    );
    // despite the warning, allow PrepareResources to run, to make it easy for users
  end;

  if (GLFeatures <> nil) and
     GLFeatures.ShadowVolumesPossible and
     ShadowVolumes and
     MainLightForShadowVolumes(MainLightPosition) then
    Include(Options, prShadowVolume);

  { call TCastleScreenEffects.PrepareResources. }
  inherited PrepareResources;

  if ContainerSizeKnown then
  begin
    { TODO: This is possibly not necessary now.

      It used to be necessary, to update MainScene.BackgroundSkySphereRadius,
      and in effect make preparation of "prBackground" useful.
      But we removed the need for MainScene.BackgroundSkySphereRadius. }
    ApplyProjection;
  end;

  {$warnings off} // using deprecated, this should be internal
  Item.PrepareResources(Options, PrepareParams);
  {$warnings on}

  ShapesRenderer.PrepareResources;
end;

procedure TCastleViewport.PrepareResources(
  const Options: TPrepareResourcesOptions);
begin
  PrepareResources(Items, Options);
end;

procedure TCastleViewport.BeforeRender;
begin
  inherited;

  { Do it only once, otherwise BeforeRender eats time each frame
    (traversing TCastleTransform tree one more time, usually doing nothing if
    the TCastleScene are already prepared). }
  if not PrepareResourcesDone then
  begin
    PrepareResources;
    PrepareResourcesDone := true;
  end;
end;

function TCastleViewport.GetMousePosition(out MousePosition: TVector2): Boolean;
var
  C: TCastleContainer;
begin
  C := Container;
  Result := C <> nil;
  if Result then
  begin
    {$warnings off} // TODO: using deprecated Navigation for now
    if (Navigation is TCastleMouseLookNavigation) and
       { Note: We need to check InternalUsingMouseLook, not just MouseLook,
         to prevent from honoring MouseLook on user-designed TCastleWalkNavigation component
         at design-time. At design-time, only MouseLook on TCastleWalkNavigationDesign
         should have any effect.
         See https://forum.castle-engine.io/t/gizmos-for-transforming-objects-stopped-working/643/5 . }
       TCastleMouseLookNavigation(Navigation).InternalUsingMouseLook then
    {$warnings on}
      MousePosition := RenderRect.Center
    else
      MousePosition := C.MousePosition;
  end;
end;

function TCastleViewport.FakeRayCollisionNode(const RayOriginWorld, RayDirectionWorld: TVector3;
  const Item: TCastleTransform): TRayCollisionNode;
var
  RayOrigin, RayDirection: TVector3;
begin
  if Item.HasWorldTransform and
     (Item.Parent <> nil) and
     Item.Parent.HasWorldTransform then
  begin
    RayOrigin := Item.Parent.WorldToLocal(RayOriginWorld);
    RayDirection := Item.Parent.WorldToLocalDirection(RayDirectionWorld);
  end else
  begin
    WritelnWarning('TODO: Item %s(%s) is not part of World, or is present in the World multiple times. PointingDeviceXxx events will receive ray in world coordinates, while they should be in local.', [
      Item.Name,
      Item.ClassName
    ]);
    RayOrigin := RayOriginWorld;
    RayDirection := RayDirectionWorld;
  end;

  { sets Triangle and Point (and any potential future fields) to zero }
  FillChar(Result, SizeOf(Result), #0);
  Result.Item := Item;
  Result.RayOrigin := RayOrigin;
  Result.RayDirection := RayDirection;
end;

function TCastleViewport.PointingDevicePress: Boolean;

  { Pass pointing device (mouse or touch) press event
    to TCastleTransform instances in @link(Items) hit by RayHit. }
  function PointingDevicePressCore(const RayHit: TRayCollision; const RayOrigin, RayDirection: TVector3): boolean;

    function CallPress(const Pick: TRayCollisionNode; const Distance: Single): Boolean;
    begin
      if not Pick.Item.Exists then // prevent calling Pick.Item.PointingDeviceXxx when item Exists=false
        Result := false
      else
        Result := Pick.Item.PointingDevicePress(Pick, Distance);
    end;

  var
    Distance: Single;
    I: Integer;
  begin
    Result := false;

    if RayHit <> nil then
      Distance := RayHit.Distance
    else
      Distance := MaxSingle;

    // call TCastleTransform.PointingDevicePress on all items on RayHit
    if RayHit <> nil then
      for I := 0 to RayHit.Count - 1 do
      begin
        ItemsNodesFreeOccurred := false;
        Result := CallPress(RayHit[I], Distance);
        if ItemsNodesFreeOccurred then
          Break;
        if Result then
        begin
          { This check avoids assigning to CapturePointingDevice something
            that is no longer part of our Items after it handled PointingDevicePress. }
          if RayHit[I].Item.World = Items then
            CapturePointingDevice := RayHit[I].Item;
          Exit;
        end;
      end;
  end;

var
  MousePosition: TVector2;

  { Try PointingDevicePressCore on stuff hit by ray,
    with ray moved by given number of screen pixels from current mouse position.
    Call only if MousePosition is already assigned. }
  function TryActivateAround(const Change: TVector2): boolean;
  var
    RayOrigin, RayDirection: TVector3;
    RayHit: TRayCollision;
  begin
    PositionToRay(MousePosition + Change, true, RayOrigin, RayDirection);
    RayHit := CameraRayCollision(RayOrigin, RayDirection);
    try
      Result := PointingDevicePressCore(RayHit, RayOrigin, RayDirection);
    finally FreeAndNil(RayHit) end;
  end;

  function TryActivateAroundSquare(const Change: Single): boolean;
  begin
    Result := TryActivateAround(Vector2(-Change, -Change)) or
              TryActivateAround(Vector2(-Change, +Change)) or
              TryActivateAround(Vector2(+Change, +Change)) or
              TryActivateAround(Vector2(+Change, -Change)) or
              TryActivateAround(Vector2(      0, -Change)) or
              TryActivateAround(Vector2(      0, +Change)) or
              TryActivateAround(Vector2(-Change,       0)) or
              TryActivateAround(Vector2(+Change,       0));
  end;

begin
  Result := PointingDevicePressCore(MouseRayHit, MouseRayOrigin, MouseRayDirection);

  if not Result then
  begin
    if ApproximateActivation and GetMousePosition(MousePosition) then
      Result := TryActivateAroundSquare(25) or
                TryActivateAroundSquare(50) or
                TryActivateAroundSquare(100) or
                TryActivateAroundSquare(200);
  end;

  if not Result then
    PointingDevicePressFailed;
end;

procedure TCastleViewport.PointingDevicePressFailed;
begin
  {$warnings off} // just to keep deprecated working
  SoundEngine.Play(stPlayerInteractFailed);
  {$warnings on}
end;

function TCastleViewport.PointingDeviceRelease: Boolean;

  { Pass pointing device (mouse or touch) release event
    to TCastleTransform instances in @link(Items) hit by RayHit. }
  function PointingDeviceReleaseCore(const RayHit: TRayCollision; const RayOrigin, RayDirection: TVector3): boolean;

    function CallRelease(const Pick: TRayCollisionNode; const Distance: Single): Boolean;
    begin
      if not Pick.Item.Exists then // prevent calling Pick.Item.PointingDeviceXxx when item Exists=false
        Result := false
      else
        Result := Pick.Item.PointingDeviceRelease(Pick, Distance, false);
    end;

  var
    Distance: Single;
    NodeIndex, I: Integer;
  begin
    Result := false;

    if RayHit <> nil then
      Distance := RayHit.Distance
    else
      Distance := MaxSingle;

    if CapturePointingDevice <> nil then
    begin
      // call CapturePointingDevice.PointingDeviceRelease
      if RayHit <> nil then
        NodeIndex := RayHit.IndexOfItem(CapturePointingDevice)
      else
        NodeIndex := -1;
      if NodeIndex <> -1 then
        Result := CallRelease(RayHit[NodeIndex], Distance)
      else
        Result := CallRelease(FakeRayCollisionNode(RayOrigin, RayDirection, CapturePointingDevice), Distance);
      CapturePointingDevice := nil; // no longer capturing, after release
      if Result then Exit;
    end;

    // call TCastleTransform.PointingDeviceRelease on remaining items on RayHit
    if RayHit <> nil then
      for I := 0 to RayHit.Count - 1 do
        if (CapturePointingDevice = nil) or
           (CapturePointingDevice <> RayHit[I].Item) then
        begin
          Result := CallRelease(RayHit[I], Distance);
          if Result then Exit;
        end;
  end;

begin
  Result := PointingDeviceReleaseCore(MouseRayHit, MouseRayOrigin, MouseRayDirection);
end;

function TCastleViewport.PointingDeviceMove: boolean;

  { Pass pointing device (mouse or touch) move event
    to TCastleTransform instances in @link(Items) hit by RayHit. }
  function PointingDeviceMoveCore(const RayHit: TRayCollision; const RayOrigin, RayDirection: TVector3): boolean;

    function CallMove(const Pick: TRayCollisionNode; const Distance: Single): Boolean;
    begin
      if not Pick.Item.Exists then // prevent calling Pick.Item.PointingDeviceXxx when item Exists=false
        Result := false
      else
        Result := Pick.Item.PointingDeviceMove(Pick, Distance);
    end;

  var
    Distance: Single;
    I, NodeIndex: Integer;
  begin
    Result := false;

    if RayHit <> nil then
      Distance := RayHit.Distance
    else
      Distance := MaxSingle;

    if CapturePointingDevice <> nil then
    begin
      // call CapturePointingDevice.PointingDeviceMove
      if RayHit <> nil then
        NodeIndex := RayHit.IndexOfItem(CapturePointingDevice)
      else
        NodeIndex := -1;
      if NodeIndex <> -1 then
        Result := CallMove(RayHit[NodeIndex], Distance)
      else
        Result := CallMove(FakeRayCollisionNode(RayOrigin, RayDirection, CapturePointingDevice), Distance);
      if Result then Exit;
    end;

    // call TCastleTransform.PointingDeviceMove on remaining items on RayHit
    if RayHit <> nil then
      for I := 0 to RayHit.Count - 1 do
        if (CapturePointingDevice = nil) or
           (CapturePointingDevice <> RayHit[I].Item) then
        begin
          Result := CallMove(RayHit[I], Distance);
          if Result then Exit;
        end;

    // call MainScene.PointingDeviceMove, to allow to update X3D sensors "isOver"
    {$warnings off} // using deprecated MainScene to keep it working
    if (Items.MainScene <> nil) and
       (CapturePointingDevice <> Items.MainScene) and
       ((RayHit = nil) or (RayHit.IndexOfItem(Items.MainScene) = -1)) then
      CallMove(FakeRayCollisionNode(RayOrigin, RayDirection, Items.MainScene), Distance);
    {$warnings on}
  end;

begin
  Result := PointingDeviceMoveCore(MouseRayHit, MouseRayOrigin, MouseRayDirection);
end;

procedure TCastleViewport.InternalCameraChanged(Sender: TObject);
var
  Pos, Dir, Up: TVector3;
  SenderCamera: TCastleCamera;
  MainCamera: TCastleCamera;
begin
  SenderCamera := Sender as TCastleCamera; // may be Camera or InternalDesignCamera
  MainCamera := Items.MainCamera;
  if SenderCamera = MainCamera then
  begin
    Inc(Items.InternalMainCameraStateId);

    // we should redraw soon, this will cause VisibleChange() call
    Inc(Items.InternalVisibleStateId);

    // we changed MainCamera which makes headlight -> so lighting changed
    if Items.InternalHeadlight <> nil then
      Inc(Items.InternalVisibleNonGeometryStateId);

    SenderCamera.GetView(Pos, Dir, Up);
    SoundEngine.InternalUpdateListener(Pos, Dir, Up);
  end;

  if Assigned(OnCameraChanged) then
    OnCameraChanged(Self);
end;

function TCastleViewport.UseAvoidNavigationCollisions: Boolean;
begin
  { Only use AvoidNavigationCollisions when it is part of current world.
    Otherwise using methods like TCastleTransform.Ray (by AvoidNavigationCollisions.Ray)
    would try to access AvoidNavigationCollisions's World,
    which is not correct now (nil, or points to something else).
    See https://github.com/castle-engine/castle-engine/pull/220 ,
    https://trello.com/c/iz7uvjKN/79-frogger3d-crash-when-pressing-enter-on-game-over-message-box . }
  Result := (AvoidNavigationCollisions <> nil) and (AvoidNavigationCollisions.World = Items);
end;

function TCastleViewport.InternalNavigationMoveAllowed(const Sender: TCastleNavigation;
  const OldPos, ProposedNewPos: TVector3; out NewPos: TVector3;
  const Radius: Single; const BecauseOfGravity: Boolean): Boolean;

  function PositionOutsideBoundingBox: Boolean;
  var
    Box: TBox3D;
    GravityCoordinate, Coord1, Coord2: T3DAxis;
  begin
    Box := ItemsBoundingBox;
    if Box.IsEmpty then Exit(false);
    GravityCoordinate := MaxAbsVectorCoord(NewPos - OldPos);
    RestOf3DCoords(GravityCoordinate, Coord1, Coord2);
    { Do not fall down if OldPos is outside of Box.
      But in case OldPos is *above* Box, consider it *inside* the box
      (gravity will work there).
      This is useful to allow jumping on top of the scene work naturally. }
    Result :=
      (OldPos[Coord1] < Box.Data[0][Coord1]) or
      (OldPos[Coord1] > Box.Data[1][Coord1]) or
      (OldPos[Coord2] < Box.Data[0][Coord2]) or
      (OldPos[Coord2] > Box.Data[1][Coord2]) or
      (OldPos[GravityCoordinate] < Box.Data[0][GravityCoordinate]);
  end;

var
  SavedExists: Boolean;
begin
  // take into account PreventInfiniteFallingDown
  if BecauseOfGravity and
     PreventInfiniteFallingDown and
     PositionOutsideBoundingBox then
    Exit(false);

  if UseAvoidNavigationCollisions then
  begin
    SavedExists := AvoidNavigationCollisions.Exists;
    AvoidNavigationCollisions.Exists := false;
  end else
    SavedExists := false; // avoid Delphi warnings about SavedDepthRange uninitialized

  Result := Items.WorldMoveAllowed(OldPos, ProposedNewPos, NewPos, true, Radius,
    { We prefer to resolve collisions with navigation using sphere.
      But for TCastleTransform implementations that can't use sphere, we can construct box. }
    Box3DAroundPoint(OldPos, Radius * 2),
    Box3DAroundPoint(ProposedNewPos, Radius * 2), BecauseOfGravity);

  if UseAvoidNavigationCollisions then
    AvoidNavigationCollisions.Exists := SavedExists;
end;

function TCastleViewport.InternalNavigationHeight(const Sender: TCastleNavigation;
  const Position: TVector3;
  out AboveHeight: Single; out AboveGround: PTriangle): boolean;
var
  SavedExists: Boolean;
begin
  if UseAvoidNavigationCollisions then
  begin
    SavedExists := AvoidNavigationCollisions.Exists;
    AvoidNavigationCollisions.Exists := false;
  end else
    SavedExists := false; // avoid Delphi warnings about SavedDepthRange uninitialized

  Result := Items.WorldHeight(Position, AboveHeight, AboveGround);

  if UseAvoidNavigationCollisions then
    AvoidNavigationCollisions.Exists := SavedExists;
end;

function TCastleViewport.CameraRayCollision(const RayOrigin, RayDirection: TVector3): TRayCollision;
var
  SavedExists: Boolean;
begin
  if UseAvoidNavigationCollisions then
  begin
    SavedExists := AvoidNavigationCollisions.Exists;
    AvoidNavigationCollisions.Exists := false;
  end else
    SavedExists := false; // avoid Delphi warnings about SavedDepthRange uninitialized

  Result := Items.WorldRay(RayOrigin, RayDirection);

  if UseAvoidNavigationCollisions then
    AvoidNavigationCollisions.Exists := SavedExists;
end;

procedure TCastleViewport.BoundViewpointChanged;
begin
  if Assigned(OnBoundViewpointChanged) then
    OnBoundViewpointChanged(Self);
end;

procedure TCastleViewport.BoundNavigationInfoChanged;
begin
  if Assigned(OnBoundNavigationInfoChanged) then
    OnBoundNavigationInfoChanged(Self);
end;

procedure TCastleViewport.MainSceneAndCamera_BoundViewpointChanged(Sender: TObject);
begin
  {$warnings off} // using deprecated AutoCamera and MainScene to keep it working
  if AutoCamera then
  begin
    Items.MainScene.InternalUpdateCamera(Camera, ItemsBoundingBox, false, true);
    BoundViewpointChanged;
  end;
  {$warnings on}
end;

procedure TCastleViewport.MainSceneAndCamera_BoundNavigationInfoChanged(Sender: TObject);
begin
  BoundNavigationInfoChanged;
end;

procedure TCastleViewport.MainSceneAndCamera_BoundViewpointVectorsChanged(Sender: TObject);
begin
  {$warnings off} // using deprecated AutoCamera and MainScene to keep it working
  if AutoCamera { or AnimateCameraByViewpoint } then
    Items.MainScene.InternalUpdateCamera(Camera, ItemsBoundingBox, true,
      { AllowTransitionAnimate - this would break Viewpoint animation from X3D if true } false);
  {$warnings on}
end;

class procedure TCastleViewport.CreateComponentWithChildren3D(Sender: TObject);
begin
  (Sender as TCastleViewport).SetupChildren3D;
end;

class procedure TCastleViewport.CreateComponentWithChildren2D(Sender: TObject);
begin
  (Sender as TCastleViewport).SetupChildren2D;
end;

procedure TCastleViewport.SetupChildren2D;
var
  Plane: TCastlePlane;
begin
  FullSize := true;
  SetupDesignTimeCamera;
  { Better Origin default, makes things in center }
  Camera.Orthographic.Origin := Vector2(0.5, 0.5);
  { Set Orthographic.Height,
    as we advise users to set Camera.Orthographic.Width/Height to non-zero.

    This way the displayed items don't depend on your viewport size.
    So you can change viewport size (even to something very small,
    e.g. to squeeze it into some TCastleButton) and keep the same fov.
    You can also change UI scaling and keep the same fov. }
  Camera.Orthographic.Height := 1000;
  Setup2D;

  { purpose: initial 2D object,
    that you can see as a whole in initial view,
    allows to see screen corner - also has distance from edge. }
  Plane := TCastlePlane.Create(Owner);
  Plane.Name := ProposeComponentName(TCastlePlane, Owner);
  Plane.Axis := 2;
  Plane.Size := Vector2(200, 200);
  Plane.Material := pmUnlit;
  Items.Add(Plane);

  if InternalDesignManipulation then
  begin
    { Similar to Setup2D, but here done on design-time camera. }
    InternalDesignCamera.ProjectionType := ptOrthographic;
    InternalDesignCamera.SetWorldView(
      { We move Z back, to be able to see from design-time camera the runtime camera gizmo.
        Note that 2D Camera.EffectiveProjectionNear is negative by default (after Setup2D),
        so "- Camera.EffectiveProjectionNear" actually does "+ 1000". }
      { pos } Vector3(0, 0, Camera.Translation.Z - Camera.EffectiveProjectionNear + 100),
      { dir } Vector3(0, 0, -1),
      { up } Vector3(0, 1, 0));
    { Better Origin default, makes things in center.
      Makes ViewSelected, ViewAll sensible in 2D }
    InternalDesignCamera.Orthographic.Origin := Vector2(0.5, 0.5);
    { Just like for run-time camera,
      we set non-zero Orthographic.Height for design-time camera.
      This is a bit larger, this way it is clear what happens when creating new 2D viewport. }
    InternalDesignCamera.Orthographic.Height := Camera.Orthographic.Height + 200;

    InternalDesignNavigationType := dn2D;
  end;

  { Darker than 0.5, which is default in CGE editor background.
    But not so dark as to look like black. }
  BackgroundColor := Vector4(0.25, 0.25, 0.25, 1);
end;

procedure TCastleViewport.SetupChildren3D;
var
  Light: TCastlePointLight;
  Plane: TCastlePlane;
  NewBackground: TCastleBackground;
begin
  FullSize := true;
  SetupDesignTimeCamera;
  Camera.Translation := Vector3(0.00, 2.00, 4.00);

  { purpose: initial light,
    bright to make PBR colors visible (e.g. yellow sphere should visibly be really yellow),
    low above ground to see the attenuation on floor.  }
  Light := TCastlePointLight.Create(Owner);
  Light.Name := ProposeComponentName(TCastlePointLight, Owner);
  Light.Translation := Vector3(4.00, 1.00, 1.00);
  Light.Intensity := 10;
  Items.Add(Light);

  { purpose: initial 3D object,
    that you can see as a whole in initial view,
    serves as floor to place new 3D stuff }
  Plane := TCastlePlane.Create(Owner);
  Plane.Name := ProposeComponentName(TCastlePlane, Owner);
  Plane.Size := Vector2(10, 10);
  Items.Add(Plane);

  if InternalDesignManipulation then
  begin
    InternalDesignCamera.Translation := Vector3(
      7.7023463249206543E+000,
      3.3161113262176514E+000,
      8.0032939910888672E+000);
    InternalDesignCamera.Rotation := Vector4(
      -2.9199448227882385E-001,
      9.4821619987487793E-001,
      1.2500144541263580E-001,
      8.6496734619140625E-001);
  end;

  NewBackground := TCastleBackground.Create(Owner);
  NewBackground.Name := ProposeComponentName(TCastleBackground, Owner);
  AddNonVisualComponent(NewBackground);
  Background := NewBackground;
end;

procedure TCastleViewport.SetSceneManager(const Value: TCastleSceneManager);
begin
  {$ifdef FPC}
  {$warnings off} // only to keep deprecated feature working
  if Value <> FSceneManager then
  begin
    if SceneManager <> nil then
      SceneManager.Viewports.Remove(Self);
    FSceneManager := Value;
    if SceneManager <> nil then
      SceneManager.Viewports.Add(Self);
  end;
  {$warnings on}
  {$endif}
end;

function TCastleViewport.PropertySections(const PropertyName: String): TPropertySections;
begin
  if ArrayContainsString(PropertyName, [
        'Transparent', 'Camera', 'Navigation', 'Background',
        'Fog', 'BackgroundColorPersistent', 'DynamicBatching', 'Items',
        'OcclusionSort', 'OcclusionCulling', 'BlendingSort'
      ]) then
    Result := [psBasic]
  else
    Result := inherited PropertySections(PropertyName);
end;

procedure TCastleViewport.CustomSerialization(const SerializationProcess: TSerializationProcess);

  { If PreserveDataAcrossUndo contains a viewport from which we should copy design data
    (camera, navigation at design-time), return @true and set CopyFromViewport. }
  function CopyDesignDataFromViewport(const PreserveDataAcrossUndo: TComponent;
    out CopyFromViewport: TCastleViewport): Boolean;
  var
    CopyFrom: TComponent;
  begin
    Result := false;
    CopyFromViewport := nil;
    if (PreserveDataAcrossUndo <> nil) and
       (Name <> '') then
    begin
      CopyFrom := PreserveDataAcrossUndo.FindComponent(Name);
      if CopyFrom is TCastleViewport then // also checks CopyFrom <> nil
      begin
        CopyFromViewport := TCastleViewport(CopyFrom);
        Result := true;
      end;
    end;
  end;

var
  Nav: TInternalDesignNavigationType;
  InternalDesignNavigationTypeInt: Integer;
  CopyFromViewport: TCastleViewport;
  AutoNavigation, InternalGridAxisVar: Boolean;
begin
  inherited;

  { Note: We are not loading/saving design-time params when InternalDesignManipulation=false.

    Reason: the instances of design-time cameras/navigation are not even available.

    Consequence: This means that loading+saving a design at runtime may result in losing
    design-time information. There's no easy way around it. If we would create dummy
    instances of InternalDesignCamera just to carry this info, we would waste time/memory
    only to support a special case without a certain use-case. }

  if InternalDesignManipulation then
  begin
    if CopyDesignDataFromViewport(SerializationProcess.InternalPreserveDataAcrossUndo, CopyFromViewport) then
    begin
      { This copies the same things that are (de)serialized below when
        CopyDesignDataFromViewport returns false. }
      InternalAssignUsingSerialization(InternalDesignCamera, CopyFromViewport.InternalDesignCamera);
      InternalDesignNavigationType := CopyFromViewport.InternalDesignNavigationType;
      for Nav := Low(Nav) to High(Nav) do
        InternalAssignUsingSerialization(FInternalDesignNavigations[Nav],
          CopyFromViewport.FInternalDesignNavigations[Nav]);
      InternalGridAxis := CopyFromViewport.InternalGridAxis;
    end else
    begin
      { We want to serialize
        - camera pos,dir,up
        - projection properties, changed by TDesignFrame.CameraSynchronize
      }
      SerializationProcess.ReadWriteSubComponent('InternalDesignCamera', InternalDesignCamera, true);
      InternalGridAxisVar := InternalGridAxis;
      SerializationProcess.ReadWriteBoolean('InternalGridAxis', InternalGridAxisVar,
        InternalGridAxis <> DefaultInternalGridAxis);
      InternalGridAxis := InternalGridAxisVar;

      InternalDesignNavigationTypeInt := Ord(InternalDesignNavigationType);
      SerializationProcess.ReadWriteInteger('InternalDesignNavigationType',
        InternalDesignNavigationTypeInt,
        InternalDesignNavigationType <> DefaultInternalDesignNavigationType);
      InternalDesignNavigationType := TInternalDesignNavigationType(InternalDesignNavigationTypeInt);

      for Nav := Low(Nav) to High(Nav) do
        SerializationProcess.ReadWriteSubComponent('InternalDesignNavigations[' +
          GetEnumName(TypeInfo(TInternalDesignNavigationType), Ord(Nav)) + ']',
          FInternalDesignNavigations[Nav], true);
    end;
  end;

  AutoNavigation := false;
  SerializationProcess.ReadWriteBoolean('AutoNavigation', AutoNavigation, false);
  if AutoNavigation then
  begin
    WritelnWarning('Viewport named "%s" uses AutoNavigation, this is no longer supported. Instead: 1. (Advised) Add explicit navigation instance to viewport. 2. (Eventually, a temporary solution) Use TCastleAutoNavigationViewport.', [
      Name
    ]);
  end;
end;

procedure TCastleViewport.SetDynamicBatching(const Value: Boolean);
begin
  if FDynamicBatching <> Value then
  begin
    FDynamicBatching := Value;
    if ShapesRenderer <> nil then
      ShapesRenderer.DynamicBatching := Value;
  end;
end;

procedure TCastleViewport.SetOcclusionCulling(const Value: Boolean);
begin
  if FOcclusionCulling <> Value then
  begin
    FOcclusionCulling := Value;
    if ShapesRenderer <> nil then
      ShapesRenderer.OcclusionCulling := Value;
  end;
end;

{$define read_implementation_methods}
{$I auto_generated_persistent_vectors/tcastleviewport_persistent_vectors.inc}
{$undef read_implementation_methods}

{ TCastleViewportList -------------------------------------------------- }

procedure TCastleViewportList.Notify({$ifdef GENERICS_CONSTREF}constref{$else}const{$endif} Value: TCastleViewport;
  Action: TCollectionNotification);
begin
  inherited;

  { Note that SceneManager itself is also on SceneManager.Viewports list,
    depending on SceneManager.DefaultViewport value.
    Ignore it below, since we don't want to change SceneManager.Items value. }
  if Value <> SceneManager then
  begin
    if Action = cnAdded then
      Value.Items := SceneManager.Items
    else
      // Action in [cnRemoved, cnExtracted]
      Value.Items := TCastleRootTransform.Create(Value);
  end;
end;

var
  R: TRegisteredComponent;
initialization
  Input_Interact := TInputShortcut.Create(nil, 'Interact (press, open door)', 'interact', igOther);
  Input_Interact.Assign(keyNone, keyNone, '', true, buttonLeft);

  R := TRegisteredComponent.Create;
  {$warnings off} // using deprecated, to keep reading it from castle-user-interface working
  R.ComponentClass := TCastleSceneManager;
  {$warnings on}
  R.Caption := ['Scene Manager'];
  R.IsDeprecated := true;
  RegisterSerializableComponent(R);

  RegisterSerializableComponent(TCastleTouchNavigation, 'Touch Navigation');

  R := TRegisteredComponent.Create;
  R.ComponentClass := TCastleViewport;
  R.Caption := ['Viewport (3D)'];
  R.OnCreate := {$ifdef FPC}@{$endif}TCastleViewport.CreateComponentWithChildren3D;
  RegisterSerializableComponent(R);

  R := TRegisteredComponent.Create;
  R.ComponentClass := TCastleViewport;
  R.Caption := ['Viewport (2D)'];
  R.OnCreate := {$ifdef FPC}@{$endif}TCastleViewport.CreateComponentWithChildren2D;
  RegisterSerializableComponent(R);

  InitializeWarmupCache;
end.<|MERGE_RESOLUTION|>--- conflicted
+++ resolved
@@ -201,14 +201,11 @@
     { Change FMouseRayHit. Should be called only by GetMouseRayHit (when it's updated
       on-demand) or by ClearMouseRayHit (only with nil parameter in this case). }
     procedure SetMouseRayHit(const Value: TRayCollision);
-<<<<<<< HEAD
     procedure ClearMouseRayHit;
-=======
     { Whether FMouseRayHit contains given Item.
       This doesn't update FMouseRayHit if it is invalid right now,
       so it is safer to use even during destruction.
       And so it should be used only on some free notification. }
->>>>>>> bc22af2a
     function MouseRayHitContains(const Item: TCastleTransform): boolean;
     procedure SetAvoidNavigationCollisions(const Value: TCastleTransform);
 
