--- conflicted
+++ resolved
@@ -4348,33 +4348,6 @@
       UpdateAnchors(UI, true);
     end;
 
-<<<<<<< HEAD
-  V := SelectedViewport;
-  if SelectedComponent is TCastleBehavior then
-    { Highlight using VisualizeTransformSelected also transformation of selected behavior }
-    T := TCastleBehavior(SelectedComponent).Parent
-  else
-    T := SelectedTransform;
-  SetEnabledVisible(PanelLayoutTransform, T <> nil);
-
-  (*
-  // The TransformDesigning mechanism works, but it unused for now.
-  if SelectedComponent is TDesignTransform then
-    { Design parent of TDesignTransform,
-      otherwise TDesignTransform would disappear as soon as we select it. }
-    TransformDesigning := TDesignTransform(SelectedComponent).Parent
-  else
-    TransformDesigning := T;
-  *)
-
-  if T is TCastleAbstractRootTransform then
-    { Special case to disallow editing TCastleAbstractRootTransform transformation.
-      See InspectorFilter for explanation, in short: editing TCastleAbstractRootTransform
-      transformation is very unintuitive. }
-    VisualizeTransformSelected.Parent := nil
-  else
-    VisualizeTransformSelected.Parent := T; // works also in case SelectedTransform is nil
-=======
     V := SelectedViewport;
     if SelectedComponent is TCastleBehavior then
       { Highlight using VisualizeTransformSelected also transformation of selected behavior }
@@ -4383,6 +4356,16 @@
       T := SelectedTransform;
     SetEnabledVisible(PanelLayoutTransform, T <> nil);
 
+    (*
+    // The TransformDesigning mechanism works, but it unused for now.
+    if SelectedComponent is TDesignTransform then
+      { Design parent of TDesignTransform,
+        otherwise TDesignTransform would disappear as soon as we select it. }
+      TransformDesigning := TDesignTransform(SelectedComponent).Parent
+    else
+      TransformDesigning := T;
+    *)
+
     VisualizeTransformSelected.SetSelectedParents(Selected);
     if T is TCastleAbstractRootTransform then
     begin
@@ -4395,7 +4378,6 @@
       VisualizeTransformSelected.Parent := T; // works also in case SelectedTransform is nil
     end;
   finally FreeAndNil(Selected) end;
->>>>>>> 50ce842f
 
   if CameraPreview <> nil then
     CameraPreview.SelectedChanged(T, V);
