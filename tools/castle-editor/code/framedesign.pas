--- conflicted
+++ resolved
@@ -4673,16 +4673,7 @@
 procedure TDesignFrame.RenameSelectedItem;
 begin
   if RenamePossible then
-<<<<<<< HEAD
     ControlsTreeOneSelected.EditText;
-=======
-  begin
-    // TODO: This is solved clearly in physics_j.
-    // We should not need here additional check anymore.
-    if ControlsTree.Selected = nil then Exit;
-    ControlsTree.Selected.EditText;
-  end;
->>>>>>> ff119a16
 end;
 
 procedure TDesignFrame.ControlsTreeDragDrop(Sender, Source: TObject; X,
