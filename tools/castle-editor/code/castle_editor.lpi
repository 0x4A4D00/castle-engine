<?xml version="1.0" encoding="UTF-8"?>
<CONFIG>
  <ProjectOptions>
    <Version Value="11"/>
    <General>
      <SessionStorage Value="InProjectDir"/>
      <MainUnit Value="0"/>
      <Title Value="castle_editor"/>
      <Scaled Value="True"/>
      <ResourceType Value="res"/>
      <UseXPManifest Value="True"/>
      <XPManifest>
        <DpiAware Value="True"/>
        <TextName Value="castleengine.castleeditor"/>
        <TextDesc Value="Castle Game Engine Editor"/>
      </XPManifest>
      <Icon Value="0"/>
    </General>
    <BuildModes Count="1">
      <Item1 Name="default" Default="True"/>
    </BuildModes>
    <PublishOptions>
      <Version Value="2"/>
    </PublishOptions>
    <RunParams>
      <FormatVersion Value="2"/>
      <Modes Count="0"/>
    </RunParams>
    <RequiredPackages Count="2">
      <Item1>
        <PackageName Value="castle_components"/>
      </Item1>
      <Item2>
        <PackageName Value="LCL"/>
      </Item2>
    </RequiredPackages>
    <Units Count="16">
      <Unit0>
        <Filename Value="castle_editor.lpr"/>
        <IsPartOfProject Value="True"/>
      </Unit0>
      <Unit1>
        <Filename Value="formchooseproject.pas"/>
        <IsPartOfProject Value="True"/>
        <ComponentName Value="ChooseProjectForm"/>
        <HasResources Value="True"/>
        <ResourceBaseClass Value="Form"/>
        <UnitName Value="FormChooseProject"/>
      </Unit1>
      <Unit2>
        <Filename Value="projectutils.pas"/>
        <IsPartOfProject Value="True"/>
        <UnitName Value="ProjectUtils"/>
      </Unit2>
      <Unit3>
        <Filename Value="formnewproject.pas"/>
        <IsPartOfProject Value="True"/>
        <ComponentName Value="NewProjectForm"/>
        <HasResources Value="True"/>
        <ResourceBaseClass Value="Form"/>
        <UnitName Value="FormNewProject"/>
      </Unit3>
      <Unit4>
        <Filename Value="editorutils.pas"/>
        <IsPartOfProject Value="True"/>
        <UnitName Value="EditorUtils"/>
      </Unit4>
      <Unit5>
        <Filename Value="../../common-code/toolcommonutils.pas"/>
        <IsPartOfProject Value="True"/>
        <UnitName Value="ToolCommonUtils"/>
      </Unit5>
      <Unit6>
        <Filename Value="formproject.pas"/>
        <IsPartOfProject Value="True"/>
        <ComponentName Value="ProjectForm"/>
        <HasResources Value="True"/>
        <ResourceBaseClass Value="Form"/>
        <UnitName Value="FormProject"/>
      </Unit6>
      <Unit7>
        <Filename Value="framedesign.pas"/>
        <IsPartOfProject Value="True"/>
        <ComponentName Value="DesignFrame"/>
        <HasResources Value="True"/>
        <ResourceBaseClass Value="Frame"/>
        <UnitName Value="FrameDesign"/>
      </Unit7>
      <Unit8>
        <Filename Value="formabout.pas"/>
        <IsPartOfProject Value="True"/>
        <ComponentName Value="AboutForm"/>
        <HasResources Value="True"/>
        <ResourceBaseClass Value="Form"/>
        <UnitName Value="FormAbout"/>
      </Unit8>
      <Unit9>
        <Filename Value="formpreferences.pas"/>
        <IsPartOfProject Value="True"/>
        <ComponentName Value="PreferencesForm"/>
        <HasResources Value="True"/>
        <ResourceBaseClass Value="Form"/>
        <UnitName Value="FormPreferences"/>
      </Unit9>
      <Unit10>
        <Filename Value="visualizetransform.pas"/>
        <IsPartOfProject Value="True"/>
        <UnitName Value="VisualizeTransform"/>
      </Unit10>
      <Unit11>
        <Filename Value="formspritesheeteditor.pas"/>
        <IsPartOfProject Value="True"/>
        <ComponentName Value="SpriteSheetEditorForm"/>
        <HasResources Value="True"/>
        <ResourceBaseClass Value="Form"/>
        <UnitName Value="FormSpriteSheetEditor"/>
      </Unit11>
      <Unit12>
        <Filename Value="datamoduleicons.pas"/>
        <IsPartOfProject Value="True"/>
        <ComponentName Value="Icons"/>
        <HasResources Value="True"/>
        <ResourceBaseClass Value="DataModule"/>
        <UnitName Value="DataModuleIcons"/>
      </Unit12>
      <Unit13>
        <Filename Value="formimportatlas.pas"/>
        <IsPartOfProject Value="True"/>
        <ComponentName Value="ImportAtlasForm"/>
        <HasResources Value="True"/>
        <ResourceBaseClass Value="Form"/>
        <UnitName Value="FormImportAtlas"/>
      </Unit13>
      <Unit14>
        <Filename Value="formimportstarling.pas"/>
        <IsPartOfProject Value="True"/>
        <ComponentName Value="ImportStarlingForm"/>
        <ResourceBaseClass Value="Form"/>
        <UnitName Value="FormImportStarling"/>
      </Unit14>
      <Unit15>
        <Filename Value="formnewunit.pas"/>
        <IsPartOfProject Value="True"/>
        <ComponentName Value="NewUnitForm"/>
        <HasResources Value="True"/>
        <ResourceBaseClass Value="Form"/>
        <UnitName Value="FormNewUnit"/>
<<<<<<< HEAD
=======
      </Unit11>
      <Unit12>
        <Filename Value="../../common-code/toolassocdoctypes.pas"/>
        <IsPartOfProject Value="True"/>
      </Unit12>
      <Unit13>
        <Filename Value="../../common-code/toolmanifest.pas"/>
        <IsPartOfProject Value="True"/>
        <UnitName Value="ToolManifest"/>
      </Unit13>
      <Unit14>
        <Filename Value="../../common-code/toolservices.pas"/>
        <IsPartOfProject Value="True"/>
      </Unit14>
      <Unit15>
        <Filename Value="editorcodetools.pas"/>
        <IsPartOfProject Value="True"/>
        <UnitName Value="EditorCodeTools"/>
>>>>>>> 753cfe6f
      </Unit15>
    </Units>
  </ProjectOptions>
  <CompilerOptions>
    <Version Value="11"/>
    <Target>
      <Filename Value="../castle-editor"/>
    </Target>
    <SearchPaths>
      <IncludeFiles Value="../../../src/base;$(ProjOutDir)"/>
      <OtherUnitFiles Value="../../common-code"/>
      <UnitOutputDirectory Value="lib/$(TargetCPU)-$(TargetOS)"/>
    </SearchPaths>
    <Parsing>
      <SyntaxOptions>
        <IncludeAssertionCode Value="True"/>
        <CStyleMacros Value="True"/>
      </SyntaxOptions>
    </Parsing>
    <CodeGeneration>
      <Checks>
        <IOChecks Value="True"/>
      </Checks>
    </CodeGeneration>
    <Linking>
      <Options>
        <Win32>
          <GraphicApplication Value="True"/>
        </Win32>
      </Options>
    </Linking>
    <Other>
      <Verbosity>
        <ShowHints Value="False"/>
      </Verbosity>
      <CompilerMessages>
        <IgnoredMessages idx4046="True"/>
      </CompilerMessages>
      <ConfigFile>
        <CustomConfigFile Value="True"/>
        <ConfigFilePath Value="../../../castle-fpc-messages.cfg"/>
      </ConfigFile>
    </Other>
  </CompilerOptions>
  <Debugging>
    <Exceptions Count="4">
      <Item1>
        <Name Value="EAbort"/>
      </Item1>
      <Item2>
        <Name Value="ECodetoolError"/>
      </Item2>
      <Item3>
        <Name Value="EFOpenError"/>
      </Item3>
      <Item4>
        <Name Value="EExecutableNotFound"/>
      </Item4>
    </Exceptions>
  </Debugging>
</CONFIG><|MERGE_RESOLUTION|>--- conflicted
+++ resolved
@@ -34,7 +34,7 @@
         <PackageName Value="LCL"/>
       </Item2>
     </RequiredPackages>
-    <Units Count="16">
+    <Units Count="20">
       <Unit0>
         <Filename Value="castle_editor.lpr"/>
         <IsPartOfProject Value="True"/>
@@ -145,28 +145,25 @@
         <HasResources Value="True"/>
         <ResourceBaseClass Value="Form"/>
         <UnitName Value="FormNewUnit"/>
-<<<<<<< HEAD
-=======
-      </Unit11>
-      <Unit12>
+      </Unit15>
+      <Unit16>
         <Filename Value="../../common-code/toolassocdoctypes.pas"/>
         <IsPartOfProject Value="True"/>
-      </Unit12>
-      <Unit13>
+      </Unit16>
+      <Unit17>
         <Filename Value="../../common-code/toolmanifest.pas"/>
         <IsPartOfProject Value="True"/>
         <UnitName Value="ToolManifest"/>
-      </Unit13>
-      <Unit14>
+      </Unit17>
+      <Unit18>
         <Filename Value="../../common-code/toolservices.pas"/>
         <IsPartOfProject Value="True"/>
-      </Unit14>
-      <Unit15>
+      </Unit18>
+      <Unit19>
         <Filename Value="editorcodetools.pas"/>
         <IsPartOfProject Value="True"/>
         <UnitName Value="EditorCodeTools"/>
->>>>>>> 753cfe6f
-      </Unit15>
+      </Unit19>
     </Units>
   </ProjectOptions>
   <CompilerOptions>
