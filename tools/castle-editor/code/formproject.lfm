--- conflicted
+++ resolved
@@ -992,7 +992,6 @@
       Caption = 'Copy All'
       OnExecute = ActionWarningsCopyAllExecute
     end
-<<<<<<< HEAD
     object ActionViewportRenderNormal: TAction
       Category = 'Viewport'
       Caption = 'Render Normal'
@@ -1014,7 +1013,7 @@
       Category = 'Edit'
       Caption = 'Hide All Joint Tools'
       OnExecute = ActionHideAllJointToolsExecute
-=======
+    end
     object ActionFocusDesign: TAction
       Category = 'Edit'
       Caption = 'Focus Design'
@@ -1050,7 +1049,6 @@
       Caption = 'Scale'
       OnExecute = ActionModeScaleExecute
       ShortCut = 32821
->>>>>>> 3d6de789
     end
   end
   object OpenPascalUnitDialog: TCastleOpenPascalUnitDialog
