// -*- compile-command: "cd ../ && ./compile_console.sh && ./test_castle_game_engine --suite=TTestWindow" -*-
{
  Copyright 2010-2022 Michalis Kamburelis.

  This file is part of "Castle Game Engine".

  "Castle Game Engine" is free software; see the file COPYING.txt,
  included in this distribution, for details about the copyright.

  "Castle Game Engine" is distributed in the hope that it will be useful,
  but WITHOUT ANY WARRANTY; without even the implied warranty of
  MERCHANTABILITY or FITNESS FOR A PARTICULAR PURPOSE.

  ----------------------------------------------------------------------------
}

{ Test CastleWindow. }
unit TestCastleWindow;

interface

uses {$ifndef CASTLE_TESTER}FpcUnit, TestUtils, TestRegistry, CastleTestCase
     {$else}CastleTester{$endif};

type
  TTestWindow = class(TCastleTestCase)
  published
    procedure Test1;
    procedure TestNotifications;
    procedure TestMenu;
    { Test TCastleUserInterface.AutoSizeToChildren.
      In this unit, as it requires TCastleWindow (UI container) to make sense. }
    procedure TestAutoSizeToChildren;
    { Test TCastleContainer.Focus.
      In this unit, as it requires TCastleWindow (UI container) to make sense. }
    procedure TestFocus;
    procedure TestEventLoop;
    procedure TestViewportPositionTo;
    procedure TestStateAutoStop;
    procedure TestStateSize;
    procedure TestStateSize2;
  end;

implementation

uses SysUtils, Classes, Math,
  CastleWindow, CastleControls, CastleStringUtils, CastleKeysMouse,
  CastleUIControls, CastleRectangles, CastleOnScreenMenu, CastleComponentSerialize,
  CastleCameras, {$ifdef FPC}CastleSceneManager,{$endif} CastleVectors,
  CastleTransform, CastleScene, CastleApplicationProperties, CastleUIState,
  CastleViewport;

procedure TTestWindow.Test1;
var
  Window: TCastleWindow;
begin
<<<<<<< HEAD
  {$ifdef CASTLE_TESTER}
  if IsMobileMode then
    Fail('Tests that creates windows cannot be run on mobile.');
  {$endif}

  Window := TCastleWindowBase.Create(nil);
=======
  Window := TCastleWindow.Create(nil);
>>>>>>> f028a91c
  try
    Window.Open;
    Window.Close;
  finally
    FreeAndNil(Window)
  end;
end;

procedure TTestWindow.TestNotifications;
var
  Window: TCastleWindow;
  C: TCastleButton;
begin
<<<<<<< HEAD
  {$ifdef CASTLE_TESTER}
  if IsMobileMode then
    Fail('Tests that creates windows cannot be run on mobile.');
  {$endif}

  Window := TCastleWindowBase.Create(nil);
=======
  Window := TCastleWindow.Create(nil);
>>>>>>> f028a91c
  try
    C := TCastleButton.Create(Window);
    FreeAndNil(C);
  finally FreeAndNil(Window) end;
end;

procedure TTestWindow.TestMenu;
var
  M: TMenuItem;
begin
  M := TMenuItem.Create('blah', 123, 'a');
  AssertTrue(M.KeyMatches(keyA, 'a', []));
  { Below may be improved in the future, for now our KeyMatches is probably too forgiving.
    Below combination is not even usually possible, with mkCtrl you would get CtrlA
    character usually. }
  AssertTrue(M.KeyMatches(keyA, 'a', [mkCtrl]));
  FreeAndNil(M);

  M := TMenuItem.Create('blah', 123, keyF11);
  AssertTrue(M.KeyMatches(keyF11, #0, []));
  AssertTrue(M.KeyMatches(keyF11, '', [])); // string '' and #0 should be treated equal, for backward compat
  { below may be improved in the future, for now our KeyMatches is probably too forgiving }
  AssertTrue(M.KeyMatches(keyF11, #0, [mkCtrl]));
  AssertTrue(M.KeyMatches(keyF11, '', [mkCtrl])); // string '' and #0 should be treated equal, for backward compat
  FreeAndNil(M);

  M := TMenuItem.Create('blah', 123, keyF11);
  M.Modifiers := [mkCtrl];
  AssertTrue(not M.KeyMatches(keyF11, #0, []));
  AssertTrue(M.KeyMatches(keyF11, #0, [mkCtrl]));
  FreeAndNil(M);
end;

procedure TTestWindow.TestAutoSizeToChildren;
var
  Window: TCastleWindow;
  Parent, Child1, Child2: TCastleUserInterface;
begin
  {$ifdef CASTLE_TESTER}
  if IsMobileMode then
    Fail('Tests that creates windows cannot be run on mobile.');
  {$endif}

  Window := nil;
  Parent := nil;
  Child1 := nil;
  Child2 := nil;
  try
    Window := TCastleWindow.Create(nil);
    Window.Width := 500;
    Window.Height := 500;
    Window.ResizeAllowed := raNotAllowed;
    Window.Open;

    Parent := TCastleUserInterface.Create(nil);
    Window.Controls.InsertFront(Parent);
    Child1 := TCastleUserInterface.Create(nil);
    Child2 := TCastleUserInterface.Create(nil);

    AssertRectsEqual(FloatRectangle(0, 0, 100, 100), Parent.RenderRect);

    Parent.Anchor(hpLeft, 50);
    Parent.Anchor(vpTop, -60);
    AssertRectsEqual(FloatRectangle(50, 500 - 60 - 100, 100, 100), Parent.RenderRect);

    Parent.AutoSizeToChildren := true;
    AssertRectsEqual(TFloatRectangle.Empty, Parent.RenderRect);

    Parent.InsertFront(Child1);
    AssertRectsEqual(FloatRectangle(50, 500 - 60 - 100, 100, 100), Parent.RenderRect);

    Child1.Width := 40;
    Child1.Height := 30;
    AssertRectsEqual(FloatRectangle(50, 500 - 60 - 30, 40, 30), Parent.RenderRect);

    Child2.Width := 200;
    Child2.Height := 100;
    Child2.Anchor(vpTop, -10);
    Parent.InsertFront(Child2);
    AssertRectsEqual(FloatRectangle(50, 500 - 60 - 110, 200, 110), Parent.RenderRect);

    Child1.Width := 10;
    Child1.Height := 10;
    Child1.Anchor(hpLeft, 200);
    Child2.Width := 10;
    Child2.Height := 10;
    Child2.Anchor(vpBottom, 400);
    AssertRectsEqual(FloatRectangle(50, 500 - 60 - 410, 210, 410), Parent.RenderRect);

    Child1.Width := 80;
    Child1.Height := 30;
    Child1.Anchor(hpLeft, 30);
    Child1.Anchor(vpBottom, 40);
    Child2.Width := 80;
    Child2.Height := 30;
    Child2.Anchor(hpLeft, 40);
    Child2.Anchor(vpBottom, 60);
    AssertRectsEqual(FloatRectangle(50, 500 - 60 - 90, 120, 90), Parent.RenderRect);
  finally
    FreeAndNil(Window);
    FreeAndNil(Parent);
    FreeAndNil(Child1);
    FreeAndNil(Child2);
  end;
end;


procedure TTestWindow.TestFocus;
var
  Window: TCastleWindow;
  ManualButton, Button2: TCastleButton;
  OnScreenMenu1: TCastleOnScreenMenu;
  SceneManager1: TCastleSceneManager;

  { Based on examples/lazarus/model_3d_with_2d_controls/ }

  procedure AddUserInterfaceDesigned;
  var
    UiRoot: TCastleUserInterface;
    UiOwner: TComponent;
  begin
    UiOwner := TComponent.Create(Window);
    UiRoot := UserInterfaceLoad('castle-data:/focus_test/main.castle-user-interface', UiOwner);
    Window.Controls.InsertFront(UiRoot);
    Button2 := UiOwner.FindRequiredComponent('Button2') as TCastleButton;
    SceneManager1 := UiOwner.FindRequiredComponent('SceneManager1') as TCastleSceneManager;
    SceneManager1.AssignDefaultNavigation; // adds TCastleWalkNavigation
  end;

  procedure AddUserInterfaceFromCode;
  begin
    ManualButton := TCastleButton.Create(Window);
    ManualButton.Caption := 'Button added from code';
    ManualButton.Anchor(hpRight, -10);
    ManualButton.Anchor(vpBottom, 120);
    Window.Controls.InsertFront(ManualButton);

    OnScreenMenu1 := TCastleOnScreenMenu.Create(Window);
    OnScreenMenu1.Bottom := 140;
    OnScreenMenu1.Left := 400;
    OnScreenMenu1.Add('one');
    OnScreenMenu1.Add('two');
    OnScreenMenu1.Add('three');
    Window.Controls.InsertFront(OnScreenMenu1);
  end;

  procedure MoveMouse(const Pos: TVector2);
  // var
  //   C: TCastleUserInterface;
  begin
    Window.InternalFakeMotion(InputMotion(Window.MousePosition, Pos, [], 0));
    Window.Container.UpdateFocusAndMouseCursor;
    { Useful to test current Focus value:
    Writeln('Focus now ', Window.Container.Focus.Count);
    for C in Window.Container.Focus do
      Writeln('  ', C.Name, ':', C.ClassName);
    }
  end;

begin
<<<<<<< HEAD
  {$ifdef CASTLE_TESTER}
  if IsMobileMode then
    Fail('Tests that creates windows cannot be run on mobile.');
  {$endif}

  Window := TCastleWindowBase.Create(nil);
=======
  Window := TCastleWindow.Create(nil);
>>>>>>> f028a91c
  try
    Window.Width := 800;
    Window.Height := 800;
    Window.ResizeAllowed := raNotAllowed;
    Window.Open;

    AddUserInterfaceDesigned;
    AddUserInterfaceFromCode;

    MoveMouse(FloatRectangle(Window.Rect).Middle);
    AssertEquals(3, Window.Container.Focus.Count);
    AssertTrue(Window.Container.Focus[0].Name = 'Group1');
    AssertTrue(Window.Container.Focus[1].Name = 'SceneManager1');
    AssertTrue(Window.Container.Focus[2] is TCastleWalkNavigation); // internal in SceneManager1

    MoveMouse(ManualButton.RenderRect.Middle);
    AssertEquals(4, Window.Container.Focus.Count);
    AssertTrue(Window.Container.Focus[0].Name = 'Group1');
    AssertTrue(Window.Container.Focus[1].Name = 'SceneManager1');
    AssertTrue(Window.Container.Focus[2] is TCastleWalkNavigation); // internal in SceneManager1
    AssertTrue(Window.Container.Focus[3] = ManualButton);

    MoveMouse(Button2.RenderRect.Middle);
    AssertEquals(4, Window.Container.Focus.Count);
    AssertTrue(Window.Container.Focus[0].Name = 'Group1');
    AssertTrue(Window.Container.Focus[1].Name = 'SceneManager1');
    AssertTrue(Window.Container.Focus[2] is TCastleWalkNavigation); // internal in SceneManager1
    AssertTrue(Window.Container.Focus[3] = Button2);
  finally FreeAndNil(Window) end;
end;

procedure TTestWindow.TestEventLoop;
var
  Window: TCastleWindow;

  procedure SimulateEventLoop(const T: TCastleTransform);
  var
    RenderParams: TRenderParams;
    RemoveMe: TRemoveType;
  begin
    RenderParams := TBasicRenderParams.Create;
    try
      RenderParams.RenderingCamera := TRenderingCamera.Create;
      try
        RenderParams.RenderingCamera.FromMatrix(TVector3.Zero,
          TMatrix4.Identity, TMatrix4.Identity, TMatrix4.Identity);
        RenderParams.RenderingCamera.Target := rtScreen;
        RenderParams.Frustum := @RenderParams.RenderingCamera.Frustum;
        T.Render(RenderParams);
      finally FreeAndNil(RenderParams.RenderingCamera) end;
    finally FreeAndNil(RenderParams) end;

    RemoveMe := rtNone;
    T.Update(1/60, RemoveMe);

    //Window.MessageOK('Press OK to finish this event loop run', mtInfo);
  end;

var
  Box: TCastleBox;
  Viewport: TCastleViewport;
begin
  ApplicationProperties.OnWarning.Add({$ifdef FPC}@{$endif}OnWarningRaiseException);
  try
    Window := TCastleWindow.Create(nil);
    try
      // for rendering, OpenGL context must be ready, with GLFeatures initialized
      Window.Visible := false;
      Window.Open;

      Viewport := TCastleViewport.Create(nil);
      try
        Viewport.FullSize := true;
        Viewport.AutoCamera := true;
        Window.Controls.InsertFront(Viewport);

        Box := TCastleBox.Create(nil);
        try
          Viewport.Items.Add(Box);

          SimulateEventLoop(Box);
          Box.Material := pmUnlit;
          SimulateEventLoop(Box);
          Box.Material := pmPhysical;
          SimulateEventLoop(Box);
        finally FreeAndNil(Box) end;
      finally FreeAndNil(Viewport) end;
    finally FreeAndNil(Window) end;
  finally
    ApplicationProperties.OnWarning.Remove({$ifdef FPC}@{$endif}OnWarningRaiseException);
  end;
end;

procedure TTestWindow.TestViewportPositionTo;
var
  Viewport: TCastleViewport;

{ Non-interactive version of a testcase on
  https://gist.github.com/michaliskambi/2b8faee73df9f3a12351736cabcad1ee
  for https://github.com/castle-engine/castle-engine/issues/295 :
  Viewport.PositionToXxx should return correct values even when used before
  and resize/render event. }

  procedure TestQueryPosition(const ScreenPos: TVector2;
    const CorrectRayOrigin, CorrectRayDirection, CorrectCameraPlaneResult, CorrectWorldPlaneResult: TVector3;
    const CorrectPos2D: TVector2);
  var
    CameraPlaneResult, RayOrigin, RayDirection, WorldPlaneResult: TVector3;
    Pos2D: TVector2;
  begin
    //WritelnLog('Testing on ', ScreenPos.ToString);

    Viewport.PositionToRay(ScreenPos, true, RayOrigin, RayDirection);
    AssertVectorEquals(CorrectRayOrigin, RayOrigin, 0.1);
    AssertVectorEquals(CorrectRayDirection, RayDirection, 0.1);

    AssertTrue(Viewport.PositionToCameraPlane(ScreenPos, true, 2, CameraPlaneResult));
    AssertVectorEquals(CorrectCameraPlaneResult, CameraPlaneResult, 0.1);

    AssertTrue(Viewport.PositionToWorldPlane(ScreenPos, true, -10, WorldPlaneResult));
    AssertVectorEquals(CorrectWorldPlaneResult, WorldPlaneResult, 0.1);

    Pos2D := Viewport.PositionTo2DWorld(ScreenPos, true);
    AssertVectorEquals(CorrectPos2D, Pos2D, 0.1);
  end;

var
  Window: TCastleWindow;
begin
<<<<<<< HEAD
  {$ifdef CASTLE_TESTER}
  if IsMobileMode then
    Fail('Tests that creates windows cannot be run on mobile.');
  {$endif}

  Window := TCastleWindowBase.Create(nil);
=======
  Window := TCastleWindow.Create(nil);
>>>>>>> f028a91c
  try
    Window.Width := 300;
    Window.Height := 300;
    Window.Open;

    Viewport := TCastleViewport.Create(Window);
    Viewport.FullSize := true;

    // too early to use
    // TestQueryPosition(Vector2(100, 100));
    // TestQueryPosition(Vector2(Window.Width / 2, Window.Height / 2));

    Window.Controls.InsertFront(Viewport);

    TestQueryPosition(Vector2(100, 100),
      Vector3(0.00, 0.00, 0.00),
      Vector3(-0.13, -0.13, -0.98),
      Vector3(-0.27, -0.27, -2.00),
      Vector3(-1.37, -1.37, -10.00),
      Vector2(100.00, 100.00)
    );
    TestQueryPosition(Vector2(Window.Width / 2, Window.Height / 2),
      Vector3(0.00, 0.00, 0.00),
      Vector3(0.00, 0.00, -1.00),
      Vector3(0.00, 0.00, -2.00),
      Vector3(0.01, 0.01, -10.00),
      Vector2(150.00, 150.00)
    );
  finally FreeAndNil(Window) end;
end;

procedure TTestWindow.TestStateAutoStop;

{ Test something similar to https://github.com/castle-engine/castle-engine/issues/307 .

  However, this was always working, it does *not* reproduce what
  https://github.com/castle-engine/castle-engine/issues/307 did.
  There is TCastleControl that does

    procedure TCastleForm.WindowOpen(Sender: TObject);
    begin
      TCastleControl.MainControl := Window;
      CastleApp := TCastleApp.Create(Window);
      TUIState.Current := CastleApp;
      Window.Container.UIScaling := usNone;
    end;
}

var
  Window: TCastleWindow;
  SomeState: TUIState;
begin
<<<<<<< HEAD
  {$ifdef CASTLE_TESTER}
  if not IsConsoleMode then
    Fail('Curretnly we can test TUIState only in console mode.');
  {$endif}

  {$ifndef CASTLE_TESTER}
  Window := TCastleWindowBase.Create(nil);
  {$else}
  Window := CreateWindowForTest;
  {$endif}
=======
  Window := TCastleWindow.Create(nil);
>>>>>>> f028a91c
  try
    {$ifndef CASTLE_TESTER}
    Application.MainWindow := Window;
    {$endif}

    Window.Open;
    SomeState := TUIState.Create(Window);
    TUIState.Current := SomeState;
  finally
    { let freeing Window cause everything else:
      - freeing of SomeState
      - stopping of SomeState
      - closing of Window
    }
    {$ifndef CASTLE_TESTER}
    FreeAndNil(Window);
    {$else}
    DestroyWindowForTest;
    {$endif}
  end;

  {$ifndef CASTLE_TESTER}
  Application.MainWindow := nil;
  {$endif}
end;

type
  TStateTestingSize = class(TUIState)
  public
    W, H: Single;
    TestCase: TCastleTestCase;
    procedure Start; override;
    procedure Resize; override;
  end;

procedure TStateTestingSize.Start;
begin
  inherited;
  W := EffectiveWidth;
  H := EffectiveHeight;
  TestCase.AssertTrue(
    SameValue(EffectiveWidth, 160) or
    SameValue(EffectiveHeight, 90));
  TestCase.AssertTrue(
    SameValue(EffectiveRect.Width, 160) or
    SameValue(EffectiveRect.Height, 90));
end;

procedure TStateTestingSize.Resize;
begin
  inherited;
  TestCase.AssertTrue(
    SameValue(EffectiveWidth, 160) or
    SameValue(EffectiveHeight, 90));
  TestCase.AssertTrue(
    SameValue(EffectiveRect.Width, 160) or
    SameValue(EffectiveRect.Height, 90));
  // size didn't change from Start to 1st Resize call
  TestCase.AssertSameValue(W, EffectiveWidth);
  TestCase.AssertSameValue(H, EffectiveHeight);
end;

procedure TTestWindow.TestStateSize;
var
  Window: TCastleWindow;
  StateTesting: TStateTestingSize;
begin
<<<<<<< HEAD
  {$ifdef CASTLE_TESTER}
  if not IsConsoleMode then
    Fail('Curretnly we can test TUIState only in console mode.');
  {$endif}

  {$ifndef CASTLE_TESTER}
  Window := TCastleWindowBase.Create(nil);
  {$else}
  Window := CreateWindowForTest;
  {$endif}
=======
  Window := TCastleWindow.Create(nil);
>>>>>>> f028a91c
  try
    {$ifndef CASTLE_TESTER}
    Application.MainWindow := Window;
    {$endif}

    Window.Open;
    Window.Container.UIScaling := usEncloseReferenceSize;
    Window.Container.UIReferenceWidth := 160;
    Window.Container.UIReferenceHeight := 90;

    StateTesting := TStateTestingSize.Create(Window);
    StateTesting.TestCase := Self;

    // already state EffectiveXxx for size should work
    AssertTrue(
      SameValue(StateTesting.EffectiveWidth, 160) or
      SameValue(StateTesting.EffectiveHeight, 90));
    AssertTrue(
      SameValue(StateTesting.EffectiveRect.Width, 160) or
      SameValue(StateTesting.EffectiveRect.Height, 90));

    TUIState.Current := StateTesting;
  finally
    {$ifndef CASTLE_TESTER}
    FreeAndNil(Window);
    {$else}
    DestroyWindowForTest;
    {$endif}
  end;
  {$ifndef CASTLE_TESTER}
  Application.MainWindow := nil;
  {$endif}
end;

type
  TStateTestingSize2 = class(TUIState)
  public
    W, H: Single;
    TestCase: TCastleTestCase;
    procedure Start; override;
    procedure Resize; override;
  end;

procedure TStateTestingSize2.Start;
begin
  inherited;
  W := EffectiveWidth;
  H := EffectiveHeight;
  TestCase.AssertTrue(
    SameValue(EffectiveWidth, 200) or
    SameValue(EffectiveHeight, 400));
  TestCase.AssertTrue(
    SameValue(EffectiveRect.Width, 200) or
    SameValue(EffectiveRect.Height, 400));
end;

procedure TStateTestingSize2.Resize;
begin
  inherited;
  TestCase.AssertTrue(
    SameValue(EffectiveWidth, 200) or
    SameValue(EffectiveHeight, 400));
  TestCase.AssertTrue(
    SameValue(EffectiveRect.Width, 200) or
    SameValue(EffectiveRect.Height, 400));
  // size didn't change from Start to 1st Resize call
  TestCase.AssertSameValue(W, EffectiveWidth);
  TestCase.AssertSameValue(H, EffectiveHeight);
end;

procedure TTestWindow.TestStateSize2;
var
  Window: TCastleWindow;
  StateTesting: TStateTestingSize2;
begin
<<<<<<< HEAD
  {$ifdef CASTLE_TESTER}
  if not IsConsoleMode then
    Fail('Curretnly we can test TUIState only in console mode.');
  {$endif}

  {$ifndef CASTLE_TESTER}
  Window := TCastleWindowBase.Create(nil);
  {$else}
  Window := CreateWindowForTest;
  {$endif}
=======
  Window := TCastleWindow.Create(nil);
>>>>>>> f028a91c
  try
    {$ifndef CASTLE_TESTER}
    Application.MainWindow := Window;
    {$endif}

    Window.Width := 200;
    Window.Height := 400;
    Window.Open;
    { No UI scaling this time. }

    StateTesting := TStateTestingSize2.Create(Window);
    StateTesting.TestCase := Self;

    // already state EffectiveXxx for size should work
    AssertTrue(
      SameValue(StateTesting.EffectiveWidth, 200) or
      SameValue(StateTesting.EffectiveHeight, 400));
    AssertTrue(
      SameValue(StateTesting.EffectiveRect.Width, 200) or
      SameValue(StateTesting.EffectiveRect.Height, 400));

    TUIState.Current := StateTesting;
  finally
    {$ifndef CASTLE_TESTER}
    FreeAndNil(Window);
    {$else}
    DestroyWindowForTest;
    {$endif}
  end;

  {$ifndef CASTLE_TESTER}
  Application.MainWindow := nil;
  {$endif}
end;

initialization
  RegisterTest(TTestWindow);
end.<|MERGE_RESOLUTION|>--- conflicted
+++ resolved
@@ -54,16 +54,12 @@
 var
   Window: TCastleWindow;
 begin
-<<<<<<< HEAD
   {$ifdef CASTLE_TESTER}
   if IsMobileMode then
     Fail('Tests that creates windows cannot be run on mobile.');
   {$endif}
 
-  Window := TCastleWindowBase.Create(nil);
-=======
   Window := TCastleWindow.Create(nil);
->>>>>>> f028a91c
   try
     Window.Open;
     Window.Close;
@@ -77,16 +73,12 @@
   Window: TCastleWindow;
   C: TCastleButton;
 begin
-<<<<<<< HEAD
   {$ifdef CASTLE_TESTER}
   if IsMobileMode then
     Fail('Tests that creates windows cannot be run on mobile.');
   {$endif}
 
-  Window := TCastleWindowBase.Create(nil);
-=======
   Window := TCastleWindow.Create(nil);
->>>>>>> f028a91c
   try
     C := TCastleButton.Create(Window);
     FreeAndNil(C);
@@ -247,16 +239,12 @@
   end;
 
 begin
-<<<<<<< HEAD
   {$ifdef CASTLE_TESTER}
   if IsMobileMode then
     Fail('Tests that creates windows cannot be run on mobile.');
   {$endif}
 
-  Window := TCastleWindowBase.Create(nil);
-=======
   Window := TCastleWindow.Create(nil);
->>>>>>> f028a91c
   try
     Window.Width := 800;
     Window.Height := 800;
@@ -386,16 +374,12 @@
 var
   Window: TCastleWindow;
 begin
-<<<<<<< HEAD
   {$ifdef CASTLE_TESTER}
   if IsMobileMode then
     Fail('Tests that creates windows cannot be run on mobile.');
   {$endif}
 
-  Window := TCastleWindowBase.Create(nil);
-=======
   Window := TCastleWindow.Create(nil);
->>>>>>> f028a91c
   try
     Window.Width := 300;
     Window.Height := 300;
@@ -448,20 +432,16 @@
   Window: TCastleWindow;
   SomeState: TUIState;
 begin
-<<<<<<< HEAD
   {$ifdef CASTLE_TESTER}
   if not IsConsoleMode then
-    Fail('Curretnly we can test TUIState only in console mode.');
+    Fail('Currently we can test TUIState only in console mode.');
   {$endif}
 
   {$ifndef CASTLE_TESTER}
-  Window := TCastleWindowBase.Create(nil);
+  Window := TCastleWindow.Create(nil);
   {$else}
   Window := CreateWindowForTest;
   {$endif}
-=======
-  Window := TCastleWindow.Create(nil);
->>>>>>> f028a91c
   try
     {$ifndef CASTLE_TESTER}
     Application.MainWindow := Window;
@@ -529,20 +509,16 @@
   Window: TCastleWindow;
   StateTesting: TStateTestingSize;
 begin
-<<<<<<< HEAD
   {$ifdef CASTLE_TESTER}
   if not IsConsoleMode then
     Fail('Curretnly we can test TUIState only in console mode.');
   {$endif}
 
   {$ifndef CASTLE_TESTER}
-  Window := TCastleWindowBase.Create(nil);
+  Window := TCastleWindow.Create(nil);
   {$else}
   Window := CreateWindowForTest;
   {$endif}
-=======
-  Window := TCastleWindow.Create(nil);
->>>>>>> f028a91c
   try
     {$ifndef CASTLE_TESTER}
     Application.MainWindow := Window;
@@ -618,20 +594,16 @@
   Window: TCastleWindow;
   StateTesting: TStateTestingSize2;
 begin
-<<<<<<< HEAD
   {$ifdef CASTLE_TESTER}
   if not IsConsoleMode then
     Fail('Curretnly we can test TUIState only in console mode.');
   {$endif}
 
   {$ifndef CASTLE_TESTER}
-  Window := TCastleWindowBase.Create(nil);
+  Window := TCastleWindow.Create(nil);
   {$else}
   Window := CreateWindowForTest;
   {$endif}
-=======
-  Window := TCastleWindow.Create(nil);
->>>>>>> f028a91c
   try
     {$ifndef CASTLE_TESTER}
     Application.MainWindow := Window;
