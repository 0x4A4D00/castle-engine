// -*- compile-command: "cd ../ && ./compile_console.sh && ./test_castle_game_engine --suite=TTestOpeningAndRendering3D" -*-
{
  Copyright 2010-2021 Michalis Kamburelis.

  This file is part of "Castle Game Engine".

  "Castle Game Engine" is free software; see the file COPYING.txt,
  included in this distribution, for details about the copyright.

  "Castle Game Engine" is distributed in the hope that it will be useful,
  but WITHOUT ANY WARRANTY; without even the implied warranty of
  MERCHANTABILITY or FITNESS FOR A PARTICULAR PURPOSE.

  ----------------------------------------------------------------------------
}

unit TestCastleOpeningAndRendering3D;

{$I tests.inc}

interface

uses {$ifndef CASTLE_TESTER}FpcUnit, TestUtils, TestRegistry, CastleTestCase,
  {$else}CastleTester,{$endif} CastleFilesUtils, CastleFindFiles,
  CastleWindow, CastleSceneCore, CastleScene, CastleViewport;

type
  TTestOpeningAndRendering3D = class(TCastleTestCase)
  private
    { Available only during Test1 }
<<<<<<< HEAD
    Window: TCastleWindowBase;
    Viewport: TCastleViewport;
=======
    Window: TCastleWindow;
    SceneManager: TCastleSceneManager;
>>>>>>> f028a91c
    Scene: TCastleScene;
    RecreateSceneEachTime: boolean;

    { FileName empty means to load empty scene. }
    procedure TestScene(const FileName: string);
    procedure TestSceneFromEnum(const FileInfo: TFileInfo; var StopSearch: boolean);
    { If RecreateSceneEachTime, Scene will be destroyed and then created
      again before each load.

      Both values make sense for testing:

      false checks that pure "Load" properly deals (clears) with
      previously loaded content, so it mostly checks BeforeNodesFree
      and ChangedAll.

      true checks that destructions properly deals with a scene. }
    procedure TestOpenAndRender(const ARecreateSceneEachTime: boolean);
  published
    procedure Test1;
  end;

implementation

uses SysUtils, StrUtils,
  CastleUtils, CastleGLUtils, CastleGLVersion, CastleLog, CastleApplicationProperties;


procedure TTestOpeningAndRendering3D.TestScene(const FileName: string);
begin
  if RecreateSceneEachTime then
  begin
    //Write('Recreating scene... ');

    FreeAndNil(Scene);
    AssertTrue(Viewport.Items.MainScene = nil);
    AssertTrue(Viewport.Items.Count = 0);

    Scene := TCastleScene.Create(Window);
    Scene.Spatial := [ssRendering, ssDynamicCollisions];
    Scene.ProcessEvents := true;

    Viewport := TCastleSceneManager.Create(Window);
    Viewport.Items.Add(Scene);
    Viewport.Items.MainScene := Scene;
  end;

  //Writeln('Testing "' + FileName + '"');

  if FileName = '' then
    Scene.Load(nil, true) else
    Scene.Load(FileName);

  Viewport.Navigation.Free;
  // camera should be nil now (thanks to free notification),
  // and no new camera should be automatically created yet.
  AssertTrue(Viewport.Navigation = nil);
  Viewport.RequiredNavigation;

  Viewport.ClearCameras;
  AssertTrue(Viewport.Navigation = nil);

  { Force preparing and using OpenGL resources for the scene.
    This way we also check that next Load frees them Ok. }
  Window.Container.EventBeforeRender;
  Window.Container.EventRender;

  { Check OpenGL errors now, otherwise they could be detected by an unrelated
    CheckGLErrors call later. This way we know what 3D filename caused
    the error. }
  CheckGLErrors;
end;


procedure TTestOpeningAndRendering3D.TestSceneFromEnum(const FileInfo: TFileInfo; var StopSearch: boolean);
var
  ParentDirName: string;
begin
  { While our masks do not allow such files,
    but searching on Windows can find xxx.x3dv~ when only *.x3dv is requested.
    So explicitly avoid them (as they will fail to load in CGE, as unrecognized).
    TODO: should we just workaround it in FindFiles? The problem is inside FindFirst/Next. }
  if IsWild(FileInfo.Name, '*~', true) then Exit;

  { do not check files in "errors" subdir, these are known to cause trouble }
  ParentDirName := ExtractFileName(ExclPathDelim(ExtractFileDir(FileInfo.AbsoluteName)));
  if ParentDirName = 'errors' then Exit;

  TestScene(FileInfo.AbsoluteName);
end;

procedure TTestOpeningAndRendering3D.TestOpenAndRender(const ARecreateSceneEachTime: boolean);

  procedure TestScenesInDir(const Path: string);

    procedure DoMask(const Mask: string);
    begin
      FindFiles(Path, Mask, false, {$ifdef FPC}@{$endif}TestSceneFromEnum, [ffRecursive]);
    end;

  begin
    DoMask('*.wrl');
    DoMask('*.wrz');
    DoMask('*.wrl.gz');
    DoMask('*.x3d');
    DoMask('*.x3dz');
    DoMask('*.x3d.gz');
    DoMask('*.x3dv');
    DoMask('*.x3dvz');
    DoMask('*.x3dv.gz');
    DoMask('*.3ds');
    DoMask('*.dae');
  end;

begin
  RecreateSceneEachTime := ARecreateSceneEachTime;

  Window := TCastleWindow.Create(nil);
  try
    Scene := TCastleScene.Create(Window);
    Scene.Spatial := [ssRendering, ssDynamicCollisions];
    Scene.ProcessEvents := true;

    Viewport := TCastleViewport.Create(Window);
    Viewport.Items.Add(Scene);
    Viewport.Items.MainScene := Scene;

    Window.Controls.InsertFront(Viewport);
    Window.Open;

    TestScene('');
    TestScenesInDir('data');

    {$ifdef CASTLE_ENGINE_TRUNK_AVAILABLE}
    TestScenesInDir('..' + PathDelim + '..' + PathDelim + 'demo-models');
    TestScenesInDir('..' + PathDelim + '..' + PathDelim + 'castle' + PathDelim + 'data');
    TestScenesInDir('..' + PathDelim + '..' + PathDelim + 'www' + PathDelim + 'htdocs');
    {$endif CASTLE_ENGINE_TRUNK_AVAILABLE}

    ApplicationProperties.OnWarning.Add({$ifdef FPC}@{$endif}OnWarningRaiseException);
    try
      { e.g. tests that auto_normals_indexed_geometry.x3dv makes no warnings when generating
        arrays for rendering. }
      TestScene('castle-data:/auto_normals_indexed_geometry.x3dv');
      TestScene('castle-data:/auto_normals_indexed_geometry_full.obj');
    finally
      ApplicationProperties.OnWarning.Remove({$ifdef FPC}@{$endif}OnWarningRaiseException);
    end;

    Window.Close;
  finally FreeAndNil(Window) end;
end;

procedure TTestOpeningAndRendering3D.Test1;
begin
  {$ifdef CASTLE_TESTER}
  if IsMobileMode then
    Fail('Tests that creates windows cannot be run on mobile.');
  {$endif}

  TestOpenAndRender(false);
  TestOpenAndRender(true);
end;

initialization
  RegisterTest(TTestOpeningAndRendering3D);
end.<|MERGE_RESOLUTION|>--- conflicted
+++ resolved
@@ -1,6 +1,6 @@
 // -*- compile-command: "cd ../ && ./compile_console.sh && ./test_castle_game_engine --suite=TTestOpeningAndRendering3D" -*-
 {
-  Copyright 2010-2021 Michalis Kamburelis.
+  Copyright 2010-2022 Michalis Kamburelis.
 
   This file is part of "Castle Game Engine".
 
@@ -28,13 +28,8 @@
   TTestOpeningAndRendering3D = class(TCastleTestCase)
   private
     { Available only during Test1 }
-<<<<<<< HEAD
     Window: TCastleWindowBase;
     Viewport: TCastleViewport;
-=======
-    Window: TCastleWindow;
-    SceneManager: TCastleSceneManager;
->>>>>>> f028a91c
     Scene: TCastleScene;
     RecreateSceneEachTime: boolean;
 
