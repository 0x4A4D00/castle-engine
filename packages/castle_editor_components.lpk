--- conflicted
+++ resolved
@@ -27,11 +27,7 @@
 See https://castle-engine.io/license for details.
 "/>
     <Version Major="6" Minor="92"/>
-<<<<<<< HEAD
-    <Files Count="52">
-=======
-    <Files Count="51">
->>>>>>> a2de1cbc
+    <Files Count="54">
       <Item1>
         <Filename Value="../tools/castle-editor/components/mbColorLib/BAxisColorPicker.pas"/>
         <UnitName Value="BAxisColorPicker"/>
@@ -231,7 +227,6 @@
         <Type Value="Include"/>
       </Item49>
       <Item50>
-<<<<<<< HEAD
         <Filename Value="../tools/castle-editor/components/castleeditorpropedits_physics_layer.inc"/>
         <Type Value="Include"/>
       </Item50>
@@ -243,15 +238,14 @@
         <Filename Value="../tools/castle-editor/components/formphysicslayernamespropertyeditor.pas"/>
         <UnitName Value="FormPhysicsLayerNamesPropertyEditor"/>
       </Item52>
-=======
+      <Item53>
         <Filename Value="../tools/castle-editor/components/mbColorLib/mbReg.lrs"/>
         <Type Value="LRS"/>
-      </Item50>
-      <Item51>
+      </Item53>
+      <Item54>
         <Filename Value="../tools/castle-editor/components/mbColorLib/mxs.inc"/>
         <Type Value="Include"/>
-      </Item51>
->>>>>>> a2de1cbc
+      </Item54>
     </Files>
     <CompatibilityMode Value="True"/>
     <RequiredPkgs Count="5">
