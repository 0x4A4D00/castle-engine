--- conflicted
+++ resolved
@@ -48,11 +48,7 @@
 See https://castle-engine.io/license.php for details.
 "/>
     <Version Major="6" Minor="92"/>
-<<<<<<< HEAD
-    <Files Count="29">
-=======
-    <Files Count="30">
->>>>>>> 2830331b
+    <Files Count="31">
       <Item1>
         <Filename Value="../src/lcl/castlecontrol.pas"/>
         <HasRegisterProc Value="True"/>
@@ -170,11 +166,6 @@
         <Type Value="Include"/>
       </Item28>
       <Item29>
-<<<<<<< HEAD
-        <Filename Value="../src/lcl/formcastlecolorpicker.pas"/>
-        <UnitName Value="FormCastleColorPicker"/>
-      </Item29>
-=======
         <Filename Value="../src/lcl/castleinternaltiledlayersdialog.pas"/>
         <UnitName Value="CastleInternalTiledLayersDialog"/>
       </Item29>
@@ -182,7 +173,10 @@
         <Filename Value="../src/lcl/castlepropedits_tiledlayers.inc"/>
         <Type Value="Include"/>
       </Item30>
->>>>>>> 2830331b
+      <Item31>
+        <Filename Value="../src/lcl/formcastlecolorpicker.pas"/>
+        <UnitName Value="FormCastleColorPicker"/>
+      </Item31>
     </Files>
     <CompatibilityMode Value="True"/>
     <RequiredPkgs Count="5">
