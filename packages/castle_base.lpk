<?xml version="1.0" encoding="UTF-8"?>
<CONFIG>
  <Package Version="4">
    <Name Value="castle_base"/>
    <Type Value="RunAndDesignTime"/>
    <AddToProjectUsesSection Value="True"/>
    <Author Value="Michalis Kamburelis"/>
    <CompilerOptions>
      <Version Value="11"/>
      <SearchPaths>
        <IncludeFiles Value="../src/common_includes;../src/base;../src/base/unix;../src/base/windows;../src/audio;../src/castlescript;../src/3d;../src/x3d/opengl/glsl/generated-pascal;../src/x3d/opengl;../src/x3d;../src/base/opengl;../src/images/opengl;../src/images/opengl/glsl/generated-pascal;../src/images;../src/x3d/auto_generated_node_helpers;../src/ui/opengl;../src/deprecated_units;../src/files;../src/game;../src/fonts/opengl"/>
        <OtherUnitFiles Value="../src/base;../src/3d;../src/x3d;../src/x3d/opengl;../src/images;../src/fonts;../src/audio;../src/files;../src/castlescript;../src/ui;../src/ui/windows;../src/ui/opengl;../src/game;../src/services;../src/services/opengl;../src/3d/opengl;../src/base/opengl;../src/images/opengl;../src/fonts/opengl;../src/physics/kraft;../src/pasgltf;../src/audio/openal;../src/audio/ogg_vorbis;../src/audio/fmod;../src/deprecated_units"/>
        <UnitOutputDirectory Value="lib/castle_base/$(TargetCPU)-$(TargetOS)"/>
      </SearchPaths>
      <Conditionals Value="// example for adding linker options on macOS
//if TargetOS='darwin' then
//  LinkerOptions := ' -framework OpenGL';

// example for adding a unit and include path on Windows
//if SrcOS='win' then begin
//  UnitPath += ';win';
//  IncPath += ';win';
//end;

// See http://wiki.freepascal.org/Macros_and_Conditionals

// Make Generics.Collections unit available even on FPC 3.0.x
if GetProjValue('FPC_FULLVERSION') &lt; 30101 then
begin
  UnitPath += ';../src/compatibility/generics.collections/src/';

  { Since we don't add the Generics.Collections units
    to the package (because we can't do it only for specific
    FPC versions), they may not be compiled.
    (At least now, when engine does not use them yet,
    but it seeems like a good safeguard for the future too.)
    So expose path to their sources for dependent projects. }
  UsageUnitPath += ';../src/compatibility/generics.collections/src/';
end;"/>
      <Parsing>
        <SyntaxOptions>
          <CStyleMacros Value="True"/>
        </SyntaxOptions>
      </Parsing>
      <CodeGeneration>
        <Checks>
          <IOChecks Value="True"/>
        </Checks>
        <Optimizations>
          <OptimizationLevel Value="2"/>
        </Optimizations>
      </CodeGeneration>
      <Other>
        <Verbosity>
          <ShowHints Value="False"/>
        </Verbosity>
        <CompilerMessages>
          <IgnoredMessages idx5063="True" idx4046="True"/>
        </CompilerMessages>
        <ConfigFile>
          <CustomConfigFile Value="True"/>
          <ConfigFilePath Value="../castle-fpc-messages.cfg"/>
        </ConfigFile>
        <CustomOptions Value="-dCASTLE_ENGINE_LAZARUS_PACKAGE"/>
      </Other>
    </CompilerOptions>
    <Description Value="Castle Game Engine is an open-source 3D and 2D game engine. We support many game model formats (glTF, X3D, Spine...), we are cross-platform (desktop, mobile, console), we have an optimized renderer with many cool graphic effects (physically-based rendering, shadows, mirrors, bump mapping, gamma correction...). See https://castle-engine.io/features.php for a complete list of features.

This package, castle_base.lpk, contains the core engine units. It is not dependent on CastleWindow or Lazarus LCL.

You can install this package in Lazarus, it's required by all other programs and packages that are part of Castle Game Engine."/>
    <License Value="GNU LGPL with static linking exception >= 2.
This is the same license as used by Lazarus LCL and FPC RTL.
See https://castle-engine.io/license.php for details.
"/>
    <Version Major="6" Minor="5"/>
    <Files Count="936">
      <Item1>
        <Filename Value="../src/3d/auto_generated_persistent_vectors/tcastlecamera_persistent_vectors.inc"/>
        <Type Value="Include"/>
      </Item1>
      <Item2>
        <Filename Value="../src/3d/auto_generated_persistent_vectors/tcastleorthographic_persistent_vectors.inc"/>
        <Type Value="Include"/>
      </Item2>
      <Item3>
        <Filename Value="../src/3d/auto_generated_persistent_vectors/tcastlethirdpersonnavigation_persistent_vectors.inc"/>
        <Type Value="Include"/>
      </Item3>
      <Item4>
        <Filename Value="../src/3d/auto_generated_persistent_vectors/tcastletransform_persistent_vectors.inc"/>
        <Type Value="Include"/>
      </Item4>
      <Item5>
        <Filename Value="../src/3d/castleboxes.pas"/>
        <UnitName Value="CastleBoxes"/>
      </Item5>
      <Item6>
        <Filename Value="../src/3d/castlecameras.pas"/>
        <UnitName Value="CastleCameras"/>
      </Item6>
      <Item7>
        <Filename Value="../src/3d/castlecomponentserialize.pas"/>
        <UnitName Value="CastleComponentSerialize"/>
      </Item7>
      <Item8>
        <Filename Value="../src/3d/castlecubemaps.pas"/>
        <UnitName Value="CastleCubeMaps"/>
      </Item8>
      <Item9>
        <Filename Value="../src/3d/castlefrustum.pas"/>
        <UnitName Value="CastleFrustum"/>
      </Item9>
      <Item10>
        <Filename Value="../src/3d/castleinternalgeometryarrays.pas"/>
        <UnitName Value="CastleInternalGeometryArrays"/>
      </Item10>
      <Item11>
        <Filename Value="../src/3d/castleinternaloctree.pas"/>
        <UnitName Value="CastleInternalOctree"/>
      </Item11>
      <Item12>
        <Filename Value="../src/3d/castlenoise_interpolatednoise2d_linear_cosine.inc"/>
        <Type Value="Include"/>
      </Item12>
      <Item13>
        <Filename Value="../src/3d/castlenoise_interpolatednoise2d_spline.inc"/>
        <Type Value="Include"/>
      </Item13>
      <Item14>
        <Filename Value="../src/3d/castlenurbs.pas"/>
        <AddToUsesPkgSection Value="False"/>
        <UnitName Value="CastleNURBS"/>
      </Item14>
      <Item15>
        <Filename Value="../src/3d/castlequaternions.pas"/>
        <UnitName Value="CastleQuaternions"/>
      </Item15>
      <Item16>
        <Filename Value="../src/3d/castlerays.pas"/>
        <UnitName Value="CastleRays"/>
      </Item16>
      <Item17>
        <Filename Value="../src/3d/castlerenderingcamera.pas"/>
        <AddToUsesPkgSection Value="False"/>
        <UnitName Value="CastleRenderingCamera"/>
      </Item17>
      <Item18>
        <Filename Value="../src/3d/castlesectors.pas"/>
        <UnitName Value="CastleSectors"/>
      </Item18>
      <Item19>
        <Filename Value="../src/3d/castlespacefillingcurves.pas"/>
        <UnitName Value="CastleSpaceFillingCurves"/>
      </Item19>
      <Item20>
        <Filename Value="../src/3d/castlespheresampling.pas"/>
        <UnitName Value="CastleSphereSampling"/>
      </Item20>
      <Item21>
        <Filename Value="../src/3d/castlesphericalharmonics.pas"/>
        <UnitName Value="CastleSphericalHarmonics"/>
      </Item21>
      <Item22>
        <Filename Value="../src/3d/castlethirdpersonnavigation.pas"/>
        <UnitName Value="CastleThirdPersonNavigation"/>
      </Item22>
      <Item23>
        <Filename Value="../src/3d/castletransform.pas"/>
        <UnitName Value="CastleTransform"/>
      </Item23>
      <Item24>
        <Filename Value="../src/3d/castletransform_behavior.inc"/>
        <Type Value="Include"/>
      </Item24>
      <Item25>
        <Filename Value="../src/3d/castletransform_collisions.inc"/>
        <Type Value="Include"/>
      </Item25>
      <Item26>
        <Filename Value="../src/3d/castletransform_physics.inc"/>
        <Type Value="Include"/>
      </Item26>
      <Item27>
        <Filename Value="../src/3d/castletransform_renderparams.inc"/>
        <Type Value="Include"/>
      </Item27>
      <Item28>
        <Filename Value="../src/3d/castletransform_serialize.inc"/>
        <Type Value="Include"/>
      </Item28>
      <Item29>
        <Filename Value="../src/3d/castletriangles.pas"/>
        <UnitName Value="CastleTriangles"/>
      </Item29>
      <Item30>
        <Filename Value="../src/3d/castletriangles_istrianglespherecollision.inc"/>
        <Type Value="Include"/>
      </Item30>
      <Item31>
        <Filename Value="../src/3d/castletriangulate.pas"/>
        <UnitName Value="CastleTriangulate"/>
      </Item31>
      <Item32>
        <Filename Value="../src/3d/opengl/castleinternalglshadowvolumes.pas"/>
        <UnitName Value="CastleInternalGLShadowVolumes"/>
      </Item32>
      <Item33>
        <Filename Value="../src/audio/castleinternalabstractsoundbackend.pas"/>
        <UnitName Value="CastleInternalAbstractSoundBackend"/>
      </Item33>
      <Item34>
        <Filename Value="../src/audio/castleinternalsoundfile.pas"/>
        <UnitName Value="CastleInternalSoundFile"/>
      </Item34>
      <Item35>
        <Filename Value="../src/audio/castleinternalsoxsoundbackend.pas"/>
        <UnitName Value="CastleInternalSoxSoundBackend"/>
      </Item35>
      <Item36>
        <Filename Value="../src/audio/castlesoundbase.pas"/>
        <UnitName Value="CastleSoundBase"/>
      </Item36>
      <Item37>
        <Filename Value="../src/audio/castlesoundengine.pas"/>
        <UnitName Value="CastleSoundEngine"/>
      </Item37>
      <Item38>
        <Filename Value="../src/audio/castlesoundengine_allocator.inc"/>
        <Type Value="Include"/>
      </Item38>
      <Item39>
        <Filename Value="../src/audio/castlesoundengine_engine.inc"/>
        <Type Value="Include"/>
      </Item39>
      <Item40>
        <Filename Value="../src/audio/castlesoundengine_initial_types.inc"/>
        <Type Value="Include"/>
      </Item40>
      <Item41>
        <Filename Value="../src/audio/castlesoundengine_internalsoundbuffer.inc"/>
        <Type Value="Include"/>
      </Item41>
      <Item42>
        <Filename Value="../src/audio/castlesoundengine_internalsoundsource.inc"/>
        <Type Value="Include"/>
      </Item42>
      <Item43>
        <Filename Value="../src/audio/castlesoundengine_loopingchannel.inc"/>
        <Type Value="Include"/>
      </Item43>
      <Item44>
        <Filename Value="../src/audio/castlesoundengine_miscellaneous.inc"/>
        <Type Value="Include"/>
      </Item44>
      <Item45>
        <Filename Value="../src/audio/castlesoundengine_playingsound.inc"/>
        <Type Value="Include"/>
      </Item45>
      <Item46>
        <Filename Value="../src/audio/castlesoundengine_playsoundparameters.inc"/>
        <Type Value="Include"/>
      </Item46>
      <Item47>
        <Filename Value="../src/audio/castlesoundengine_repoengine.inc"/>
        <Type Value="Include"/>
      </Item47>
      <Item48>
        <Filename Value="../src/audio/castlesoundengine_sound.inc"/>
        <Type Value="Include"/>
      </Item48>
      <Item49>
        <Filename Value="../src/audio/fmod/castlefmodsoundbackend.pas"/>
        <UnitName Value="CastleFMODSoundBackend"/>
      </Item49>
      <Item50>
        <Filename Value="../src/audio/fmod/castleinternalfmod.pas"/>
        <UnitName Value="CastleInternalFMOD"/>
      </Item50>
      <Item51>
        <Filename Value="../src/audio/fmod/castleinternalfmod_dynamic.inc"/>
        <Type Value="Include"/>
      </Item51>
      <Item52>
        <Filename Value="../src/audio/fmod/castleinternalfmod_static.inc"/>
        <Type Value="Include"/>
      </Item52>
      <Item53>
        <Filename Value="../src/audio/ogg_vorbis/castleinternalogg.pas"/>
        <UnitName Value="CastleInternalOgg"/>
      </Item53>
      <Item54>
        <Filename Value="../src/audio/ogg_vorbis/castleinternalvorbiscodec.pas"/>
        <UnitName Value="CastleInternalVorbisCodec"/>
      </Item54>
      <Item55>
        <Filename Value="../src/audio/ogg_vorbis/castleinternalvorbisdecoder.pas"/>
        <UnitName Value="CastleInternalVorbisDecoder"/>
      </Item55>
      <Item56>
        <Filename Value="../src/audio/ogg_vorbis/castleinternalvorbisfile.pas"/>
        <UnitName Value="CastleInternalVorbisFile"/>
      </Item56>
      <Item57>
        <Filename Value="../src/audio/openal/castleinternalalutils.pas"/>
        <UnitName Value="CastleInternalALUtils"/>
      </Item57>
      <Item58>
        <Filename Value="../src/audio/openal/castleinternalefx.pas"/>
        <UnitName Value="CastleInternalEFX"/>
      </Item58>
      <Item59>
        <Filename Value="../src/audio/openal/castleinternalefx_api.inc"/>
        <Type Value="Include"/>
      </Item59>
      <Item60>
        <Filename Value="../src/audio/openal/castleinternalefx_api_creative.inc"/>
        <Type Value="Include"/>
      </Item60>
      <Item61>
        <Filename Value="../src/audio/openal/castleinternalopenal.pas"/>
        <UnitName Value="CastleInternalOpenAL"/>
      </Item61>
      <Item62>
        <Filename Value="../src/audio/openal/castleinternalopenal_al.inc"/>
        <Type Value="Include"/>
      </Item62>
      <Item63>
        <Filename Value="../src/audio/openal/castleinternalopenal_alc.inc"/>
        <Type Value="Include"/>
      </Item63>
      <Item64>
        <Filename Value="../src/audio/openal/castleinternalopenal_alctypes.inc"/>
        <Type Value="Include"/>
      </Item64>
      <Item65>
        <Filename Value="../src/audio/openal/castleinternalopenal_altypes.inc"/>
        <Type Value="Include"/>
      </Item65>
      <Item66>
        <Filename Value="../src/audio/openal/castleinternalopenal_alut.inc"/>
        <Type Value="Include"/>
      </Item66>
      <Item67>
        <Filename Value="../src/audio/openal/castleopenalsoundbackend.pas"/>
        <UnitName Value="CastleOpenALSoundBackend"/>
      </Item67>
      <Item68>
        <Filename Value="../src/base/auto_generated_persistent_vectors/tcastlerenderoptions_persistent_vectors.inc"/>
        <Type Value="Include"/>
      </Item68>
      <Item69>
        <Filename Value="../src/base/castleapplicationproperties.pas"/>
        <UnitName Value="CastleApplicationProperties"/>
      </Item69>
      <Item70>
        <Filename Value="../src/base/castleclassutils.pas"/>
        <UnitName Value="CastleClassUtils"/>
      </Item70>
      <Item71>
        <Filename Value="../src/base/castlecolors.pas"/>
        <UnitName Value="CastleColors"/>
      </Item71>
      <Item72>
        <Filename Value="../src/base/castlecolors_persistent.inc"/>
        <Type Value="Include"/>
      </Item72>
      <Item73>
        <Filename Value="../src/common_includes/castleconf.inc"/>
        <Type Value="Include"/>
      </Item73>
      <Item74>
        <Filename Value="../src/base/castledynlib.pas"/>
        <UnitName Value="CastleDynLib"/>
      </Item74>
      <Item75>
        <Filename Value="../src/base/castlefilefilters.pas"/>
        <UnitName Value="CastleFileFilters"/>
      </Item75>
      <Item76>
        <Filename Value="../src/base/castleinterfaces.pas"/>
        <UnitName Value="CastleInterfaces"/>
      </Item76>
      <Item77>
        <Filename Value="../src/base/castleinternalgzio.pas"/>
        <UnitName Value="CastleInternalGzio"/>
      </Item77>
      <Item78>
        <Filename Value="../src/base/castleinternalzlib.pas"/>
        <UnitName Value="CastleInternalZLib"/>
      </Item78>
      <Item79>
        <Filename Value="../src/base/castleinternalzstream.pas"/>
        <UnitName Value="CastleInternalZStream"/>
      </Item79>
      <Item80>
        <Filename Value="../src/base/castlelog.pas"/>
        <UnitName Value="CastleLog"/>
      </Item80>
      <Item81>
        <Filename Value="../src/base/castlemessaging.pas"/>
        <UnitName Value="CastleMessaging"/>
      </Item81>
      <Item82>
        <Filename Value="../src/base/castleparameters.pas"/>
        <UnitName Value="CastleParameters"/>
      </Item82>
      <Item83>
        <Filename Value="../src/base/castleprogress.pas"/>
        <UnitName Value="CastleProgress"/>
      </Item83>
      <Item84>
        <Filename Value="../src/base/castleprogressconsole.pas"/>
        <UnitName Value="CastleProgressConsole"/>
      </Item84>
      <Item85>
        <Filename Value="../src/base/castleprojection.pas"/>
        <UnitName Value="CastleProjection"/>
      </Item85>
      <Item86>
        <Filename Value="../src/base/castlerandom.pas"/>
        <UnitName Value="CastleRandom"/>
      </Item86>
      <Item87>
        <Filename Value="../src/base/castlerectangles.pas"/>
        <UnitName Value="CastleRectangles"/>
      </Item87>
      <Item88>
        <Filename Value="../src/base/castlerenderoptions.pas"/>
        <UnitName Value="CastleRenderOptions"/>
      </Item88>
      <Item89>
        <Filename Value="../src/base/castlerenderoptions_renderoptions.inc"/>
        <Type Value="Include"/>
      </Item89>
      <Item90>
        <Filename Value="../src/base/castlestreamutils.pas"/>
        <UnitName Value="CastleStreamUtils"/>
      </Item90>
      <Item91>
        <Filename Value="../src/base/castlestringutils.pas"/>
        <UnitName Value="CastleStringUtils"/>
      </Item91>
      <Item92>
        <Filename Value="../src/base/castlesystemlanguage.pas"/>
        <UnitName Value="CastleSystemLanguage"/>
      </Item92>
      <Item93>
        <Filename Value="../src/base/castletimeutils.pas"/>
        <UnitName Value="CastleTimeUtils"/>
      </Item93>
      <Item94>
        <Filename Value="../src/base/castletimeutils_frameprofiler.inc"/>
        <Type Value="Include"/>
      </Item94>
      <Item95>
        <Filename Value="../src/base/castletimeutils_framespersecond.inc"/>
        <Type Value="Include"/>
      </Item95>
      <Item96>
        <Filename Value="../src/base/castletimeutils_gettickcount64.inc"/>
        <Type Value="Include"/>
      </Item96>
      <Item97>
        <Filename Value="../src/base/castletimeutils_miscellaneous.inc"/>
        <Type Value="Include"/>
      </Item97>
      <Item98>
        <Filename Value="../src/base/castletimeutils_now.inc"/>
        <Type Value="Include"/>
      </Item98>
      <Item99>
        <Filename Value="../src/base/castletimeutils_processtimer.inc"/>
        <Type Value="Include"/>
      </Item99>
      <Item100>
        <Filename Value="../src/base/castletimeutils_profiler.inc"/>
        <Type Value="Include"/>
      </Item100>
      <Item101>
        <Filename Value="../src/base/castletimeutils_timer.inc"/>
        <Type Value="Include"/>
      </Item101>
      <Item102>
        <Filename Value="../src/base/castleunicode.pas"/>
        <UnitName Value="CastleUnicode"/>
      </Item102>
      <Item103>
        <Filename Value="../src/base/castleutils.pas"/>
        <UnitName Value="CastleUtils"/>
      </Item103>
      <Item104>
        <Filename Value="../src/base/castleutils_basic_algorithms.inc"/>
        <Type Value="Include"/>
      </Item104>
      <Item105>
        <Filename Value="../src/base/castleutils_delphi_compatibility.inc"/>
        <Type Value="Include"/>
      </Item105>
      <Item106>
        <Filename Value="../src/base/castleutils_filenames.inc"/>
        <Type Value="Include"/>
      </Item106>
      <Item107>
        <Filename Value="../src/base/castleutils_implement_sort.inc"/>
        <Type Value="Include"/>
      </Item107>
      <Item108>
        <Filename Value="../src/base/castleutils_math.inc"/>
        <Type Value="Include"/>
      </Item108>
      <Item109>
        <Filename Value="../src/base/castleutils_miscella.inc"/>
        <Type Value="Include"/>
      </Item109>
      <Item110>
        <Filename Value="../src/base/castleutils_platform.inc"/>
        <Type Value="Include"/>
      </Item110>
      <Item111>
        <Filename Value="../src/base/castleutils_pointers.inc"/>
        <Type Value="Include"/>
      </Item111>
      <Item112>
        <Filename Value="../src/base/castleutils_primitive_lists.inc"/>
        <Type Value="Include"/>
      </Item112>
      <Item113>
        <Filename Value="../src/base/castleutils_program_exit.inc"/>
        <Type Value="Include"/>
      </Item113>
      <Item114>
        <Filename Value="../src/base/castleutils_read_write.inc"/>
        <Type Value="Include"/>
      </Item114>
      <Item115>
        <Filename Value="../src/base/castleutils_struct_list.inc"/>
        <Type Value="Include"/>
      </Item115>
      <Item116>
        <Filename Value="../src/base/castleutils_types.inc"/>
        <Type Value="Include"/>
      </Item116>
      <Item117>
        <Filename Value="../src/base/castlevectors.pas"/>
        <UnitName Value="CastleVectors"/>
      </Item117>
      <Item118>
        <Filename Value="../src/base/castlevectors_border.inc"/>
        <Type Value="Include"/>
      </Item118>
      <Item119>
        <Filename Value="../src/base/castlevectors_byte.inc"/>
        <Type Value="Include"/>
      </Item119>
      <Item120>
        <Filename Value="../src/base/castlevectors_cardinal.inc"/>
        <Type Value="Include"/>
      </Item120>
      <Item121>
        <Filename Value="../src/base/castlevectors_compatibility_deprecated.inc"/>
        <Type Value="Include"/>
      </Item121>
      <Item122>
        <Filename Value="../src/base/castlevectors_double.inc"/>
        <Type Value="Include"/>
      </Item122>
      <Item123>
        <Filename Value="../src/base/castlevectors_float.inc"/>
        <Type Value="Include"/>
      </Item123>
      <Item124>
        <Filename Value="../src/base/castlevectors_generic_float_record.inc"/>
        <Type Value="Include"/>
      </Item124>
      <Item125>
        <Filename Value="../src/base/castlevectors_integer.inc"/>
        <Type Value="Include"/>
      </Item125>
      <Item126>
        <Filename Value="../src/base/castlevectors_lists.inc"/>
        <Type Value="Include"/>
      </Item126>
      <Item127>
        <Filename Value="../src/base/castlevectors_lists_double.inc"/>
        <Type Value="Include"/>
      </Item127>
      <Item128>
        <Filename Value="../src/base/castlevectors_miscellaneous.inc"/>
        <Type Value="Include"/>
      </Item128>
      <Item129>
        <Filename Value="../src/base/castlevectors_persistent.inc"/>
        <Type Value="Include"/>
      </Item129>
      <Item130>
        <Filename Value="../src/base/castlevectors_single.inc"/>
        <Type Value="Include"/>
      </Item130>
      <Item131>
        <Filename Value="../src/base/castlevectors_smallint.inc"/>
        <Type Value="Include"/>
      </Item131>
      <Item132>
        <Filename Value="../src/base/castlevectors_transformation.inc"/>
        <Type Value="Include"/>
      </Item132>
      <Item133>
        <Filename Value="../src/base/castlevectorsinternaldouble.pas"/>
        <UnitName Value="CastleVectorsInternalDouble"/>
      </Item133>
      <Item134>
        <Filename Value="../src/base/castlevectorsinternalsingle.pas"/>
        <UnitName Value="CastleVectorsInternalSingle"/>
      </Item134>
      <Item135>
        <Filename Value="../src/base/castleversion.inc"/>
        <Type Value="Include"/>
      </Item135>
      <Item136>
        <Filename Value="../src/base/gl_texture_compression_constants.inc"/>
        <Type Value="Include"/>
      </Item136>
      <Item137>
        <Filename Value="../src/base/norqcheckbegin.inc"/>
        <Type Value="Include"/>
      </Item137>
      <Item138>
        <Filename Value="../src/base/norqcheckend.inc"/>
        <Type Value="Include"/>
      </Item138>
      <Item139>
        <Filename Value="../src/base/opengl/castlegles20.pas"/>
        <AddToUsesPkgSection Value="False"/>
        <UnitName Value="CastleGLES20"/>
      </Item139>
      <Item140>
        <Filename Value="../src/base/opengl/castleglversion.pas"/>
        <UnitName Value="CastleGLVersion"/>
      </Item140>
      <Item141>
        <Filename Value="../src/base/opengl/openglmac.inc"/>
        <Type Value="Include"/>
      </Item141>
      <Item142>
        <Filename Value="../src/base/unix/castleutils_os_specific_unix.inc"/>
        <Type Value="Include"/>
      </Item142>
      <Item143>
        <Filename Value="../src/base/windows/castleutils_os_specific_windows.inc"/>
        <Type Value="Include"/>
      </Item143>
      <Item144>
        <Filename Value="../src/castlescript/castlecurves.pas"/>
        <UnitName Value="CastleCurves"/>
      </Item144>
      <Item145>
        <Filename Value="../src/castlescript/castlenoise.pas"/>
        <UnitName Value="CastleNoise"/>
      </Item145>
      <Item146>
        <Filename Value="../src/castlescript/castlescript.pas"/>
        <UnitName Value="CastleScript"/>
      </Item146>
      <Item147>
        <Filename Value="../src/castlescript/castlescriptarrays.pas"/>
        <UnitName Value="CastleScriptArrays"/>
      </Item147>
      <Item148>
        <Filename Value="../src/castlescript/castlescriptcorefunctions.pas"/>
        <UnitName Value="CastleScriptCoreFunctions"/>
      </Item148>
      <Item149>
        <Filename Value="../src/castlescript/castlescriptimages.pas"/>
        <UnitName Value="CastleScriptImages"/>
      </Item149>
      <Item150>
        <Filename Value="../src/castlescript/castlescriptlexer.pas"/>
        <UnitName Value="CastleScriptLexer"/>
      </Item150>
      <Item151>
        <Filename Value="../src/castlescript/castlescriptparser.pas"/>
        <UnitName Value="CastleScriptParser"/>
      </Item151>
      <Item152>
        <Filename Value="../src/castlescript/castlescriptvectors.pas"/>
        <UnitName Value="CastleScriptVectors"/>
      </Item152>
      <Item153>
        <Filename Value="../src/castlescript/castlescriptxml.pas"/>
        <UnitName Value="CastleScriptXML"/>
      </Item153>
      <Item154>
        <Filename Value="../src/deprecated_units/castle2dscenemanager.pas"/>
        <AddToUsesPkgSection Value="False"/>
        <UnitName Value="Castle2DSceneManager"/>
      </Item154>
      <Item155>
        <Filename Value="../src/deprecated_units/castlefontfamily.pas"/>
        <AddToUsesPkgSection Value="False"/>
        <UnitName Value="CastleFontFamily"/>
      </Item155>
      <Item156>
        <Filename Value="../src/deprecated_units/castlegenericlists.pas"/>
        <AddToUsesPkgSection Value="False"/>
        <UnitName Value="CastleGenericLists"/>
      </Item156>
      <Item157>
        <Filename Value="../src/deprecated_units/castleglboxes.pas"/>
        <AddToUsesPkgSection Value="False"/>
        <UnitName Value="CastleGLBoxes"/>
      </Item157>
      <Item158>
        <Filename Value="../src/deprecated_units/castleglcontainer.pas"/>
        <AddToUsesPkgSection Value="False"/>
        <UnitName Value="CastleGLContainer"/>
      </Item158>
      <Item159>
        <Filename Value="../src/deprecated_units/castlegoogleplaygames.pas"/>
        <AddToUsesPkgSection Value="False"/>
        <UnitName Value="CastleGooglePlayGames"/>
      </Item159>
      <Item160>
        <Filename Value="../src/deprecated_units/castleinternalusedeprecatedunits.pas"/>
        <UnitName Value="CastleInternalUseDeprecatedUnits"/>
      </Item160>
      <Item161>
        <Filename Value="../src/deprecated_units/castlelocalization.pas"/>
        <AddToUsesPkgSection Value="False"/>
        <UnitName Value="CastleLocalization"/>
      </Item161>
      <Item162>
        <Filename Value="../src/deprecated_units/castlelocalization_castlecore.inc"/>
        <Type Value="Include"/>
      </Item162>
      <Item163>
        <Filename Value="../src/deprecated_units/castlelocalizationfileloader.pas"/>
        <AddToUsesPkgSection Value="False"/>
        <UnitName Value="CastleLocalizationFileLoader"/>
      </Item163>
      <Item164>
        <Filename Value="../src/deprecated_units/castlerenderer.pas"/>
        <AddToUsesPkgSection Value="False"/>
        <UnitName Value="CastleRenderer"/>
      </Item164>
      <Item165>
        <Filename Value="../src/deprecated_units/castlerendererbasetypes.pas"/>
        <AddToUsesPkgSection Value="False"/>
        <UnitName Value="CastleRendererBaseTypes"/>
      </Item165>
      <Item166>
        <Filename Value="../src/deprecated_units/castlescenemanager.pas"/>
        <AddToUsesPkgSection Value="False"/>
        <UnitName Value="CastleSceneManager"/>
      </Item166>
      <Item167>
        <Filename Value="../src/deprecated_units/castleshaders.pas"/>
        <AddToUsesPkgSection Value="False"/>
        <UnitName Value="CastleShaders"/>
      </Item167>
      <Item168>
        <Filename Value="../src/deprecated_units/castlesoundallocator.pas"/>
        <AddToUsesPkgSection Value="False"/>
        <UnitName Value="CastleSoundAllocator"/>
      </Item168>
      <Item169>
        <Filename Value="../src/deprecated_units/castlewarnings.pas"/>
        <AddToUsesPkgSection Value="False"/>
        <UnitName Value="CastleWarnings"/>
      </Item169>
      <Item170>
        <Filename Value="../src/deprecated_units/castlewindowsfonts.pas"/>
        <AddToUsesPkgSection Value="False"/>
        <UnitName Value="CastleWindowsFonts"/>
      </Item170>
      <Item171>
        <Filename Value="../src/files/castleconfig.pas"/>
        <UnitName Value="CastleConfig"/>
      </Item171>
      <Item172>
        <Filename Value="../src/files/castledatauri.pas"/>
        <UnitName Value="CastleDataURI"/>
      </Item172>
      <Item173>
        <Filename Value="../src/files/castledownload.pas"/>
        <UnitName Value="CastleDownload"/>
      </Item173>
      <Item174>
        <Filename Value="../src/files/castledownload_asynchronous.inc"/>
        <Type Value="Include"/>
      </Item174>
      <Item175>
        <Filename Value="../src/files/castledownload_internal_utils.inc"/>
        <Type Value="Include"/>
      </Item175>
      <Item176>
        <Filename Value="../src/files/castledownload_register.inc"/>
        <Type Value="Include"/>
      </Item176>
      <Item177>
        <Filename Value="../src/files/castledownload_save.inc"/>
        <Type Value="Include"/>
      </Item177>
      <Item178>
        <Filename Value="../src/files/castledownload_strings_helper.inc"/>
        <Type Value="Include"/>
      </Item178>
      <Item179>
        <Filename Value="../src/files/castledownload_synchronous.inc"/>
        <Type Value="Include"/>
      </Item179>
      <Item180>
        <Filename Value="../src/files/castledownload_text.inc"/>
        <Type Value="Include"/>
      </Item180>
      <Item181>
        <Filename Value="../src/files/castledownload_url_castleandroidassets.inc"/>
        <Type Value="Include"/>
      </Item181>
      <Item182>
        <Filename Value="../src/files/castledownload_url_castlescript.inc"/>
        <Type Value="Include"/>
      </Item182>
      <Item183>
        <Filename Value="../src/files/castledownload_url_compiled.inc"/>
        <Type Value="Include"/>
      </Item183>
      <Item184>
        <Filename Value="../src/files/castledownload_url_data.inc"/>
        <Type Value="Include"/>
      </Item184>
      <Item185>
        <Filename Value="../src/files/castledownload_url_ecmascript.inc"/>
        <Type Value="Include"/>
      </Item185>
      <Item186>
        <Filename Value="../src/files/castledownload_url_file.inc"/>
        <Type Value="Include"/>
      </Item186>
      <Item187>
        <Filename Value="../src/files/castledownload_url_http_android.inc"/>
        <Type Value="Include"/>
      </Item187>
      <Item188>
        <Filename Value="../src/files/castledownload_url_http_fphttpclient.inc"/>
        <Type Value="Include"/>
      </Item188>
      <Item189>
        <Filename Value="../src/files/castledownload_utils.inc"/>
        <Type Value="Include"/>
      </Item189>
      <Item190>
        <Filename Value="../src/files/castlefilesutils.pas"/>
        <UnitName Value="CastleFilesUtils"/>
      </Item190>
      <Item191>
        <Filename Value="../src/files/castlefindfiles.pas"/>
        <UnitName Value="CastleFindFiles"/>
      </Item191>
      <Item192>
        <Filename Value="../src/files/castleinternaldirectoryinformation.pas"/>
        <UnitName Value="CastleInternalDirectoryInformation"/>
      </Item192>
      <Item193>
        <Filename Value="../src/files/castlelocalizationgettext.pas"/>
        <UnitName Value="CastleLocalizationGetText"/>
      </Item193>
      <Item194>
        <Filename Value="../src/files/castlerecentfiles.pas"/>
        <UnitName Value="CastleRecentFiles"/>
      </Item194>
      <Item195>
        <Filename Value="../src/files/castleuriutils.pas"/>
        <UnitName Value="CastleURIUtils"/>
      </Item195>
      <Item196>
        <Filename Value="../src/files/castlexmlcfginternal.pas"/>
        <UnitName Value="CastleXMLCfgInternal"/>
      </Item196>
      <Item197>
        <Filename Value="../src/files/castlexmlconfig.pas"/>
        <HasRegisterProc Value="True"/>
        <UnitName Value="CastleXMLConfig"/>
      </Item197>
      <Item198>
        <Filename Value="../src/files/castlexmlutils.pas"/>
        <UnitName Value="CastleXMLUtils"/>
      </Item198>
      <Item199>
        <Filename Value="../src/fonts/castleinternalfreetype.pas"/>
        <UnitName Value="CastleInternalFreeType"/>
      </Item199>
      <Item200>
        <Filename Value="../src/fonts/castleinternalfreetypeh.pas"/>
        <UnitName Value="CastleInternalFreeTypeH"/>
      </Item200>
      <Item201>
        <Filename Value="../src/fonts/castleinternalftfont.pas"/>
        <UnitName Value="CastleInternalFtFont"/>
      </Item201>
      <Item202>
        <Filename Value="../src/fonts/castletexturefont_dejavusans_10.pas"/>
        <UnitName Value="CastleTextureFont_DejaVuSans_10"/>
      </Item202>
      <Item203>
        <Filename Value="../src/fonts/castletexturefont_dejavusansmono_18.pas"/>
        <UnitName Value="CastleTextureFont_DejaVuSansMono_18"/>
      </Item203>
      <Item204>
        <Filename Value="../src/fonts/castletexturefont_dejavusansmonobold_15.pas"/>
        <UnitName Value="CastleTextureFont_DejaVuSansMonoBold_15"/>
      </Item204>
      <Item205>
        <Filename Value="../src/fonts/castletexturefont_djvmono_20.pas"/>
        <UnitName Value="CastleTextureFont_DjvMono_20"/>
      </Item205>
      <Item206>
        <Filename Value="../src/fonts/castletexturefont_djvmonob_20.pas"/>
        <UnitName Value="CastleTextureFont_DjvMonoB_20"/>
      </Item206>
      <Item207>
        <Filename Value="../src/fonts/castletexturefont_djvmonobo_20.pas"/>
        <UnitName Value="CastleTextureFont_DjvMonoBO_20"/>
      </Item207>
      <Item208>
        <Filename Value="../src/fonts/castletexturefont_djvmonoo_20.pas"/>
        <UnitName Value="CastleTextureFont_DjvMonoO_20"/>
      </Item208>
      <Item209>
        <Filename Value="../src/fonts/castletexturefont_djvsans_20.pas"/>
        <UnitName Value="CastleTextureFont_DjvSans_20"/>
      </Item209>
      <Item210>
        <Filename Value="../src/fonts/castletexturefont_djvsansb_20.pas"/>
        <UnitName Value="CastleTextureFont_DjvSansB_20"/>
      </Item210>
      <Item211>
        <Filename Value="../src/fonts/castletexturefont_djvsansbo_20.pas"/>
        <UnitName Value="CastleTextureFont_DjvSansBO_20"/>
      </Item211>
      <Item212>
        <Filename Value="../src/fonts/castletexturefont_djvsanso_20.pas"/>
        <UnitName Value="CastleTextureFont_DjvSansO_20"/>
      </Item212>
      <Item213>
        <Filename Value="../src/fonts/castletexturefont_djvserif_20.pas"/>
        <UnitName Value="CastleTextureFont_DjvSerif_20"/>
      </Item213>
      <Item214>
        <Filename Value="../src/fonts/castletexturefont_djvserifb_20.pas"/>
        <UnitName Value="CastleTextureFont_DjvSerifB_20"/>
      </Item214>
      <Item215>
        <Filename Value="../src/fonts/castletexturefont_djvserifbi_20.pas"/>
        <UnitName Value="CastleTextureFont_DjvSerifBI_20"/>
      </Item215>
      <Item216>
        <Filename Value="../src/fonts/castletexturefont_djvserifi_20.pas"/>
        <UnitName Value="CastleTextureFont_DjvSerifI_20"/>
      </Item216>
      <Item217>
        <Filename Value="../src/fonts/castletexturefontdata.pas"/>
        <UnitName Value="CastleTextureFontData"/>
      </Item217>
      <Item218>
        <Filename Value="../src/fonts/opengl/castlefonts.pas"/>
        <UnitName Value="CastleFonts"/>
      </Item218>
      <Item219>
        <Filename Value="../src/fonts/opengl/castlefonts_abstractfont.inc"/>
        <Type Value="Include"/>
      </Item219>
      <Item220>
        <Filename Value="../src/fonts/opengl/castlefonts_bitmapfont.inc"/>
        <Type Value="Include"/>
      </Item220>
      <Item221>
        <Filename Value="../src/fonts/opengl/castlefonts_font.inc"/>
        <Type Value="Include"/>
      </Item221>
      <Item222>
        <Filename Value="../src/fonts/opengl/castlefonts_fontfamily.inc"/>
        <Type Value="Include"/>
      </Item222>
      <Item223>
        <Filename Value="../src/fonts/opengl/castlefonts_fontsizevariants.inc"/>
        <Type Value="Include"/>
      </Item223>
      <Item224>
        <Filename Value="../src/fonts/opengl/castlefonts_miscellaneous.inc"/>
        <Type Value="Include"/>
      </Item224>
      <Item225>
        <Filename Value="../src/fonts/opengl/castleinternalrichtext.pas"/>
        <UnitName Value="CastleInternalRichText"/>
      </Item225>
      <Item226>
        <Filename Value="../src/game/auto_generated_persistent_vectors/tcastlebillboard_persistent_vectors.inc"/>
        <Type Value="Include"/>
      </Item226>
      <Item227>
        <Filename Value="../src/game/castlebehaviors.pas"/>
        <UnitName Value="CastleBehaviors"/>
      </Item227>
      <Item228>
        <Filename Value="../src/game/castlebehaviors_alive.inc"/>
        <Type Value="Include"/>
      </Item228>
      <Item229>
        <Filename Value="../src/game/castlebehaviors_billboard.inc"/>
        <Type Value="Include"/>
      </Item229>
      <Item230>
        <Filename Value="../src/game/castlebehaviors_moveattack.inc"/>
        <Type Value="Include"/>
      </Item230>
      <Item231>
        <Filename Value="../src/game/castlebehaviors_soundsource.inc"/>
        <Type Value="Include"/>
      </Item231>
      <Item232>
        <Filename Value="../src/game/castlecreatures.pas"/>
        <UnitName Value="CastleCreatures"/>
      </Item232>
      <Item233>
        <Filename Value="../src/game/castledebugtransform.pas"/>
        <UnitName Value="CastleDebugTransform"/>
      </Item233>
      <Item234>
        <Filename Value="../src/game/castlegamenotifications.pas"/>
        <UnitName Value="CastleGameNotifications"/>
      </Item234>
      <Item235>
        <Filename Value="../src/game/castleitems.pas"/>
        <UnitName Value="CastleItems"/>
      </Item235>
      <Item236>
        <Filename Value="../src/game/castlelevels.pas"/>
        <UnitName Value="CastleLevels"/>
      </Item236>
      <Item237>
        <Filename Value="../src/game/castleplayer.pas"/>
        <UnitName Value="CastlePlayer"/>
      </Item237>
      <Item238>
        <Filename Value="../src/game/castleresources.pas"/>
        <UnitName Value="CastleResources"/>
      </Item238>
      <Item239>
        <Filename Value="../src/game/castletransformextra.pas"/>
        <UnitName Value="CastleTransformExtra"/>
      </Item239>
      <Item240>
        <Filename Value="../src/images/castlecompositeimage.pas"/>
        <UnitName Value="CastleCompositeImage"/>
      </Item240>
      <Item241>
        <Filename Value="../src/images/castlecompositeimage_dds.inc"/>
        <Type Value="Include"/>
      </Item241>
      <Item242>
        <Filename Value="../src/images/castlecompositeimage_format_handler.inc"/>
        <Type Value="Include"/>
      </Item242>
      <Item243>
        <Filename Value="../src/images/castlecompositeimage_ktx.inc"/>
        <Type Value="Include"/>
      </Item243>
      <Item244>
        <Filename Value="../src/images/castleimages.pas"/>
        <UnitName Value="CastleImages"/>
      </Item244>
      <Item245>
        <Filename Value="../src/images/castleimages_bmp.inc"/>
        <Type Value="Include"/>
      </Item245>
      <Item246>
        <Filename Value="../src/images/castleimages_composite.inc"/>
        <Type Value="Include"/>
      </Item246>
      <Item247>
        <Filename Value="../src/images/castleimages_draw.inc"/>
        <Type Value="Include"/>
      </Item247>
      <Item248>
        <Filename Value="../src/images/castleimages_external_tool.inc"/>
        <Type Value="Include"/>
      </Item248>
      <Item249>
        <Filename Value="../src/images/castleimages_file_formats.inc"/>
        <Type Value="Include"/>
      </Item249>
      <Item250>
        <Filename Value="../src/images/castleimages_fpimage.inc"/>
        <Type Value="Include"/>
      </Item250>
      <Item251>
        <Filename Value="../src/images/castleimages_ipl.inc"/>
        <Type Value="Include"/>
      </Item251>
      <Item252>
        <Filename Value="../src/images/castleimages_libpng.inc"/>
        <Type Value="Include"/>
      </Item252>
      <Item253>
        <Filename Value="../src/images/castleimages_modulatergb_implement.inc"/>
        <Type Value="Include"/>
      </Item253>
      <Item254>
        <Filename Value="../src/images/castleimages_paint.inc"/>
        <Type Value="Include"/>
      </Item254>
      <Item255>
        <Filename Value="../src/images/castleimages_png.inc"/>
        <Type Value="Include"/>
      </Item255>
      <Item256>
        <Filename Value="../src/images/castleimages_ppm.inc"/>
        <Type Value="Include"/>
      </Item256>
      <Item257>
        <Filename Value="../src/images/castleimages_rgbe_fileformat.inc"/>
        <Type Value="Include"/>
      </Item257>
      <Item258>
        <Filename Value="../src/images/castleimages_s3tc_flip_vertical.inc"/>
        <Type Value="Include"/>
      </Item258>
      <Item259>
        <Filename Value="../src/images/castleimages_transformrgb_implement.inc"/>
        <Type Value="Include"/>
      </Item259>
      <Item260>
        <Filename Value="../src/images/castleinternalpng.pas"/>
        <UnitName Value="CastleInternalPng"/>
      </Item260>
      <Item261>
        <Filename Value="../src/images/castleinternalpng_dynamic.inc"/>
        <Type Value="Include"/>
      </Item261>
      <Item262>
        <Filename Value="../src/images/castleinternalpng_static.inc"/>
        <Type Value="Include"/>
      </Item262>
      <Item263>
        <Filename Value="../src/images/castletextureimages.pas"/>
        <UnitName Value="CastleTextureImages"/>
      </Item263>
      <Item264>
        <Filename Value="../src/images/castlevideos.pas"/>
        <UnitName Value="CastleVideos"/>
      </Item264>
      <Item265>
        <Filename Value="../src/images/opengl/auto_generated_persistent_vectors/tcastleimagepersistent_persistent_vectors.inc"/>
        <Type Value="Include"/>
      </Item265>
      <Item266>
        <Filename Value="../src/images/opengl/castleglimages.pas"/>
        <UnitName Value="CastleGLImages"/>
      </Item266>
      <Item267>
        <Filename Value="../src/images/opengl/castleglimages_drawableimage.inc"/>
        <Type Value="Include"/>
      </Item267>
      <Item268>
        <Filename Value="../src/images/opengl/castleglimages_drawableimagecache.inc"/>
        <Type Value="Include"/>
      </Item268>
      <Item269>
        <Filename Value="../src/images/opengl/castleglimages_filter.inc"/>
        <Type Value="Include"/>
      </Item269>
      <Item270>
        <Filename Value="../src/images/opengl/castleglimages_load_2d.inc"/>
        <Type Value="Include"/>
      </Item270>
      <Item271>
        <Filename Value="../src/images/opengl/castleglimages_load_3d.inc"/>
        <Type Value="Include"/>
      </Item271>
      <Item272>
        <Filename Value="../src/images/opengl/castleglimages_load_cubemap.inc"/>
        <Type Value="Include"/>
      </Item272>
      <Item273>
        <Filename Value="../src/images/opengl/castleglimages_miscellaneous.inc"/>
        <Type Value="Include"/>
      </Item273>
      <Item274>
        <Filename Value="../src/images/opengl/castleglimages_packing.inc"/>
        <Type Value="Include"/>
      </Item274>
      <Item275>
        <Filename Value="../src/images/opengl/castleglimages_persistentimage.inc"/>
        <Type Value="Include"/>
      </Item275>
      <Item276>
        <Filename Value="../src/images/opengl/castleglimages_rendertotexture.inc"/>
        <Type Value="Include"/>
      </Item276>
      <Item277>
        <Filename Value="../src/images/opengl/castleglimages_savescreen.inc"/>
        <Type Value="Include"/>
      </Item277>
      <Item278>
        <Filename Value="../src/images/opengl/castleglimages_sprite.inc"/>
        <Type Value="Include"/>
      </Item278>
      <Item279>
        <Filename Value="../src/images/opengl/castleglimages_texturememoryprofiler.inc"/>
        <Type Value="Include"/>
      </Item279>
      <Item280>
        <Filename Value="../src/images/opengl/castleglimages_video.inc"/>
        <Type Value="Include"/>
      </Item280>
      <Item281>
        <Filename Value="../src/images/opengl/castleglimages_wrap.inc"/>
        <Type Value="Include"/>
      </Item281>
      <Item282>
        <Filename Value="../src/images/opengl/castleglshaders.pas"/>
        <UnitName Value="CastleGLShaders"/>
      </Item282>
      <Item283>
        <Filename Value="../src/images/opengl/castleglutils.pas"/>
        <UnitName Value="CastleGLUtils"/>
      </Item283>
      <Item284>
        <Filename Value="../src/images/opengl/castleglutils_draw_primitive_2d.inc"/>
        <Type Value="Include"/>
      </Item284>
      <Item285>
        <Filename Value="../src/images/opengl/castleglutils_errors.inc"/>
        <Type Value="Include"/>
      </Item285>
      <Item286>
        <Filename Value="../src/images/opengl/castleglutils_ext_framebuffer_blit.inc"/>
        <Type Value="Include"/>
      </Item286>
      <Item287>
        <Filename Value="../src/images/opengl/castleglutils_features.inc"/>
        <Type Value="Include"/>
      </Item287>
      <Item288>
        <Filename Value="../src/images/opengl/castleglutils_helpers.inc"/>
        <Type Value="Include"/>
      </Item288>
      <Item289>
        <Filename Value="../src/images/opengl/castleglutils_information.inc"/>
        <Type Value="Include"/>
      </Item289>
      <Item290>
        <Filename Value="../src/images/opengl/castleglutils_mipmaps.inc"/>
        <Type Value="Include"/>
      </Item290>
      <Item291>
        <Filename Value="../src/images/opengl/castleglutils_types.inc"/>
        <Type Value="Include"/>
      </Item291>
      <Item292>
        <Filename Value="../src/images/opengl/castlerendercontext.pas"/>
        <UnitName Value="CastleRenderContext"/>
      </Item292>
      <Item293>
        <Filename Value="../src/images/opengl/glsl/generated-pascal/image.fs.inc"/>
        <Type Value="Include"/>
      </Item293>
      <Item294>
        <Filename Value="../src/images/opengl/glsl/generated-pascal/image.vs.inc"/>
        <Type Value="Include"/>
      </Item294>
      <Item295>
        <Filename Value="../src/images/opengl/glsl/generated-pascal/primitive_2.fs.inc"/>
        <Type Value="Include"/>
      </Item295>
      <Item296>
        <Filename Value="../src/images/opengl/glsl/generated-pascal/primitive_2.vs.inc"/>
        <Type Value="Include"/>
      </Item296>
      <Item297>
        <Filename Value="../src/pasgltf/PasDblStrUtils.pas"/>
        <UnitName Value="PasDblStrUtils"/>
      </Item297>
      <Item298>
        <Filename Value="../src/pasgltf/PasGLTF.pas"/>
        <UnitName Value="PasGLTF"/>
      </Item298>
      <Item299>
        <Filename Value="../src/pasgltf/PasJSON.pas"/>
        <UnitName Value="PasJSON"/>
      </Item299>
      <Item300>
        <Filename Value="../src/physics/kraft/kraft.pas"/>
        <UnitName Value="kraft"/>
      </Item300>
      <Item301>
        <Filename Value="../src/services/castleactivityrecognition.pas"/>
        <UnitName Value="CastleActivityRecognition"/>
      </Item301>
      <Item302>
        <Filename Value="../src/services/castleads.pas"/>
        <UnitName Value="CastleAds"/>
      </Item302>
      <Item303>
        <Filename Value="../src/services/castleanalytics.pas"/>
        <UnitName Value="CastleAnalytics"/>
      </Item303>
      <Item304>
        <Filename Value="../src/services/castlefacebook.pas"/>
        <UnitName Value="CastleFacebook"/>
      </Item304>
      <Item305>
        <Filename Value="../src/services/castlegameservice.pas"/>
        <UnitName Value="CastleGameService"/>
      </Item305>
      <Item306>
        <Filename Value="../src/services/castlehelpshift.pas"/>
        <UnitName Value="CastleHelpshift"/>
      </Item306>
      <Item307>
        <Filename Value="../src/services/castleinapppurchases.pas"/>
        <UnitName Value="CastleInAppPurchases"/>
      </Item307>
      <Item308>
        <Filename Value="../src/services/castleopendocument.pas"/>
        <UnitName Value="CastleOpenDocument"/>
      </Item308>
      <Item309>
        <Filename Value="../src/services/castlephotoservice.pas"/>
        <UnitName Value="CastlePhotoService"/>
      </Item309>
      <Item310>
        <Filename Value="../src/services/castletestfairy.pas"/>
        <UnitName Value="CastleTestFairy"/>
      </Item310>
      <Item311>
        <Filename Value="../src/services/opengl/castlegiftiz.pas"/>
        <UnitName Value="CastleGiftiz"/>
      </Item311>
      <Item312>
        <Filename Value="../src/ui/castleinputs.pas"/>
        <UnitName Value="CastleInputs"/>
      </Item312>
      <Item313>
        <Filename Value="../src/ui/castleinternaljoysticksexplicit.pas"/>
        <UnitName Value="CastleInternalJoysticksExplicit"/>
      </Item313>
      <Item314>
        <Filename Value="../src/ui/castleinternaljoystickslinux.pas"/>
        <AddToUsesPkgSection Value="False"/>
        <UnitName Value="CastleInternalJoysticksLinux"/>
      </Item314>
      <Item315>
        <Filename Value="../src/ui/castleinternaljoystickswindows.pas"/>
        <AddToUsesPkgSection Value="False"/>
        <UnitName Value="CastleInternalJoysticksWindows"/>
      </Item315>
      <Item316>
        <Filename Value="../src/ui/castleinternalpk3dconnexion.pas"/>
        <UnitName Value="CastleInternalPk3DConnexion"/>
      </Item316>
      <Item317>
        <Filename Value="../src/ui/castlejoysticks.pas"/>
        <UnitName Value="CastleJoysticks"/>
      </Item317>
      <Item318>
        <Filename Value="../src/ui/castlekeysmouse.pas"/>
        <UnitName Value="CastleKeysMouse"/>
      </Item318>
      <Item319>
        <Filename Value="../src/ui/opengl/auto_generated_persistent_vectors/tcastlebutton_persistent_vectors.inc"/>
        <Type Value="Include"/>
      </Item319>
      <Item320>
        <Filename Value="../src/ui/opengl/auto_generated_persistent_vectors/tcastlecheckbox_persistent_vectors.inc"/>
        <Type Value="Include"/>
      </Item320>
      <Item321>
        <Filename Value="../src/ui/opengl/auto_generated_persistent_vectors/tcastleedit_persistent_vectors.inc"/>
        <Type Value="Include"/>
      </Item321>
      <Item322>
        <Filename Value="../src/ui/opengl/auto_generated_persistent_vectors/tcastleimagecontrol_persistent_vectors.inc"/>
        <Type Value="Include"/>
      </Item322>
      <Item323>
        <Filename Value="../src/ui/opengl/auto_generated_persistent_vectors/tcastlelabel_persistent_vectors.inc"/>
        <Type Value="Include"/>
      </Item323>
      <Item324>
        <Filename Value="../src/ui/opengl/auto_generated_persistent_vectors/tcastlenotifications_persistent_vectors.inc"/>
        <Type Value="Include"/>
      </Item324>
      <Item325>
        <Filename Value="../src/ui/opengl/auto_generated_persistent_vectors/tcastleonscreenmenu_persistent_vectors.inc"/>
        <Type Value="Include"/>
      </Item325>
      <Item326>
        <Filename Value="../src/ui/opengl/auto_generated_persistent_vectors/tcastlepackedgroup_persistent_vectors.inc"/>
        <Type Value="Include"/>
      </Item326>
      <Item327>
        <Filename Value="../src/ui/opengl/auto_generated_persistent_vectors/tcastlerectanglecontrol_persistent_vectors.inc"/>
        <Type Value="Include"/>
      </Item327>
      <Item328>
        <Filename Value="../src/ui/opengl/auto_generated_persistent_vectors/tcastlescrollviewcustom_persistent_vectors.inc"/>
        <Type Value="Include"/>
      </Item328>
      <Item329>
        <Filename Value="../src/ui/opengl/auto_generated_persistent_vectors/tcastleshape_persistent_vectors.inc"/>
        <Type Value="Include"/>
      </Item329>
      <Item330>
        <Filename Value="../src/ui/opengl/auto_generated_persistent_vectors/tcastletiledmapcontrol_persistent_vectors.inc"/>
        <Type Value="Include"/>
      </Item330>
      <Item331>
        <Filename Value="../src/ui/opengl/auto_generated_persistent_vectors/tcastleuserinterface_persistent_vectors.inc"/>
        <Type Value="Include"/>
      </Item331>
      <Item332>
        <Filename Value="../src/ui/opengl/auto_generated_persistent_vectors/tcastleuserinterfacefont_persistent_vectors.inc"/>
        <Type Value="Include"/>
      </Item332>
      <Item333>
        <Filename Value="../src/ui/opengl/auto_generated_persistent_vectors/tstatedialog_persistent_vectors.inc"/>
        <Type Value="Include"/>
      </Item333>
      <Item334>
        <Filename Value="../src/ui/opengl/castlecontrols.pas"/>
        <HasRegisterProc Value="True"/>
        <UnitName Value="CastleControls"/>
      </Item334>
      <Item335>
        <Filename Value="../src/ui/opengl/castlecontrols_button.inc"/>
        <Type Value="Include"/>
      </Item335>
      <Item336>
        <Filename Value="../src/ui/opengl/castlecontrols_checkbox.inc"/>
        <Type Value="Include"/>
      </Item336>
      <Item337>
        <Filename Value="../src/ui/opengl/castlecontrols_clipboard.inc"/>
        <Type Value="Include"/>
      </Item337>
      <Item338>
        <Filename Value="../src/ui/opengl/castlecontrols_crosshair.inc"/>
        <Type Value="Include"/>
      </Item338>
      <Item339>
        <Filename Value="../src/ui/opengl/castlecontrols_design.inc"/>
        <Type Value="Include"/>
      </Item339>
      <Item340>
        <Filename Value="../src/ui/opengl/castlecontrols_edit.inc"/>
        <Type Value="Include"/>
      </Item340>
      <Item341>
        <Filename Value="../src/ui/opengl/castlecontrols_groups.inc"/>
        <Type Value="Include"/>
      </Item341>
      <Item342>
        <Filename Value="../src/ui/opengl/castlecontrols_imagecontrol.inc"/>
        <Type Value="Include"/>
      </Item342>
      <Item343>
        <Filename Value="../src/ui/opengl/castlecontrols_initial_types.inc"/>
        <Type Value="Include"/>
      </Item343>
      <Item344>
        <Filename Value="../src/ui/opengl/castlecontrols_label.inc"/>
        <Type Value="Include"/>
      </Item344>
      <Item345>
        <Filename Value="../src/ui/opengl/castlecontrols_panel.inc"/>
        <Type Value="Include"/>
      </Item345>
      <Item346>
        <Filename Value="../src/ui/opengl/castlecontrols_progressbar.inc"/>
        <Type Value="Include"/>
      </Item346>
      <Item347>
        <Filename Value="../src/ui/opengl/castlecontrols_rectanglecontrol.inc"/>
        <Type Value="Include"/>
      </Item347>
      <Item348>
        <Filename Value="../src/ui/opengl/castlecontrols_scrollview.inc"/>
        <Type Value="Include"/>
      </Item348>
      <Item349>
        <Filename Value="../src/ui/opengl/castlecontrols_shape.inc"/>
        <Type Value="Include"/>
      </Item349>
      <Item350>
        <Filename Value="../src/ui/opengl/castlecontrols_simplebackground.inc"/>
        <Type Value="Include"/>
      </Item350>
      <Item351>
        <Filename Value="../src/ui/opengl/castlecontrols_sliders.inc"/>
        <Type Value="Include"/>
      </Item351>
      <Item352>
        <Filename Value="../src/ui/opengl/castlecontrols_switchcontrol.inc"/>
        <Type Value="Include"/>
      </Item352>
      <Item353>
        <Filename Value="../src/ui/opengl/castlecontrols_tableview.inc"/>
        <Type Value="Include"/>
      </Item353>
      <Item354>
        <Filename Value="../src/ui/opengl/castlecontrols_theme.inc"/>
        <Type Value="Include"/>
      </Item354>
      <Item355>
        <Filename Value="../src/ui/opengl/castlecontrols_timer.inc"/>
        <Type Value="Include"/>
      </Item355>
      <Item356>
        <Filename Value="../src/ui/opengl/castlecontrols_touchcontrol.inc"/>
        <Type Value="Include"/>
      </Item356>
      <Item357>
        <Filename Value="../src/ui/opengl/castlecontrols_uifont.inc"/>
        <Type Value="Include"/>
      </Item357>
      <Item358>
        <Filename Value="../src/ui/opengl/castlecontrols_userinterfacefont.inc"/>
        <Type Value="Include"/>
      </Item358>
      <Item359>
        <Filename Value="../src/ui/opengl/castlecontrolsimages.pas"/>
        <UnitName Value="CastleControlsImages"/>
      </Item359>
      <Item360>
        <Filename Value="../src/ui/opengl/castlecontrolsimages.image_data"/>
        <Type Value="Text"/>
      </Item360>
      <Item361>
        <Filename Value="../src/ui/opengl/castledialogstates.pas"/>
        <UnitName Value="CastleDialogStates"/>
      </Item361>
      <Item362>
        <Filename Value="../src/ui/opengl/castledialogstates_dialog.inc"/>
        <Type Value="Include"/>
      </Item362>
      <Item363>
        <Filename Value="../src/ui/opengl/castleflasheffect.pas"/>
        <UnitName Value="CastleFlashEffect"/>
      </Item363>
      <Item364>
        <Filename Value="../src/ui/opengl/castleinspectorcontrol.pas"/>
        <UnitName Value="CastleInspectorControl"/>
      </Item364>
      <Item365>
        <Filename Value="../src/ui/opengl/castleinternalsettings.pas"/>
        <UnitName Value="CastleInternalSettings"/>
      </Item365>
      <Item366>
        <Filename Value="../src/ui/opengl/castlenotifications.pas"/>
        <UnitName Value="CastleNotifications"/>
      </Item366>
      <Item367>
        <Filename Value="../src/ui/opengl/castleonscreenmenu.pas"/>
        <HasRegisterProc Value="True"/>
        <UnitName Value="CastleOnScreenMenu"/>
      </Item367>
      <Item368>
        <Filename Value="../src/ui/opengl/castletiledmap.pas"/>
        <UnitName Value="CastleTiledMap"/>
      </Item368>
      <Item369>
        <Filename Value="../src/ui/opengl/castletiledmap_control.inc"/>
        <Type Value="Include"/>
      </Item369>
      <Item370>
        <Filename Value="../src/ui/opengl/castletiledmap_map.inc"/>
        <Type Value="Include"/>
      </Item370>
      <Item371>
        <Filename Value="../src/ui/opengl/castleuicontrols.pas"/>
        <UnitName Value="CastleUIControls"/>
      </Item371>
      <Item372>
        <Filename Value="../src/ui/opengl/castleuicontrols_serialize.inc"/>
        <Type Value="Include"/>
      </Item372>
      <Item373>
        <Filename Value="../src/ui/opengl/castleuistate.pas"/>
        <UnitName Value="CastleUIState"/>
      </Item373>
      <Item374>
        <Filename Value="../src/ui/windows/castleinternaltdxinput_tlb.pas"/>
        <AddToUsesPkgSection Value="False"/>
        <UnitName Value="CastleInternalTDxInput_TLB"/>
      </Item374>
      <Item375>
        <Filename Value="../src/x3d/auto_generated_node_helpers/x3dnodes_anchor.inc"/>
        <Type Value="Include"/>
      </Item375>
      <Item376>
        <Filename Value="../src/x3d/auto_generated_node_helpers/x3dnodes_appearance.inc"/>
        <Type Value="Include"/>
      </Item376>
      <Item377>
        <Filename Value="../src/x3d/auto_generated_node_helpers/x3dnodes_arc2d.inc"/>
        <Type Value="Include"/>
      </Item377>
      <Item378>
        <Filename Value="../src/x3d/auto_generated_node_helpers/x3dnodes_arcclose2d.inc"/>
        <Type Value="Include"/>
      </Item378>
      <Item379>
        <Filename Value="../src/x3d/auto_generated_node_helpers/x3dnodes_audioclip.inc"/>
        <Type Value="Include"/>
      </Item379>
      <Item380>
        <Filename Value="../src/x3d/auto_generated_node_helpers/x3dnodes_background.inc"/>
        <Type Value="Include"/>
      </Item380>
      <Item381>
        <Filename Value="../src/x3d/auto_generated_node_helpers/x3dnodes_balljoint.inc"/>
        <Type Value="Include"/>
      </Item381>
      <Item382>
        <Filename Value="../src/x3d/auto_generated_node_helpers/x3dnodes_billboard.inc"/>
        <Type Value="Include"/>
      </Item382>
      <Item383>
        <Filename Value="../src/x3d/auto_generated_node_helpers/x3dnodes_blendmode.inc"/>
        <Type Value="Include"/>
      </Item383>
      <Item384>
        <Filename Value="../src/x3d/auto_generated_node_helpers/x3dnodes_booleanfilter.inc"/>
        <Type Value="Include"/>
      </Item384>
      <Item385>
        <Filename Value="../src/x3d/auto_generated_node_helpers/x3dnodes_booleansequencer.inc"/>
        <Type Value="Include"/>
      </Item385>
      <Item386>
        <Filename Value="../src/x3d/auto_generated_node_helpers/x3dnodes_booleantoggle.inc"/>
        <Type Value="Include"/>
      </Item386>
      <Item387>
        <Filename Value="../src/x3d/auto_generated_node_helpers/x3dnodes_booleantrigger.inc"/>
        <Type Value="Include"/>
      </Item387>
      <Item388>
        <Filename Value="../src/x3d/auto_generated_node_helpers/x3dnodes_boundedphysicsmodel.inc"/>
        <Type Value="Include"/>
      </Item388>
      <Item389>
        <Filename Value="../src/x3d/auto_generated_node_helpers/x3dnodes_box.inc"/>
        <Type Value="Include"/>
      </Item389>
      <Item390>
        <Filename Value="../src/x3d/auto_generated_node_helpers/x3dnodes_cadassembly.inc"/>
        <Type Value="Include"/>
      </Item390>
      <Item391>
        <Filename Value="../src/x3d/auto_generated_node_helpers/x3dnodes_cadface.inc"/>
        <Type Value="Include"/>
      </Item391>
      <Item392>
        <Filename Value="../src/x3d/auto_generated_node_helpers/x3dnodes_cadlayer.inc"/>
        <Type Value="Include"/>
      </Item392>
      <Item393>
        <Filename Value="../src/x3d/auto_generated_node_helpers/x3dnodes_cadpart.inc"/>
        <Type Value="Include"/>
      </Item393>
      <Item394>
        <Filename Value="../src/x3d/auto_generated_node_helpers/x3dnodes_circle2d.inc"/>
        <Type Value="Include"/>
      </Item394>
      <Item395>
        <Filename Value="../src/x3d/auto_generated_node_helpers/x3dnodes_clipplane.inc"/>
        <Type Value="Include"/>
      </Item395>
      <Item396>
        <Filename Value="../src/x3d/auto_generated_node_helpers/x3dnodes_collidableoffset.inc"/>
        <Type Value="Include"/>
      </Item396>
      <Item397>
        <Filename Value="../src/x3d/auto_generated_node_helpers/x3dnodes_collidableshape.inc"/>
        <Type Value="Include"/>
      </Item397>
      <Item398>
        <Filename Value="../src/x3d/auto_generated_node_helpers/x3dnodes_collision.inc"/>
        <Type Value="Include"/>
      </Item398>
      <Item399>
        <Filename Value="../src/x3d/auto_generated_node_helpers/x3dnodes_collisioncollection.inc"/>
        <Type Value="Include"/>
      </Item399>
      <Item400>
        <Filename Value="../src/x3d/auto_generated_node_helpers/x3dnodes_collisionsensor.inc"/>
        <Type Value="Include"/>
      </Item400>
      <Item401>
        <Filename Value="../src/x3d/auto_generated_node_helpers/x3dnodes_collisionspace.inc"/>
        <Type Value="Include"/>
      </Item401>
      <Item402>
        <Filename Value="../src/x3d/auto_generated_node_helpers/x3dnodes_color.inc"/>
        <Type Value="Include"/>
      </Item402>
      <Item403>
        <Filename Value="../src/x3d/auto_generated_node_helpers/x3dnodes_colordamper.inc"/>
        <Type Value="Include"/>
      </Item403>
      <Item404>
        <Filename Value="../src/x3d/auto_generated_node_helpers/x3dnodes_colorinterpolator.inc"/>
        <Type Value="Include"/>
      </Item404>
      <Item405>
        <Filename Value="../src/x3d/auto_generated_node_helpers/x3dnodes_colorrgba.inc"/>
        <Type Value="Include"/>
      </Item405>
      <Item406>
        <Filename Value="../src/x3d/auto_generated_node_helpers/x3dnodes_colorsetinterpolator.inc"/>
        <Type Value="Include"/>
      </Item406>
      <Item407>
        <Filename Value="../src/x3d/auto_generated_node_helpers/x3dnodes_composedcubemaptexture.inc"/>
        <Type Value="Include"/>
      </Item407>
      <Item408>
        <Filename Value="../src/x3d/auto_generated_node_helpers/x3dnodes_composedshader.inc"/>
        <Type Value="Include"/>
      </Item408>
      <Item409>
        <Filename Value="../src/x3d/auto_generated_node_helpers/x3dnodes_composedtexture3d.inc"/>
        <Type Value="Include"/>
      </Item409>
      <Item410>
        <Filename Value="../src/x3d/auto_generated_node_helpers/x3dnodes_cone.inc"/>
        <Type Value="Include"/>
      </Item410>
      <Item411>
        <Filename Value="../src/x3d/auto_generated_node_helpers/x3dnodes_coneemitter.inc"/>
        <Type Value="Include"/>
      </Item411>
      <Item412>
        <Filename Value="../src/x3d/auto_generated_node_helpers/x3dnodes_contact.inc"/>
        <Type Value="Include"/>
      </Item412>
      <Item413>
        <Filename Value="../src/x3d/auto_generated_node_helpers/x3dnodes_contour2d.inc"/>
        <Type Value="Include"/>
      </Item413>
      <Item414>
        <Filename Value="../src/x3d/auto_generated_node_helpers/x3dnodes_contourpolyline2d.inc"/>
        <Type Value="Include"/>
      </Item414>
      <Item415>
        <Filename Value="../src/x3d/auto_generated_node_helpers/x3dnodes_coordinate.inc"/>
        <Type Value="Include"/>
      </Item415>
      <Item416>
        <Filename Value="../src/x3d/auto_generated_node_helpers/x3dnodes_coordinatedamper.inc"/>
        <Type Value="Include"/>
      </Item416>
      <Item417>
        <Filename Value="../src/x3d/auto_generated_node_helpers/x3dnodes_coordinatedouble.inc"/>
        <Type Value="Include"/>
      </Item417>
      <Item418>
        <Filename Value="../src/x3d/auto_generated_node_helpers/x3dnodes_coordinateinterpolator.inc"/>
        <Type Value="Include"/>
      </Item418>
      <Item419>
        <Filename Value="../src/x3d/auto_generated_node_helpers/x3dnodes_coordinateinterpolator2d.inc"/>
        <Type Value="Include"/>
      </Item419>
      <Item420>
        <Filename Value="../src/x3d/auto_generated_node_helpers/x3dnodes_cylinder.inc"/>
        <Type Value="Include"/>
      </Item420>
      <Item421>
        <Filename Value="../src/x3d/auto_generated_node_helpers/x3dnodes_cylindersensor.inc"/>
        <Type Value="Include"/>
      </Item421>
      <Item422>
        <Filename Value="../src/x3d/auto_generated_node_helpers/x3dnodes_directionallight.inc"/>
        <Type Value="Include"/>
      </Item422>
      <Item423>
        <Filename Value="../src/x3d/auto_generated_node_helpers/x3dnodes_disentitymanager.inc"/>
        <Type Value="Include"/>
      </Item423>
      <Item424>
        <Filename Value="../src/x3d/auto_generated_node_helpers/x3dnodes_disentitytypemapping.inc"/>
        <Type Value="Include"/>
      </Item424>
      <Item425>
        <Filename Value="../src/x3d/auto_generated_node_helpers/x3dnodes_disk2d.inc"/>
        <Type Value="Include"/>
      </Item425>
      <Item426>
        <Filename Value="../src/x3d/auto_generated_node_helpers/x3dnodes_doubleaxishingejoint.inc"/>
        <Type Value="Include"/>
      </Item426>
      <Item427>
        <Filename Value="../src/x3d/auto_generated_node_helpers/x3dnodes_easeineaseout.inc"/>
        <Type Value="Include"/>
      </Item427>
      <Item428>
        <Filename Value="../src/x3d/auto_generated_node_helpers/x3dnodes_effect.inc"/>
        <Type Value="Include"/>
      </Item428>
      <Item429>
        <Filename Value="../src/x3d/auto_generated_node_helpers/x3dnodes_effectpart.inc"/>
        <Type Value="Include"/>
      </Item429>
      <Item430>
        <Filename Value="../src/x3d/auto_generated_node_helpers/x3dnodes_elevationgrid.inc"/>
        <Type Value="Include"/>
      </Item430>
      <Item431>
        <Filename Value="../src/x3d/auto_generated_node_helpers/x3dnodes_espdutransform.inc"/>
        <Type Value="Include"/>
      </Item431>
      <Item432>
        <Filename Value="../src/x3d/auto_generated_node_helpers/x3dnodes_explosionemitter.inc"/>
        <Type Value="Include"/>
      </Item432>
      <Item433>
        <Filename Value="../src/x3d/auto_generated_node_helpers/x3dnodes_extrusion.inc"/>
        <Type Value="Include"/>
      </Item433>
      <Item434>
        <Filename Value="../src/x3d/auto_generated_node_helpers/x3dnodes_fillproperties.inc"/>
        <Type Value="Include"/>
      </Item434>
      <Item435>
        <Filename Value="../src/x3d/auto_generated_node_helpers/x3dnodes_floatvertexattribute.inc"/>
        <Type Value="Include"/>
      </Item435>
      <Item436>
        <Filename Value="../src/x3d/auto_generated_node_helpers/x3dnodes_fog.inc"/>
        <Type Value="Include"/>
      </Item436>
      <Item437>
        <Filename Value="../src/x3d/auto_generated_node_helpers/x3dnodes_fogcoordinate.inc"/>
        <Type Value="Include"/>
      </Item437>
      <Item438>
        <Filename Value="../src/x3d/auto_generated_node_helpers/x3dnodes_fontstyle.inc"/>
        <Type Value="Include"/>
      </Item438>
      <Item439>
        <Filename Value="../src/x3d/auto_generated_node_helpers/x3dnodes_forcephysicsmodel.inc"/>
        <Type Value="Include"/>
      </Item439>
      <Item440>
        <Filename Value="../src/x3d/auto_generated_node_helpers/x3dnodes_generatedcubemaptexture.inc"/>
        <Type Value="Include"/>
      </Item440>
      <Item441>
        <Filename Value="../src/x3d/auto_generated_node_helpers/x3dnodes_generatedshadowmap.inc"/>
        <Type Value="Include"/>
      </Item441>
      <Item442>
        <Filename Value="../src/x3d/auto_generated_node_helpers/x3dnodes_geocoordinate.inc"/>
        <Type Value="Include"/>
      </Item442>
      <Item443>
        <Filename Value="../src/x3d/auto_generated_node_helpers/x3dnodes_geoelevationgrid.inc"/>
        <Type Value="Include"/>
      </Item443>
      <Item444>
        <Filename Value="../src/x3d/auto_generated_node_helpers/x3dnodes_geolocation.inc"/>
        <Type Value="Include"/>
      </Item444>
      <Item445>
        <Filename Value="../src/x3d/auto_generated_node_helpers/x3dnodes_geolod.inc"/>
        <Type Value="Include"/>
      </Item445>
      <Item446>
        <Filename Value="../src/x3d/auto_generated_node_helpers/x3dnodes_geometadata.inc"/>
        <Type Value="Include"/>
      </Item446>
      <Item447>
        <Filename Value="../src/x3d/auto_generated_node_helpers/x3dnodes_geoorigin.inc"/>
        <Type Value="Include"/>
      </Item447>
      <Item448>
        <Filename Value="../src/x3d/auto_generated_node_helpers/x3dnodes_geopositioninterpolator.inc"/>
        <Type Value="Include"/>
      </Item448>
      <Item449>
        <Filename Value="../src/x3d/auto_generated_node_helpers/x3dnodes_geoproximitysensor.inc"/>
        <Type Value="Include"/>
      </Item449>
      <Item450>
        <Filename Value="../src/x3d/auto_generated_node_helpers/x3dnodes_geotouchsensor.inc"/>
        <Type Value="Include"/>
      </Item450>
      <Item451>
        <Filename Value="../src/x3d/auto_generated_node_helpers/x3dnodes_geotransform.inc"/>
        <Type Value="Include"/>
      </Item451>
      <Item452>
        <Filename Value="../src/x3d/auto_generated_node_helpers/x3dnodes_geoviewpoint.inc"/>
        <Type Value="Include"/>
      </Item452>
      <Item453>
        <Filename Value="../src/x3d/auto_generated_node_helpers/x3dnodes_group.inc"/>
        <Type Value="Include"/>
      </Item453>
      <Item454>
        <Filename Value="../src/x3d/auto_generated_node_helpers/x3dnodes_hanimdisplacer.inc"/>
        <Type Value="Include"/>
      </Item454>
      <Item455>
        <Filename Value="../src/x3d/auto_generated_node_helpers/x3dnodes_hanimhumanoid.inc"/>
        <Type Value="Include"/>
      </Item455>
      <Item456>
        <Filename Value="../src/x3d/auto_generated_node_helpers/x3dnodes_hanimjoint.inc"/>
        <Type Value="Include"/>
      </Item456>
      <Item457>
        <Filename Value="../src/x3d/auto_generated_node_helpers/x3dnodes_hanimsegment.inc"/>
        <Type Value="Include"/>
      </Item457>
      <Item458>
        <Filename Value="../src/x3d/auto_generated_node_helpers/x3dnodes_hanimsite.inc"/>
        <Type Value="Include"/>
      </Item458>
      <Item459>
        <Filename Value="../src/x3d/auto_generated_node_helpers/x3dnodes_imagecubemaptexture.inc"/>
        <Type Value="Include"/>
      </Item459>
      <Item460>
        <Filename Value="../src/x3d/auto_generated_node_helpers/x3dnodes_imagetexture.inc"/>
        <Type Value="Include"/>
      </Item460>
      <Item461>
        <Filename Value="../src/x3d/auto_generated_node_helpers/x3dnodes_imagetexture3d.inc"/>
        <Type Value="Include"/>
      </Item461>
      <Item462>
        <Filename Value="../src/x3d/auto_generated_node_helpers/x3dnodes_indexedfaceset.inc"/>
        <Type Value="Include"/>
      </Item462>
      <Item463>
        <Filename Value="../src/x3d/auto_generated_node_helpers/x3dnodes_indexedlineset.inc"/>
        <Type Value="Include"/>
      </Item463>
      <Item464>
        <Filename Value="../src/x3d/auto_generated_node_helpers/x3dnodes_indexedquadset.inc"/>
        <Type Value="Include"/>
      </Item464>
      <Item465>
        <Filename Value="../src/x3d/auto_generated_node_helpers/x3dnodes_indexedtrianglefanset.inc"/>
        <Type Value="Include"/>
      </Item465>
      <Item466>
        <Filename Value="../src/x3d/auto_generated_node_helpers/x3dnodes_indexedtriangleset.inc"/>
        <Type Value="Include"/>
      </Item466>
      <Item467>
        <Filename Value="../src/x3d/auto_generated_node_helpers/x3dnodes_indexedtrianglestripset.inc"/>
        <Type Value="Include"/>
      </Item467>
      <Item468>
        <Filename Value="../src/x3d/auto_generated_node_helpers/x3dnodes_inline.inc"/>
        <Type Value="Include"/>
      </Item468>
      <Item469>
        <Filename Value="../src/x3d/auto_generated_node_helpers/x3dnodes_integersequencer.inc"/>
        <Type Value="Include"/>
      </Item469>
      <Item470>
        <Filename Value="../src/x3d/auto_generated_node_helpers/x3dnodes_integertrigger.inc"/>
        <Type Value="Include"/>
      </Item470>
      <Item471>
        <Filename Value="../src/x3d/auto_generated_node_helpers/x3dnodes_kambiappearance.inc"/>
        <Type Value="Include"/>
      </Item471>
      <Item472>
        <Filename Value="../src/x3d/auto_generated_node_helpers/x3dnodes_kambiheadlight.inc"/>
        <Type Value="Include"/>
      </Item472>
      <Item473>
        <Filename Value="../src/x3d/auto_generated_node_helpers/x3dnodes_kambiinline.inc"/>
        <Type Value="Include"/>
      </Item473>
      <Item474>
        <Filename Value="../src/x3d/auto_generated_node_helpers/x3dnodes_kambinavigationinfo.inc"/>
        <Type Value="Include"/>
      </Item474>
      <Item475>
        <Filename Value="../src/x3d/auto_generated_node_helpers/x3dnodes_kambioctreeproperties.inc"/>
        <Type Value="Include"/>
      </Item475>
      <Item476>
        <Filename Value="../src/x3d/auto_generated_node_helpers/x3dnodes_keysensor.inc"/>
        <Type Value="Include"/>
      </Item476>
      <Item477>
        <Filename Value="../src/x3d/auto_generated_node_helpers/x3dnodes_layer.inc"/>
        <Type Value="Include"/>
      </Item477>
      <Item478>
        <Filename Value="../src/x3d/auto_generated_node_helpers/x3dnodes_layerset.inc"/>
        <Type Value="Include"/>
      </Item478>
      <Item479>
        <Filename Value="../src/x3d/auto_generated_node_helpers/x3dnodes_layout.inc"/>
        <Type Value="Include"/>
      </Item479>
      <Item480>
        <Filename Value="../src/x3d/auto_generated_node_helpers/x3dnodes_layoutgroup.inc"/>
        <Type Value="Include"/>
      </Item480>
      <Item481>
        <Filename Value="../src/x3d/auto_generated_node_helpers/x3dnodes_layoutlayer.inc"/>
        <Type Value="Include"/>
      </Item481>
      <Item482>
        <Filename Value="../src/x3d/auto_generated_node_helpers/x3dnodes_linepicksensor.inc"/>
        <Type Value="Include"/>
      </Item482>
      <Item483>
        <Filename Value="../src/x3d/auto_generated_node_helpers/x3dnodes_lineproperties.inc"/>
        <Type Value="Include"/>
      </Item483>
      <Item484>
        <Filename Value="../src/x3d/auto_generated_node_helpers/x3dnodes_lineset.inc"/>
        <Type Value="Include"/>
      </Item484>
      <Item485>
        <Filename Value="../src/x3d/auto_generated_node_helpers/x3dnodes_loadsensor.inc"/>
        <Type Value="Include"/>
      </Item485>
      <Item486>
        <Filename Value="../src/x3d/auto_generated_node_helpers/x3dnodes_localfog.inc"/>
        <Type Value="Include"/>
      </Item486>
      <Item487>
        <Filename Value="../src/x3d/auto_generated_node_helpers/x3dnodes_lod.inc"/>
        <Type Value="Include"/>
      </Item487>
      <Item488>
        <Filename Value="../src/x3d/auto_generated_node_helpers/x3dnodes_logger.inc"/>
        <Type Value="Include"/>
      </Item488>
      <Item489>
        <Filename Value="../src/x3d/auto_generated_node_helpers/x3dnodes_material.inc"/>
        <Type Value="Include"/>
      </Item489>
      <Item490>
        <Filename Value="../src/x3d/auto_generated_node_helpers/x3dnodes_matrix3vertexattribute.inc"/>
        <Type Value="Include"/>
      </Item490>
      <Item491>
        <Filename Value="../src/x3d/auto_generated_node_helpers/x3dnodes_matrix4vertexattribute.inc"/>
        <Type Value="Include"/>
      </Item491>
      <Item492>
        <Filename Value="../src/x3d/auto_generated_node_helpers/x3dnodes_matrixtransform.inc"/>
        <Type Value="Include"/>
      </Item492>
      <Item493>
        <Filename Value="../src/x3d/auto_generated_node_helpers/x3dnodes_metadataboolean.inc"/>
        <Type Value="Include"/>
      </Item493>
      <Item494>
        <Filename Value="../src/x3d/auto_generated_node_helpers/x3dnodes_metadatadouble.inc"/>
        <Type Value="Include"/>
      </Item494>
      <Item495>
        <Filename Value="../src/x3d/auto_generated_node_helpers/x3dnodes_metadatafloat.inc"/>
        <Type Value="Include"/>
      </Item495>
      <Item496>
        <Filename Value="../src/x3d/auto_generated_node_helpers/x3dnodes_metadatainteger.inc"/>
        <Type Value="Include"/>
      </Item496>
      <Item497>
        <Filename Value="../src/x3d/auto_generated_node_helpers/x3dnodes_metadataset.inc"/>
        <Type Value="Include"/>
      </Item497>
      <Item498>
        <Filename Value="../src/x3d/auto_generated_node_helpers/x3dnodes_metadatastring.inc"/>
        <Type Value="Include"/>
      </Item498>
      <Item499>
        <Filename Value="../src/x3d/auto_generated_node_helpers/x3dnodes_motorjoint.inc"/>
        <Type Value="Include"/>
      </Item499>
      <Item500>
        <Filename Value="../src/x3d/auto_generated_node_helpers/x3dnodes_movietexture.inc"/>
        <Type Value="Include"/>
      </Item500>
      <Item501>
        <Filename Value="../src/x3d/auto_generated_node_helpers/x3dnodes_multigeneratedtexturecoordinate.inc"/>
        <Type Value="Include"/>
      </Item501>
      <Item502>
        <Filename Value="../src/x3d/auto_generated_node_helpers/x3dnodes_multitexture.inc"/>
        <Type Value="Include"/>
      </Item502>
      <Item503>
        <Filename Value="../src/x3d/auto_generated_node_helpers/x3dnodes_multitexturecoordinate.inc"/>
        <Type Value="Include"/>
      </Item503>
      <Item504>
        <Filename Value="../src/x3d/auto_generated_node_helpers/x3dnodes_multitexturetransform.inc"/>
        <Type Value="Include"/>
      </Item504>
      <Item505>
        <Filename Value="../src/x3d/auto_generated_node_helpers/x3dnodes_navigationinfo.inc"/>
        <Type Value="Include"/>
      </Item505>
      <Item506>
        <Filename Value="../src/x3d/auto_generated_node_helpers/x3dnodes_normal.inc"/>
        <Type Value="Include"/>
      </Item506>
      <Item507>
        <Filename Value="../src/x3d/auto_generated_node_helpers/x3dnodes_normalinterpolator.inc"/>
        <Type Value="Include"/>
      </Item507>
      <Item508>
        <Filename Value="../src/x3d/auto_generated_node_helpers/x3dnodes_nurbscurve.inc"/>
        <Type Value="Include"/>
      </Item508>
      <Item509>
        <Filename Value="../src/x3d/auto_generated_node_helpers/x3dnodes_nurbscurve2d.inc"/>
        <Type Value="Include"/>
      </Item509>
      <Item510>
        <Filename Value="../src/x3d/auto_generated_node_helpers/x3dnodes_nurbsorientationinterpolator.inc"/>
        <Type Value="Include"/>
      </Item510>
      <Item511>
        <Filename Value="../src/x3d/auto_generated_node_helpers/x3dnodes_nurbspatchsurface.inc"/>
        <Type Value="Include"/>
      </Item511>
      <Item512>
        <Filename Value="../src/x3d/auto_generated_node_helpers/x3dnodes_nurbspositioninterpolator.inc"/>
        <Type Value="Include"/>
      </Item512>
      <Item513>
        <Filename Value="../src/x3d/auto_generated_node_helpers/x3dnodes_nurbsset.inc"/>
        <Type Value="Include"/>
      </Item513>
      <Item514>
        <Filename Value="../src/x3d/auto_generated_node_helpers/x3dnodes_nurbssurfaceinterpolator.inc"/>
        <Type Value="Include"/>
      </Item514>
      <Item515>
        <Filename Value="../src/x3d/auto_generated_node_helpers/x3dnodes_nurbssweptsurface.inc"/>
        <Type Value="Include"/>
      </Item515>
      <Item516>
        <Filename Value="../src/x3d/auto_generated_node_helpers/x3dnodes_nurbsswungsurface.inc"/>
        <Type Value="Include"/>
      </Item516>
      <Item517>
        <Filename Value="../src/x3d/auto_generated_node_helpers/x3dnodes_nurbstexturecoordinate.inc"/>
        <Type Value="Include"/>
      </Item517>
      <Item518>
        <Filename Value="../src/x3d/auto_generated_node_helpers/x3dnodes_nurbstrimmedsurface.inc"/>
        <Type Value="Include"/>
      </Item518>
      <Item519>
        <Filename Value="../src/x3d/auto_generated_node_helpers/x3dnodes_orientationchaser.inc"/>
        <Type Value="Include"/>
      </Item519>
      <Item520>
        <Filename Value="../src/x3d/auto_generated_node_helpers/x3dnodes_orientationdamper.inc"/>
        <Type Value="Include"/>
      </Item520>
      <Item521>
        <Filename Value="../src/x3d/auto_generated_node_helpers/x3dnodes_orientationinterpolator.inc"/>
        <Type Value="Include"/>
      </Item521>
      <Item522>
        <Filename Value="../src/x3d/auto_generated_node_helpers/x3dnodes_orthoviewpoint.inc"/>
        <Type Value="Include"/>
      </Item522>
      <Item523>
        <Filename Value="../src/x3d/auto_generated_node_helpers/x3dnodes_packagedshader.inc"/>
        <Type Value="Include"/>
      </Item523>
      <Item524>
        <Filename Value="../src/x3d/auto_generated_node_helpers/x3dnodes_particlesystem.inc"/>
        <Type Value="Include"/>
      </Item524>
      <Item525>
        <Filename Value="../src/x3d/auto_generated_node_helpers/x3dnodes_pickablegroup.inc"/>
        <Type Value="Include"/>
      </Item525>
      <Item526>
        <Filename Value="../src/x3d/auto_generated_node_helpers/x3dnodes_pixeltexture.inc"/>
        <Type Value="Include"/>
      </Item526>
      <Item527>
        <Filename Value="../src/x3d/auto_generated_node_helpers/x3dnodes_pixeltexture3d.inc"/>
        <Type Value="Include"/>
      </Item527>
      <Item528>
        <Filename Value="../src/x3d/auto_generated_node_helpers/x3dnodes_planesensor.inc"/>
        <Type Value="Include"/>
      </Item528>
      <Item529>
        <Filename Value="../src/x3d/auto_generated_node_helpers/x3dnodes_pointemitter.inc"/>
        <Type Value="Include"/>
      </Item529>
      <Item530>
        <Filename Value="../src/x3d/auto_generated_node_helpers/x3dnodes_pointlight.inc"/>
        <Type Value="Include"/>
      </Item530>
      <Item531>
        <Filename Value="../src/x3d/auto_generated_node_helpers/x3dnodes_pointpicksensor.inc"/>
        <Type Value="Include"/>
      </Item531>
      <Item532>
        <Filename Value="../src/x3d/auto_generated_node_helpers/x3dnodes_pointset.inc"/>
        <Type Value="Include"/>
      </Item532>
      <Item533>
        <Filename Value="../src/x3d/auto_generated_node_helpers/x3dnodes_polyline2d.inc"/>
        <Type Value="Include"/>
      </Item533>
      <Item534>
        <Filename Value="../src/x3d/auto_generated_node_helpers/x3dnodes_polylineemitter.inc"/>
        <Type Value="Include"/>
      </Item534>
      <Item535>
        <Filename Value="../src/x3d/auto_generated_node_helpers/x3dnodes_polypoint2d.inc"/>
        <Type Value="Include"/>
      </Item535>
      <Item536>
        <Filename Value="../src/x3d/auto_generated_node_helpers/x3dnodes_positionchaser.inc"/>
        <Type Value="Include"/>
      </Item536>
      <Item537>
        <Filename Value="../src/x3d/auto_generated_node_helpers/x3dnodes_positionchaser2d.inc"/>
        <Type Value="Include"/>
      </Item537>
      <Item538>
        <Filename Value="../src/x3d/auto_generated_node_helpers/x3dnodes_positiondamper.inc"/>
        <Type Value="Include"/>
      </Item538>
      <Item539>
        <Filename Value="../src/x3d/auto_generated_node_helpers/x3dnodes_positiondamper2d.inc"/>
        <Type Value="Include"/>
      </Item539>
      <Item540>
        <Filename Value="../src/x3d/auto_generated_node_helpers/x3dnodes_positioninterpolator.inc"/>
        <Type Value="Include"/>
      </Item540>
      <Item541>
        <Filename Value="../src/x3d/auto_generated_node_helpers/x3dnodes_positioninterpolator2d.inc"/>
        <Type Value="Include"/>
      </Item541>
      <Item542>
        <Filename Value="../src/x3d/auto_generated_node_helpers/x3dnodes_primitivepicksensor.inc"/>
        <Type Value="Include"/>
      </Item542>
      <Item543>
        <Filename Value="../src/x3d/auto_generated_node_helpers/x3dnodes_programshader.inc"/>
        <Type Value="Include"/>
      </Item543>
      <Item544>
        <Filename Value="../src/x3d/auto_generated_node_helpers/x3dnodes_projectedtexturecoordinate.inc"/>
        <Type Value="Include"/>
      </Item544>
      <Item545>
        <Filename Value="../src/x3d/auto_generated_node_helpers/x3dnodes_proximitysensor.inc"/>
        <Type Value="Include"/>
      </Item545>
      <Item546>
        <Filename Value="../src/x3d/auto_generated_node_helpers/x3dnodes_quadset.inc"/>
        <Type Value="Include"/>
      </Item546>
      <Item547>
        <Filename Value="../src/x3d/auto_generated_node_helpers/x3dnodes_receiverpdu.inc"/>
        <Type Value="Include"/>
      </Item547>
      <Item548>
        <Filename Value="../src/x3d/auto_generated_node_helpers/x3dnodes_rectangle2d.inc"/>
        <Type Value="Include"/>
      </Item548>
      <Item549>
        <Filename Value="../src/x3d/auto_generated_node_helpers/x3dnodes_renderedtexture.inc"/>
        <Type Value="Include"/>
      </Item549>
      <Item550>
        <Filename Value="../src/x3d/auto_generated_node_helpers/x3dnodes_rigidbody.inc"/>
        <Type Value="Include"/>
      </Item550>
      <Item551>
        <Filename Value="../src/x3d/auto_generated_node_helpers/x3dnodes_rigidbodycollection.inc"/>
        <Type Value="Include"/>
      </Item551>
      <Item552>
        <Filename Value="../src/x3d/auto_generated_node_helpers/x3dnodes_scalarchaser.inc"/>
        <Type Value="Include"/>
      </Item552>
      <Item553>
        <Filename Value="../src/x3d/auto_generated_node_helpers/x3dnodes_scalarinterpolator.inc"/>
        <Type Value="Include"/>
      </Item553>
      <Item554>
        <Filename Value="../src/x3d/auto_generated_node_helpers/x3dnodes_screeneffect.inc"/>
        <Type Value="Include"/>
      </Item554>
      <Item555>
        <Filename Value="../src/x3d/auto_generated_node_helpers/x3dnodes_screenfontstyle.inc"/>
        <Type Value="Include"/>
      </Item555>
      <Item556>
        <Filename Value="../src/x3d/auto_generated_node_helpers/x3dnodes_screengroup.inc"/>
        <Type Value="Include"/>
      </Item556>
      <Item557>
        <Filename Value="../src/x3d/auto_generated_node_helpers/x3dnodes_script.inc"/>
        <Type Value="Include"/>
      </Item557>
      <Item558>
        <Filename Value="../src/x3d/auto_generated_node_helpers/x3dnodes_shaderpart.inc"/>
        <Type Value="Include"/>
      </Item558>
      <Item559>
        <Filename Value="../src/x3d/auto_generated_node_helpers/x3dnodes_shaderprogram.inc"/>
        <Type Value="Include"/>
      </Item559>
      <Item560>
        <Filename Value="../src/x3d/auto_generated_node_helpers/x3dnodes_shadertexture.inc"/>
        <Type Value="Include"/>
      </Item560>
      <Item561>
        <Filename Value="../src/x3d/auto_generated_node_helpers/x3dnodes_shape.inc"/>
        <Type Value="Include"/>
      </Item561>
      <Item562>
        <Filename Value="../src/x3d/auto_generated_node_helpers/x3dnodes_signalpdu.inc"/>
        <Type Value="Include"/>
      </Item562>
      <Item563>
        <Filename Value="../src/x3d/auto_generated_node_helpers/x3dnodes_singleaxishingejoint.inc"/>
        <Type Value="Include"/>
      </Item563>
      <Item564>
        <Filename Value="../src/x3d/auto_generated_node_helpers/x3dnodes_sliderjoint.inc"/>
        <Type Value="Include"/>
      </Item564>
      <Item565>
        <Filename Value="../src/x3d/auto_generated_node_helpers/x3dnodes_sound.inc"/>
        <Type Value="Include"/>
      </Item565>
      <Item566>
        <Filename Value="../src/x3d/auto_generated_node_helpers/x3dnodes_sphere.inc"/>
        <Type Value="Include"/>
      </Item566>
      <Item567>
        <Filename Value="../src/x3d/auto_generated_node_helpers/x3dnodes_spheresensor.inc"/>
        <Type Value="Include"/>
      </Item567>
      <Item568>
        <Filename Value="../src/x3d/auto_generated_node_helpers/x3dnodes_splinepositioninterpolator.inc"/>
        <Type Value="Include"/>
      </Item568>
      <Item569>
        <Filename Value="../src/x3d/auto_generated_node_helpers/x3dnodes_splinepositioninterpolator2d.inc"/>
        <Type Value="Include"/>
      </Item569>
      <Item570>
        <Filename Value="../src/x3d/auto_generated_node_helpers/x3dnodes_splinescalarinterpolator.inc"/>
        <Type Value="Include"/>
      </Item570>
      <Item571>
        <Filename Value="../src/x3d/auto_generated_node_helpers/x3dnodes_spotlight.inc"/>
        <Type Value="Include"/>
      </Item571>
      <Item572>
        <Filename Value="../src/x3d/auto_generated_node_helpers/x3dnodes_squadorientationinterpolator.inc"/>
        <Type Value="Include"/>
      </Item572>
      <Item573>
        <Filename Value="../src/x3d/auto_generated_node_helpers/x3dnodes_staticgroup.inc"/>
        <Type Value="Include"/>
      </Item573>
      <Item574>
        <Filename Value="../src/x3d/auto_generated_node_helpers/x3dnodes_stringsensor.inc"/>
        <Type Value="Include"/>
      </Item574>
      <Item575>
        <Filename Value="../src/x3d/auto_generated_node_helpers/x3dnodes_surfaceemitter.inc"/>
        <Type Value="Include"/>
      </Item575>
      <Item576>
        <Filename Value="../src/x3d/auto_generated_node_helpers/x3dnodes_switch.inc"/>
        <Type Value="Include"/>
      </Item576>
      <Item577>
        <Filename Value="../src/x3d/auto_generated_node_helpers/x3dnodes_teapot.inc"/>
        <Type Value="Include"/>
      </Item577>
      <Item578>
        <Filename Value="../src/x3d/auto_generated_node_helpers/x3dnodes_texcoorddamper2d.inc"/>
        <Type Value="Include"/>
      </Item578>
      <Item579>
        <Filename Value="../src/x3d/auto_generated_node_helpers/x3dnodes_text.inc"/>
        <Type Value="Include"/>
      </Item579>
      <Item580>
        <Filename Value="../src/x3d/auto_generated_node_helpers/x3dnodes_text3d.inc"/>
        <Type Value="Include"/>
      </Item580>
      <Item581>
        <Filename Value="../src/x3d/auto_generated_node_helpers/x3dnodes_texturebackground.inc"/>
        <Type Value="Include"/>
      </Item581>
      <Item582>
        <Filename Value="../src/x3d/auto_generated_node_helpers/x3dnodes_texturecoordinate.inc"/>
        <Type Value="Include"/>
      </Item582>
      <Item583>
        <Filename Value="../src/x3d/auto_generated_node_helpers/x3dnodes_texturecoordinate3d.inc"/>
        <Type Value="Include"/>
      </Item583>
      <Item584>
        <Filename Value="../src/x3d/auto_generated_node_helpers/x3dnodes_texturecoordinate4d.inc"/>
        <Type Value="Include"/>
      </Item584>
      <Item585>
        <Filename Value="../src/x3d/auto_generated_node_helpers/x3dnodes_texturecoordinategenerator.inc"/>
        <Type Value="Include"/>
      </Item585>
      <Item586>
        <Filename Value="../src/x3d/auto_generated_node_helpers/x3dnodes_textureproperties.inc"/>
        <Type Value="Include"/>
      </Item586>
      <Item587>
        <Filename Value="../src/x3d/auto_generated_node_helpers/x3dnodes_texturetransform.inc"/>
        <Type Value="Include"/>
      </Item587>
      <Item588>
        <Filename Value="../src/x3d/auto_generated_node_helpers/x3dnodes_texturetransform3d.inc"/>
        <Type Value="Include"/>
      </Item588>
      <Item589>
        <Filename Value="../src/x3d/auto_generated_node_helpers/x3dnodes_texturetransformmatrix3d.inc"/>
        <Type Value="Include"/>
      </Item589>
      <Item590>
        <Filename Value="../src/x3d/auto_generated_node_helpers/x3dnodes_timesensor.inc"/>
        <Type Value="Include"/>
      </Item590>
      <Item591>
        <Filename Value="../src/x3d/auto_generated_node_helpers/x3dnodes_timetrigger.inc"/>
        <Type Value="Include"/>
      </Item591>
      <Item592>
        <Filename Value="../src/x3d/auto_generated_node_helpers/x3dnodes_toggler.inc"/>
        <Type Value="Include"/>
      </Item592>
      <Item593>
        <Filename Value="../src/x3d/auto_generated_node_helpers/x3dnodes_touchsensor.inc"/>
        <Type Value="Include"/>
      </Item593>
      <Item594>
        <Filename Value="../src/x3d/auto_generated_node_helpers/x3dnodes_transform.inc"/>
        <Type Value="Include"/>
      </Item594>
      <Item595>
        <Filename Value="../src/x3d/auto_generated_node_helpers/x3dnodes_transformsensor.inc"/>
        <Type Value="Include"/>
      </Item595>
      <Item596>
        <Filename Value="../src/x3d/auto_generated_node_helpers/x3dnodes_transmitterpdu.inc"/>
        <Type Value="Include"/>
      </Item596>
      <Item597>
        <Filename Value="../src/x3d/auto_generated_node_helpers/x3dnodes_trianglefanset.inc"/>
        <Type Value="Include"/>
      </Item597>
      <Item598>
        <Filename Value="../src/x3d/auto_generated_node_helpers/x3dnodes_triangleset.inc"/>
        <Type Value="Include"/>
      </Item598>
      <Item599>
        <Filename Value="../src/x3d/auto_generated_node_helpers/x3dnodes_triangleset2d.inc"/>
        <Type Value="Include"/>
      </Item599>
      <Item600>
        <Filename Value="../src/x3d/auto_generated_node_helpers/x3dnodes_trianglestripset.inc"/>
        <Type Value="Include"/>
      </Item600>
      <Item601>
        <Filename Value="../src/x3d/auto_generated_node_helpers/x3dnodes_twosidedmaterial.inc"/>
        <Type Value="Include"/>
      </Item601>
      <Item602>
        <Filename Value="../src/x3d/auto_generated_node_helpers/x3dnodes_universaljoint.inc"/>
        <Type Value="Include"/>
      </Item602>
      <Item603>
        <Filename Value="../src/x3d/auto_generated_node_helpers/x3dnodes_vectorinterpolator.inc"/>
        <Type Value="Include"/>
      </Item603>
      <Item604>
        <Filename Value="../src/x3d/auto_generated_node_helpers/x3dnodes_viewpoint.inc"/>
        <Type Value="Include"/>
      </Item604>
      <Item605>
        <Filename Value="../src/x3d/auto_generated_node_helpers/x3dnodes_viewpointgroup.inc"/>
        <Type Value="Include"/>
      </Item605>
      <Item606>
        <Filename Value="../src/x3d/auto_generated_node_helpers/x3dnodes_viewport.inc"/>
        <Type Value="Include"/>
      </Item606>
      <Item607>
        <Filename Value="../src/x3d/auto_generated_node_helpers/x3dnodes_visibilitysensor.inc"/>
        <Type Value="Include"/>
      </Item607>
      <Item608>
        <Filename Value="../src/x3d/auto_generated_node_helpers/x3dnodes_volumeemitter.inc"/>
        <Type Value="Include"/>
      </Item608>
      <Item609>
        <Filename Value="../src/x3d/auto_generated_node_helpers/x3dnodes_volumepicksensor.inc"/>
        <Type Value="Include"/>
      </Item609>
      <Item610>
        <Filename Value="../src/x3d/auto_generated_node_helpers/x3dnodes_windphysicsmodel.inc"/>
        <Type Value="Include"/>
      </Item610>
      <Item611>
        <Filename Value="../src/x3d/auto_generated_node_helpers/x3dnodes_worldinfo.inc"/>
        <Type Value="Include"/>
      </Item611>
      <Item612>
        <Filename Value="../src/x3d/auto_generated_node_helpers/x3dnodes_x3dappearancechildnode.inc"/>
        <Type Value="Include"/>
      </Item612>
      <Item613>
        <Filename Value="../src/x3d/auto_generated_node_helpers/x3dnodes_x3dappearancenode.inc"/>
        <Type Value="Include"/>
      </Item613>
      <Item614>
        <Filename Value="../src/x3d/auto_generated_node_helpers/x3dnodes_x3dbackgroundnode.inc"/>
        <Type Value="Include"/>
      </Item614>
      <Item615>
        <Filename Value="../src/x3d/auto_generated_node_helpers/x3dnodes_x3dbindablenode.inc"/>
        <Type Value="Include"/>
      </Item615>
      <Item616>
        <Filename Value="../src/x3d/auto_generated_node_helpers/x3dnodes_x3dchasernode.inc"/>
        <Type Value="Include"/>
      </Item616>
      <Item617>
        <Filename Value="../src/x3d/auto_generated_node_helpers/x3dnodes_x3dchildnode.inc"/>
        <Type Value="Include"/>
      </Item617>
      <Item618>
        <Filename Value="../src/x3d/auto_generated_node_helpers/x3dnodes_x3dcolornode.inc"/>
        <Type Value="Include"/>
      </Item618>
      <Item619>
        <Filename Value="../src/x3d/auto_generated_node_helpers/x3dnodes_x3dcomposedgeometrynode.inc"/>
        <Type Value="Include"/>
      </Item619>
      <Item620>
        <Filename Value="../src/x3d/auto_generated_node_helpers/x3dnodes_x3dcoordinatenode.inc"/>
        <Type Value="Include"/>
      </Item620>
      <Item621>
        <Filename Value="../src/x3d/auto_generated_node_helpers/x3dnodes_x3ddampernode.inc"/>
        <Type Value="Include"/>
      </Item621>
      <Item622>
        <Filename Value="../src/x3d/auto_generated_node_helpers/x3dnodes_x3ddragsensornode.inc"/>
        <Type Value="Include"/>
      </Item622>
      <Item623>
        <Filename Value="../src/x3d/auto_generated_node_helpers/x3dnodes_x3denvironmentalsensornode.inc"/>
        <Type Value="Include"/>
      </Item623>
      <Item624>
        <Filename Value="../src/x3d/auto_generated_node_helpers/x3dnodes_x3denvironmenttexturenode.inc"/>
        <Type Value="Include"/>
      </Item624>
      <Item625>
        <Filename Value="../src/x3d/auto_generated_node_helpers/x3dnodes_x3dfollowernode.inc"/>
        <Type Value="Include"/>
      </Item625>
      <Item626>
        <Filename Value="../src/x3d/auto_generated_node_helpers/x3dnodes_x3dfontstylenode.inc"/>
        <Type Value="Include"/>
      </Item626>
      <Item627>
        <Filename Value="../src/x3d/auto_generated_node_helpers/x3dnodes_x3dgeometricpropertynode.inc"/>
        <Type Value="Include"/>
      </Item627>
      <Item628>
        <Filename Value="../src/x3d/auto_generated_node_helpers/x3dnodes_x3dgeometrynode.inc"/>
        <Type Value="Include"/>
      </Item628>
      <Item629>
        <Filename Value="../src/x3d/auto_generated_node_helpers/x3dnodes_x3dgroupingnode.inc"/>
        <Type Value="Include"/>
      </Item629>
      <Item630>
        <Filename Value="../src/x3d/auto_generated_node_helpers/x3dnodes_x3dinfonode.inc"/>
        <Type Value="Include"/>
      </Item630>
      <Item631>
        <Filename Value="../src/x3d/auto_generated_node_helpers/x3dnodes_x3dinterpolatornode.inc"/>
        <Type Value="Include"/>
      </Item631>
      <Item632>
        <Filename Value="../src/x3d/auto_generated_node_helpers/x3dnodes_x3dkeydevicesensornode.inc"/>
        <Type Value="Include"/>
      </Item632>
      <Item633>
        <Filename Value="../src/x3d/auto_generated_node_helpers/x3dnodes_x3dlayernode.inc"/>
        <Type Value="Include"/>
      </Item633>
      <Item634>
        <Filename Value="../src/x3d/auto_generated_node_helpers/x3dnodes_x3dlayoutnode.inc"/>
        <Type Value="Include"/>
      </Item634>
      <Item635>
        <Filename Value="../src/x3d/auto_generated_node_helpers/x3dnodes_x3dlightnode.inc"/>
        <Type Value="Include"/>
      </Item635>
      <Item636>
        <Filename Value="../src/x3d/auto_generated_node_helpers/x3dnodes_x3dmaterialnode.inc"/>
        <Type Value="Include"/>
      </Item636>
      <Item637>
        <Filename Value="../src/x3d/auto_generated_node_helpers/x3dnodes_x3dnbodycollidablenode.inc"/>
        <Type Value="Include"/>
      </Item637>
      <Item638>
        <Filename Value="../src/x3d/auto_generated_node_helpers/x3dnodes_x3dnbodycollisionspacenode.inc"/>
        <Type Value="Include"/>
      </Item638>
      <Item639>
        <Filename Value="../src/x3d/auto_generated_node_helpers/x3dnodes_x3dnetworksensornode.inc"/>
        <Type Value="Include"/>
      </Item639>
      <Item640>
        <Filename Value="../src/x3d/auto_generated_node_helpers/x3dnodes_x3dnode.inc"/>
        <Type Value="Include"/>
      </Item640>
      <Item641>
        <Filename Value="../src/x3d/auto_generated_node_helpers/x3dnodes_x3dnormalnode.inc"/>
        <Type Value="Include"/>
      </Item641>
      <Item642>
        <Filename Value="../src/x3d/auto_generated_node_helpers/x3dnodes_x3dnurbscontrolcurvenode.inc"/>
        <Type Value="Include"/>
      </Item642>
      <Item643>
        <Filename Value="../src/x3d/auto_generated_node_helpers/x3dnodes_x3dnurbssurfacegeometrynode.inc"/>
        <Type Value="Include"/>
      </Item643>
      <Item644>
        <Filename Value="../src/x3d/auto_generated_node_helpers/x3dnodes_x3dparametricgeometrynode.inc"/>
        <Type Value="Include"/>
      </Item644>
      <Item645>
        <Filename Value="../src/x3d/auto_generated_node_helpers/x3dnodes_x3dparticleemitternode.inc"/>
        <Type Value="Include"/>
      </Item645>
      <Item646>
        <Filename Value="../src/x3d/auto_generated_node_helpers/x3dnodes_x3dparticlephysicsmodelnode.inc"/>
        <Type Value="Include"/>
      </Item646>
      <Item647>
        <Filename Value="../src/x3d/auto_generated_node_helpers/x3dnodes_x3dpicksensornode.inc"/>
        <Type Value="Include"/>
      </Item647>
      <Item648>
        <Filename Value="../src/x3d/auto_generated_node_helpers/x3dnodes_x3dpointingdevicesensornode.inc"/>
        <Type Value="Include"/>
      </Item648>
      <Item649>
        <Filename Value="../src/x3d/auto_generated_node_helpers/x3dnodes_x3dproductstructurechildnode.inc"/>
        <Type Value="Include"/>
      </Item649>
      <Item650>
        <Filename Value="../src/x3d/auto_generated_node_helpers/x3dnodes_x3drigidjointnode.inc"/>
        <Type Value="Include"/>
      </Item650>
      <Item651>
        <Filename Value="../src/x3d/auto_generated_node_helpers/x3dnodes_x3dscriptnode.inc"/>
        <Type Value="Include"/>
      </Item651>
      <Item652>
        <Filename Value="../src/x3d/auto_generated_node_helpers/x3dnodes_x3dsensornode.inc"/>
        <Type Value="Include"/>
      </Item652>
      <Item653>
        <Filename Value="../src/x3d/auto_generated_node_helpers/x3dnodes_x3dsequencernode.inc"/>
        <Type Value="Include"/>
      </Item653>
      <Item654>
        <Filename Value="../src/x3d/auto_generated_node_helpers/x3dnodes_x3dshadernode.inc"/>
        <Type Value="Include"/>
      </Item654>
      <Item655>
        <Filename Value="../src/x3d/auto_generated_node_helpers/x3dnodes_x3dshapenode.inc"/>
        <Type Value="Include"/>
      </Item655>
      <Item656>
        <Filename Value="../src/x3d/auto_generated_node_helpers/x3dnodes_x3dsoundnode.inc"/>
        <Type Value="Include"/>
      </Item656>
      <Item657>
        <Filename Value="../src/x3d/auto_generated_node_helpers/x3dnodes_x3dsoundsourcenode.inc"/>
        <Type Value="Include"/>
      </Item657>
      <Item658>
        <Filename Value="../src/x3d/auto_generated_node_helpers/x3dnodes_x3dtexture2dnode.inc"/>
        <Type Value="Include"/>
      </Item658>
      <Item659>
        <Filename Value="../src/x3d/auto_generated_node_helpers/x3dnodes_x3dtexture3dnode.inc"/>
        <Type Value="Include"/>
      </Item659>
      <Item660>
        <Filename Value="../src/x3d/auto_generated_node_helpers/x3dnodes_x3dtexturecoordinatenode.inc"/>
        <Type Value="Include"/>
      </Item660>
      <Item661>
        <Filename Value="../src/x3d/auto_generated_node_helpers/x3dnodes_x3dtexturenode.inc"/>
        <Type Value="Include"/>
      </Item661>
      <Item662>
        <Filename Value="../src/x3d/auto_generated_node_helpers/x3dnodes_x3dtexturetransformnode.inc"/>
        <Type Value="Include"/>
      </Item662>
      <Item663>
        <Filename Value="../src/x3d/auto_generated_node_helpers/x3dnodes_x3dtimedependentnode.inc"/>
        <Type Value="Include"/>
      </Item663>
      <Item664>
        <Filename Value="../src/x3d/auto_generated_node_helpers/x3dnodes_x3dtouchsensornode.inc"/>
        <Type Value="Include"/>
      </Item664>
      <Item665>
        <Filename Value="../src/x3d/auto_generated_node_helpers/x3dnodes_x3dtriggernode.inc"/>
        <Type Value="Include"/>
      </Item665>
      <Item666>
        <Filename Value="../src/x3d/auto_generated_node_helpers/x3dnodes_x3dvertexattributenode.inc"/>
        <Type Value="Include"/>
      </Item666>
      <Item667>
        <Filename Value="../src/x3d/auto_generated_node_helpers/x3dnodes_x3dviewpointnode.inc"/>
        <Type Value="Include"/>
      </Item667>
      <Item668>
        <Filename Value="../src/x3d/auto_generated_node_helpers/x3dnodes_x3dviewportnode.inc"/>
        <Type Value="Include"/>
      </Item668>
      <Item669>
        <Filename Value="../src/x3d/castlefields_internalglobals.inc"/>
        <Type Value="Include"/>
      </Item669>
      <Item670>
        <Filename Value="../src/x3d/castlefields_miscglobals.inc"/>
        <Type Value="Include"/>
      </Item670>
      <Item671>
        <Filename Value="../src/x3d/castlefields_misctypes.inc"/>
        <Type Value="Include"/>
      </Item671>
      <Item672>
        <Filename Value="../src/x3d/castlefields_x3devent.inc"/>
        <Type Value="Include"/>
      </Item672>
      <Item673>
        <Filename Value="../src/x3d/castlefields_x3devent_descendants.inc"/>
        <Type Value="Include"/>
      </Item673>
      <Item674>
        <Filename Value="../src/x3d/castlefields_x3dfield.inc"/>
        <Type Value="Include"/>
      </Item674>
      <Item675>
        <Filename Value="../src/x3d/castlefields_x3dfieldorevent.inc"/>
        <Type Value="Include"/>
      </Item675>
      <Item676>
        <Filename Value="../src/x3d/castlefields_x3dfieldsmanager.inc"/>
        <Type Value="Include"/>
      </Item676>
      <Item677>
        <Filename Value="../src/x3d/castlefields_x3dfileitem.inc"/>
        <Type Value="Include"/>
      </Item677>
      <Item678>
        <Filename Value="../src/x3d/castlefields_x3dmultfield.inc"/>
        <Type Value="Include"/>
      </Item678>
      <Item679>
        <Filename Value="../src/x3d/castlefields_x3dreader.inc"/>
        <Type Value="Include"/>
      </Item679>
      <Item680>
        <Filename Value="../src/x3d/castlefields_x3dsimplemultfield.inc"/>
        <Type Value="Include"/>
      </Item680>
      <Item681>
        <Filename Value="../src/x3d/castlefields_x3dsimplemultfield_descendants.inc"/>
        <Type Value="Include"/>
      </Item681>
      <Item682>
        <Filename Value="../src/x3d/castlefields_x3dsinglefield.inc"/>
        <Type Value="Include"/>
      </Item682>
      <Item683>
        <Filename Value="../src/x3d/castlefields_x3dsinglefield_descendants.inc"/>
        <Type Value="Include"/>
      </Item683>
      <Item684>
        <Filename Value="../src/x3d/castlefields_x3dwriter.inc"/>
        <Type Value="Include"/>
      </Item684>
      <Item685>
        <Filename Value="../src/x3d/castleinternalarraysgenerator.pas"/>
        <UnitName Value="CastleInternalArraysGenerator"/>
      </Item685>
      <Item686>
        <Filename Value="../src/x3d/castleinternalarraysgenerator_geometry3d.inc"/>
        <Type Value="Include"/>
      </Item686>
      <Item687>
        <Filename Value="../src/x3d/castleinternalarraysgenerator_rendering.inc"/>
        <Type Value="Include"/>
      </Item687>
      <Item688>
        <Filename Value="../src/x3d/castleinternalautogenerated.pas"/>
        <UnitName Value="CastleInternalAutoGenerated"/>
      </Item688>
      <Item689>
        <Filename Value="../src/x3d/castleinternalnodeinterpolator.pas"/>
        <UnitName Value="CastleInternalNodeInterpolator"/>
      </Item689>
      <Item690>
        <Filename Value="../src/x3d/castleinternalnormals.pas"/>
        <UnitName Value="CastleInternalNormals"/>
      </Item690>
      <Item691>
        <Filename Value="../src/x3d/castleinternalshadowmaps.pas"/>
        <UnitName Value="CastleInternalShadowMaps"/>
      </Item691>
      <Item692>
        <Filename Value="../src/x3d/castleinternalshapeoctree.pas"/>
        <UnitName Value="CastleInternalShapeOctree"/>
      </Item692>
      <Item693>
        <Filename Value="../src/x3d/castleinternalspritesheet.pas"/>
        <UnitName Value="CastleInternalSpriteSheet"/>
      </Item693>
      <Item694>
        <Filename Value="../src/x3d/castleinternaltriangleoctree.pas"/>
        <UnitName Value="CastleInternalTriangleOctree"/>
      </Item694>
      <Item695>
        <Filename Value="../src/x3d/castleinternaltriangleoctree_raysegmentcollisions.inc"/>
        <Type Value="Include"/>
      </Item695>
      <Item696>
        <Filename Value="../src/x3d/castleinternalx3dlexer.pas"/>
        <UnitName Value="CastleInternalX3DLexer"/>
      </Item696>
      <Item697>
        <Filename Value="../src/x3d/castleloadgltf.pas"/>
        <UnitName Value="CastleLoadGltf"/>
      </Item697>
      <Item698>
        <Filename Value="../src/x3d/castlematerialproperties.pas"/>
        <UnitName Value="CastleMaterialProperties"/>
      </Item698>
      <Item699>
        <Filename Value="../src/x3d/castleraytracer.pas"/>
        <UnitName Value="CastleRayTracer"/>
      </Item699>
      <Item700>
        <Filename Value="../src/x3d/castlescenecore.pas"/>
        <UnitName Value="CastleSceneCore"/>
      </Item700>
      <Item701>
        <Filename Value="../src/x3d/castlescenecore_collisions.inc"/>
        <Type Value="Include"/>
      </Item701>
      <Item702>
        <Filename Value="../src/x3d/castlescenecore_physics.inc"/>
        <Type Value="Include"/>
      </Item702>
      <Item703>
        <Filename Value="../src/x3d/castleshapeinternalshadowvolumes.pas"/>
        <UnitName Value="CastleShapeInternalShadowVolumes"/>
      </Item703>
      <Item704>
        <Filename Value="../src/x3d/castleshapes.pas"/>
        <UnitName Value="CastleShapes"/>
      </Item704>
      <Item705>
        <Filename Value="../src/x3d/castleterrain.pas"/>
        <UnitName Value="CastleTerrain"/>
      </Item705>
      <Item706>
        <Filename Value="../src/x3d/octreeconf.inc"/>
        <Type Value="Include"/>
      </Item706>
      <Item707>
        <Filename Value="../src/x3d/opengl/castleglcubemaps.pas"/>
        <UnitName Value="CastleGLCubeMaps"/>
      </Item707>
      <Item708>
        <Filename Value="../src/x3d/opengl/castleinternalbackground.pas"/>
        <UnitName Value="CastleInternalBackground"/>
      </Item708>
      <Item709>
        <Filename Value="../src/x3d/opengl/castleinternalrenderer.pas"/>
        <UnitName Value="CastleInternalRenderer"/>
      </Item709>
      <Item710>
        <Filename Value="../src/x3d/opengl/castleinternalrenderer_glsl.inc"/>
        <Type Value="Include"/>
      </Item710>
      <Item711>
        <Filename Value="../src/x3d/opengl/castleinternalrenderer_materials.inc"/>
        <Type Value="Include"/>
      </Item711>
      <Item712>
        <Filename Value="../src/x3d/opengl/castleinternalrenderer_meshrenderer.inc"/>
        <Type Value="Include"/>
      </Item712>
      <Item713>
        <Filename Value="../src/x3d/opengl/castleinternalrenderer_resource.inc"/>
        <Type Value="Include"/>
      </Item713>
      <Item714>
        <Filename Value="../src/x3d/opengl/castleinternalrenderer_texture.inc"/>
        <Type Value="Include"/>
      </Item714>
      <Item715>
        <Filename Value="../src/x3d/opengl/castlerendererinternallights.pas"/>
        <UnitName Value="CastleRendererInternalLights"/>
      </Item715>
      <Item716>
        <Filename Value="../src/x3d/opengl/castlerendererinternalshader.pas"/>
        <UnitName Value="CastleRendererInternalShader"/>
      </Item716>
      <Item717>
        <Filename Value="../src/x3d/opengl/castlerendererinternaltextureenv.pas"/>
        <UnitName Value="CastleRendererInternalTextureEnv"/>
      </Item717>
      <Item718>
        <Filename Value="../src/x3d/opengl/castlescene.pas"/>
        <HasRegisterProc Value="True"/>
        <UnitName Value="CastleScene"/>
      </Item718>
      <Item719>
        <Filename Value="../src/x3d/opengl/castlescene_abstractprimitive.inc"/>
        <Type Value="Include"/>
      </Item719>
      <Item720>
        <Filename Value="../src/x3d/opengl/castlescene_box.inc"/>
        <Type Value="Include"/>
      </Item720>
      <Item721>
        <Filename Value="../src/x3d/opengl/castlescene_cone.inc"/>
        <Type Value="Include"/>
      </Item721>
      <Item722>
        <Filename Value="../src/x3d/opengl/castlescene_cylinder.inc"/>
        <Type Value="Include"/>
      </Item722>
      <Item723>
        <Filename Value="../src/x3d/opengl/castlescene_plane.inc"/>
        <Type Value="Include"/>
      </Item723>
      <Item724>
        <Filename Value="../src/x3d/opengl/castlescene_roottransform.inc"/>
        <Type Value="Include"/>
      </Item724>
      <Item725>
        <Filename Value="../src/x3d/opengl/castlescene_sphere.inc"/>
        <Type Value="Include"/>
      </Item725>
      <Item726>
        <Filename Value="../src/x3d/opengl/castlescene_text.inc"/>
        <Type Value="Include"/>
      </Item726>
      <Item727>
        <Filename Value="../src/x3d/opengl/castlesceneinternalblending.pas"/>
        <UnitName Value="CastleSceneInternalBlending"/>
      </Item727>
      <Item728>
        <Filename Value="../src/x3d/opengl/castlesceneinternalocclusion.pas"/>
        <UnitName Value="CastleSceneInternalOcclusion"/>
      </Item728>
      <Item729>
        <Filename Value="../src/x3d/opengl/castlesceneinternalshape.pas"/>
        <UnitName Value="CastleSceneInternalShape"/>
      </Item729>
      <Item730>
        <Filename Value="../src/x3d/opengl/castlescreeneffects.pas"/>
        <UnitName Value="CastleScreenEffects"/>
      </Item730>
      <Item731>
        <Filename Value="../src/x3d/opengl/castleshapeinternalrendershadowvolumes.pas"/>
        <UnitName Value="CastleShapeInternalRenderShadowVolumes"/>
      </Item731>
      <Item732>
        <Filename Value="../src/x3d/opengl/castleviewport.pas"/>
        <HasRegisterProc Value="True"/>
        <UnitName Value="CastleViewport"/>
      </Item732>
      <Item733>
        <Filename Value="../src/x3d/opengl/castleviewport_serialize.inc"/>
        <Type Value="Include"/>
      </Item733>
      <Item734>
        <Filename Value="../src/x3d/opengl/castleviewport_touchnavigation.inc"/>
        <Type Value="Include"/>
      </Item734>
      <Item735>
        <Filename Value="../src/x3d/opengl/castleviewport_warmup_cache.inc"/>
        <Type Value="Include"/>
      </Item735>
      <Item736>
        <Filename Value="../src/x3d/opengl/glsl/generated-pascal/bump_mapping.fs.inc"/>
        <Type Value="Include"/>
      </Item736>
      <Item737>
        <Filename Value="../src/x3d/opengl/glsl/generated-pascal/bump_mapping.vs.inc"/>
        <Type Value="Include"/>
      </Item737>
      <Item738>
        <Filename Value="../src/x3d/opengl/glsl/generated-pascal/bump_mapping_parallax.fs.inc"/>
        <Type Value="Include"/>
      </Item738>
      <Item739>
        <Filename Value="../src/x3d/opengl/glsl/generated-pascal/bump_mapping_parallax.vs.inc"/>
        <Type Value="Include"/>
      </Item739>
      <Item740>
        <Filename Value="../src/x3d/opengl/glsl/generated-pascal/bump_mapping_steep_parallax_shadowing.fs.inc"/>
        <Type Value="Include"/>
      </Item740>
      <Item741>
        <Filename Value="../src/x3d/opengl/glsl/generated-pascal/bump_mapping_steep_parallax_shadowing.vs.inc"/>
        <Type Value="Include"/>
      </Item741>
      <Item742>
        <Filename Value="../src/x3d/opengl/glsl/generated-pascal/common.fs.inc"/>
        <Type Value="Include"/>
      </Item742>
      <Item743>
        <Filename Value="../src/x3d/opengl/glsl/generated-pascal/common.vs.inc"/>
        <Type Value="Include"/>
      </Item743>
      <Item744>
        <Filename Value="../src/x3d/opengl/glsl/generated-pascal/fallback.fs.inc"/>
        <Type Value="Include"/>
      </Item744>
      <Item745>
        <Filename Value="../src/x3d/opengl/glsl/generated-pascal/fallback.vs.inc"/>
        <Type Value="Include"/>
      </Item745>
      <Item746>
        <Filename Value="../src/x3d/opengl/glsl/generated-pascal/geometry_shader_utils.gs.inc"/>
        <Type Value="Include"/>
      </Item746>
      <Item747>
        <Filename Value="../src/x3d/opengl/glsl/generated-pascal/lighting_model_phong_add_light.glsl.inc"/>
        <Type Value="Include"/>
      </Item747>
      <Item748>
        <Filename Value="../src/x3d/opengl/glsl/generated-pascal/lighting_model_phong_shading_gouraud.vs.inc"/>
        <Type Value="Include"/>
      </Item748>
      <Item749>
        <Filename Value="../src/x3d/opengl/glsl/generated-pascal/lighting_model_phong_shading_phong.fs.inc"/>
        <Type Value="Include"/>
      </Item749>
      <Item750>
        <Filename Value="../src/x3d/opengl/glsl/generated-pascal/lighting_model_phong_structures.glsl.inc"/>
        <Type Value="Include"/>
      </Item750>
      <Item751>
        <Filename Value="../src/x3d/opengl/glsl/generated-pascal/lighting_model_physical_add_light.glsl.inc"/>
        <Type Value="Include"/>
      </Item751>
      <Item752>
        <Filename Value="../src/x3d/opengl/glsl/generated-pascal/lighting_model_physical_shading_gouraud.vs.inc"/>
        <Type Value="Include"/>
      </Item752>
      <Item753>
        <Filename Value="../src/x3d/opengl/glsl/generated-pascal/lighting_model_physical_shading_phong.fs.inc"/>
        <Type Value="Include"/>
      </Item753>
      <Item754>
        <Filename Value="../src/x3d/opengl/glsl/generated-pascal/lighting_model_physical_structures.glsl.inc"/>
        <Type Value="Include"/>
      </Item754>
      <Item755>
        <Filename Value="../src/x3d/opengl/glsl/generated-pascal/lighting_model_unlit_add_light.glsl.inc"/>
        <Type Value="Include"/>
      </Item755>
      <Item756>
        <Filename Value="../src/x3d/opengl/glsl/generated-pascal/lighting_model_unlit_shading_gouraud.vs.inc"/>
        <Type Value="Include"/>
      </Item756>
      <Item757>
        <Filename Value="../src/x3d/opengl/glsl/generated-pascal/lighting_model_unlit_shading_phong.fs.inc"/>
        <Type Value="Include"/>
      </Item757>
      <Item758>
        <Filename Value="../src/x3d/opengl/glsl/generated-pascal/lighting_model_unlit_structures.glsl.inc"/>
        <Type Value="Include"/>
      </Item758>
      <Item759>
        <Filename Value="../src/x3d/opengl/glsl/generated-pascal/main_shading_gouraud.fs.inc"/>
        <Type Value="Include"/>
      </Item759>
      <Item760>
        <Filename Value="../src/x3d/opengl/glsl/generated-pascal/main_shading_gouraud.vs.inc"/>
        <Type Value="Include"/>
      </Item760>
      <Item761>
        <Filename Value="../src/x3d/opengl/glsl/generated-pascal/main_shading_phong.fs.inc"/>
        <Type Value="Include"/>
      </Item761>
      <Item762>
        <Filename Value="../src/x3d/opengl/glsl/generated-pascal/main_shading_phong.vs.inc"/>
        <Type Value="Include"/>
      </Item762>
      <Item763>
        <Filename Value="../src/x3d/opengl/glsl/generated-pascal/screen_effect.vs.inc"/>
        <Type Value="Include"/>
      </Item763>
      <Item764>
        <Filename Value="../src/x3d/opengl/glsl/generated-pascal/screen_effect_library.glsl.inc"/>
        <Type Value="Include"/>
      </Item764>
      <Item765>
        <Filename Value="../src/x3d/opengl/glsl/generated-pascal/shadow_map_common.fs.inc"/>
        <Type Value="Include"/>
      </Item765>
      <Item766>
        <Filename Value="../src/x3d/opengl/glsl/generated-pascal/shadow_map_generate.fs.inc"/>
        <Type Value="Include"/>
      </Item766>
      <Item767>
        <Filename Value="../src/x3d/opengl/glsl/generated-pascal/shadow_map_generate.vs.inc"/>
        <Type Value="Include"/>
      </Item767>
      <Item768>
        <Filename Value="../src/x3d/opengl/glsl/generated-pascal/simplest.fs.inc"/>
        <Type Value="Include"/>
      </Item768>
      <Item769>
        <Filename Value="../src/x3d/opengl/glsl/generated-pascal/simplest.vs.inc"/>
        <Type Value="Include"/>
      </Item769>
      <Item770>
        <Filename Value="../src/x3d/opengl/glsl/generated-pascal/ssao.glsl.inc"/>
        <Type Value="Include"/>
      </Item770>
      <Item771>
        <Filename Value="../src/x3d/opengl/glsl/generated-pascal/ssr.glsl.inc"/>
        <Type Value="Include"/>
      </Item771>
      <Item772>
        <Filename Value="../src/x3d/opengl/glsl/generated-pascal/tone_mapping.fs.inc"/>
        <Type Value="Include"/>
      </Item772>
      <Item773>
        <Filename Value="../src/x3d/opengl/glsl/generated-pascal/variance_shadow_map_common.fs.inc"/>
        <Type Value="Include"/>
      </Item773>
      <Item774>
        <Filename Value="../src/x3d/x3dcamerautils.pas"/>
        <UnitName Value="X3DCameraUtils"/>
      </Item774>
      <Item775>
        <Filename Value="../src/x3d/x3dcastlescript.pas"/>
        <UnitName Value="X3DCastleScript"/>
      </Item775>
      <Item776>
        <Filename Value="../src/x3d/x3dfields.pas"/>
        <UnitName Value="X3DFields"/>
      </Item776>
      <Item777>
        <Filename Value="../src/x3d/x3dload.pas"/>
        <UnitName Value="X3DLoad"/>
      </Item777>
      <Item778>
        <Filename Value="../src/x3d/x3dloadinternal3ds.pas"/>
        <UnitName Value="X3DLoadInternal3DS"/>
      </Item778>
      <Item779>
        <Filename Value="../src/x3d/x3dloadinternalcocos2d.pas"/>
        <UnitName Value="X3DLoadInternalCocos2d"/>
      </Item779>
      <Item780>
        <Filename Value="../src/x3d/x3dloadinternalcollada.pas"/>
        <UnitName Value="X3DLoadInternalCollada"/>
      </Item780>
      <Item781>
        <Filename Value="../src/x3d/x3dloadinternalcollada_cameras.inc"/>
        <Type Value="Include"/>
      </Item781>
      <Item782>
        <Filename Value="../src/x3d/x3dloadinternalcollada_controllers.inc"/>
        <Type Value="Include"/>
      </Item782>
      <Item783>
        <Filename Value="../src/x3d/x3dloadinternalcollada_effects.inc"/>
        <Type Value="Include"/>
      </Item783>
      <Item784>
        <Filename Value="../src/x3d/x3dloadinternalcollada_geometries.inc"/>
        <Type Value="Include"/>
      </Item784>
      <Item785>
        <Filename Value="../src/x3d/x3dloadinternalcollada_images.inc"/>
        <Type Value="Include"/>
      </Item785>
      <Item786>
        <Filename Value="../src/x3d/x3dloadinternalcollada_indexes.inc"/>
        <Type Value="Include"/>
      </Item786>
      <Item787>
        <Filename Value="../src/x3d/x3dloadinternalcollada_integerparser.inc"/>
        <Type Value="Include"/>
      </Item787>
      <Item788>
        <Filename Value="../src/x3d/x3dloadinternalcollada_librarynodes.inc"/>
        <Type Value="Include"/>
      </Item788>
      <Item789>
        <Filename Value="../src/x3d/x3dloadinternalcollada_lights.inc"/>
        <Type Value="Include"/>
      </Item789>
      <Item790>
        <Filename Value="../src/x3d/x3dloadinternalcollada_materials.inc"/>
        <Type Value="Include"/>
      </Item790>
      <Item791>
        <Filename Value="../src/x3d/x3dloadinternalcollada_matrix.inc"/>
        <Type Value="Include"/>
      </Item791>
      <Item792>
        <Filename Value="../src/x3d/x3dloadinternalcollada_node.inc"/>
        <Type Value="Include"/>
      </Item792>
      <Item793>
        <Filename Value="../src/x3d/x3dloadinternalcollada_primitives.inc"/>
        <Type Value="Include"/>
      </Item793>
      <Item794>
        <Filename Value="../src/x3d/x3dloadinternalcollada_read_helpers.inc"/>
        <Type Value="Include"/>
      </Item794>
      <Item795>
        <Filename Value="../src/x3d/x3dloadinternalcollada_scenes.inc"/>
        <Type Value="Include"/>
      </Item795>
      <Item796>
        <Filename Value="../src/x3d/x3dloadinternalcollada_source.inc"/>
        <Type Value="Include"/>
      </Item796>
      <Item797>
        <Filename Value="../src/x3d/x3dloadinternalcollada_sources.inc"/>
        <Type Value="Include"/>
      </Item797>
      <Item798>
        <Filename Value="../src/x3d/x3dloadinternalgeo.pas"/>
        <UnitName Value="X3DLoadInternalGEO"/>
      </Item798>
      <Item799>
        <Filename Value="../src/x3d/x3dloadinternalgltf.pas"/>
        <UnitName Value="X3DLoadInternalGltf"/>
      </Item799>
      <Item800>
        <Filename Value="../src/x3d/x3dloadinternalimage.pas"/>
        <UnitName Value="X3DLoadInternalImage"/>
      </Item800>
      <Item801>
        <Filename Value="../src/x3d/x3dloadinternalmd3.pas"/>
        <UnitName Value="X3DLoadInternalMD3"/>
      </Item801>
      <Item802>
        <Filename Value="../src/x3d/x3dloadinternalobj.pas"/>
        <UnitName Value="X3DLoadInternalOBJ"/>
      </Item802>
      <Item803>
        <Filename Value="../src/x3d/x3dloadinternalspine.pas"/>
        <UnitName Value="X3DLoadInternalSpine"/>
      </Item803>
      <Item804>
        <Filename Value="../src/x3d/x3dloadinternalspine_animations.inc"/>
        <Type Value="Include"/>
      </Item804>
      <Item805>
        <Filename Value="../src/x3d/x3dloadinternalspine_atlas.inc"/>
        <Type Value="Include"/>
      </Item805>
      <Item806>
        <Filename Value="../src/x3d/x3dloadinternalspine_attachments.inc"/>
        <Type Value="Include"/>
      </Item806>
      <Item807>
        <Filename Value="../src/x3d/x3dloadinternalspine_bones.inc"/>
        <Type Value="Include"/>
      </Item807>
      <Item808>
        <Filename Value="../src/x3d/x3dloadinternalspine_bonetimelines.inc"/>
        <Type Value="Include"/>
      </Item808>
      <Item809>
        <Filename Value="../src/x3d/x3dloadinternalspine_deformtimelines.inc"/>
        <Type Value="Include"/>
      </Item809>
      <Item810>
        <Filename Value="../src/x3d/x3dloadinternalspine_drawordertimelines.inc"/>
        <Type Value="Include"/>
      </Item810>
      <Item811>
        <Filename Value="../src/x3d/x3dloadinternalspine_json.inc"/>
        <Type Value="Include"/>
      </Item811>
      <Item812>
        <Filename Value="../src/x3d/x3dloadinternalspine_simpletextureloader.inc"/>
        <Type Value="Include"/>
      </Item812>
      <Item813>
        <Filename Value="../src/x3d/x3dloadinternalspine_skeleton.inc"/>
        <Type Value="Include"/>
      </Item813>
      <Item814>
        <Filename Value="../src/x3d/x3dloadinternalspine_skins.inc"/>
        <Type Value="Include"/>
      </Item814>
      <Item815>
        <Filename Value="../src/x3d/x3dloadinternalspine_slots.inc"/>
        <Type Value="Include"/>
      </Item815>
      <Item816>
        <Filename Value="../src/x3d/x3dloadinternalspine_slottimelines.inc"/>
        <Type Value="Include"/>
      </Item816>
      <Item817>
        <Filename Value="../src/x3d/x3dloadinternalspine_textureloader.inc"/>
        <Type Value="Include"/>
      </Item817>
      <Item818>
        <Filename Value="../src/x3d/x3dloadinternalspine_weightedmeshtimelines.inc"/>
        <Type Value="Include"/>
      </Item818>
      <Item819>
        <Filename Value="../src/x3d/x3dloadinternalstl.pas"/>
        <UnitName Value="X3DLoadInternalSTL"/>
      </Item819>
      <Item820>
        <Filename Value="../src/x3d/x3dloadinternalutils.pas"/>
        <UnitName Value="X3DLoadInternalUtils"/>
      </Item820>
      <Item821>
        <Filename Value="../src/x3d/x3dnodes.pas"/>
        <UnitName Value="X3DNodes"/>
      </Item821>
      <Item822>
        <Filename Value="../src/x3d/x3dnodes_1.inc"/>
        <Type Value="Include"/>
      </Item822>
      <Item823>
        <Filename Value="../src/x3d/x3dnodes_97_hanim.inc"/>
        <Type Value="Include"/>
      </Item823>
      <Item824>
        <Filename Value="../src/x3d/x3dnodes_97_nurbs.inc"/>
        <Type Value="Include"/>
      </Item824>
      <Item825>
        <Filename Value="../src/x3d/x3dnodes_boundingboxes.inc"/>
        <Type Value="Include"/>
      </Item825>
      <Item826>
        <Filename Value="../src/x3d/x3dnodes_castle.inc"/>
        <Type Value="Include"/>
      </Item826>
      <Item827>
        <Filename Value="../src/x3d/x3dnodes_clipplane.inc"/>
        <Type Value="Include"/>
      </Item827>
      <Item828>
        <Filename Value="../src/x3d/x3dnodes_coordpolygons.inc"/>
        <Type Value="Include"/>
      </Item828>
      <Item829>
        <Filename Value="../src/x3d/x3dnodes_destructionnotification.inc"/>
        <Type Value="Include"/>
      </Item829>
      <Item830>
        <Filename Value="../src/x3d/x3dnodes_encoding_classic.inc"/>
        <Type Value="Include"/>
      </Item830>
      <Item831>
        <Filename Value="../src/x3d/x3dnodes_encoding_xml.inc"/>
        <Type Value="Include"/>
      </Item831>
      <Item832>
        <Filename Value="../src/x3d/x3dnodes_eventsengine.inc"/>
        <Type Value="Include"/>
      </Item832>
      <Item833>
        <Filename Value="../src/x3d/x3dnodes_generatedtextures.inc"/>
        <Type Value="Include"/>
      </Item833>
      <Item834>
        <Filename Value="../src/x3d/x3dnodes_importexport.inc"/>
        <Type Value="Include"/>
      </Item834>
      <Item835>
        <Filename Value="../src/x3d/x3dnodes_initial_types.inc"/>
        <Type Value="Include"/>
      </Item835>
      <Item836>
        <Filename Value="../src/x3d/x3dnodes_instantreality.inc"/>
        <Type Value="Include"/>
      </Item836>
      <Item837>
        <Filename Value="../src/x3d/x3dnodes_inventor.inc"/>
        <Type Value="Include"/>
      </Item837>
      <Item838>
        <Filename Value="../src/x3d/x3dnodes_lightinstance.inc"/>
        <Type Value="Include"/>
      </Item838>
      <Item839>
        <Filename Value="../src/x3d/x3dnodes_load.inc"/>
        <Type Value="Include"/>
      </Item839>
      <Item840>
        <Filename Value="../src/x3d/x3dnodes_mfnode.inc"/>
        <Type Value="Include"/>
      </Item840>
      <Item841>
        <Filename Value="../src/x3d/x3dnodes_miscellaneous_globals.inc"/>
        <Type Value="Include"/>
      </Item841>
      <Item842>
        <Filename Value="../src/x3d/x3dnodes_miscellaneous_internals.inc"/>
        <Type Value="Include"/>
      </Item842>
      <Item843>
        <Filename Value="../src/x3d/x3dnodes_names.inc"/>
        <Type Value="Include"/>
      </Item843>
      <Item844>
        <Filename Value="../src/x3d/x3dnodes_nodesmanager.inc"/>
        <Type Value="Include"/>
      </Item844>
      <Item845>
        <Filename Value="../src/x3d/x3dnodes_prototypes.inc"/>
        <Type Value="Include"/>
      </Item845>
      <Item846>
        <Filename Value="../src/x3d/x3dnodes_save.inc"/>
        <Type Value="Include"/>
      </Item846>
      <Item847>
        <Filename Value="../src/x3d/x3dnodes_sfnode.inc"/>
        <Type Value="Include"/>
      </Item847>
      <Item848>
        <Filename Value="../src/x3d/x3dnodes_standard_cadgeometry.inc"/>
        <Type Value="Include"/>
      </Item848>
      <Item849>
        <Filename Value="../src/x3d/x3dnodes_standard_core.inc"/>
        <Type Value="Include"/>
      </Item849>
      <Item850>
        <Filename Value="../src/x3d/x3dnodes_standard_cubemaptexturing.inc"/>
        <Type Value="Include"/>
      </Item850>
      <Item851>
        <Filename Value="../src/x3d/x3dnodes_standard_dis.inc"/>
        <Type Value="Include"/>
      </Item851>
      <Item852>
        <Filename Value="../src/x3d/x3dnodes_standard_environmentaleffects.inc"/>
        <Type Value="Include"/>
      </Item852>
      <Item853>
        <Filename Value="../src/x3d/x3dnodes_standard_environmentalsensor.inc"/>
        <Type Value="Include"/>
      </Item853>
      <Item854>
        <Filename Value="../src/x3d/x3dnodes_standard_eventutilities.inc"/>
        <Type Value="Include"/>
      </Item854>
      <Item855>
        <Filename Value="../src/x3d/x3dnodes_standard_followers.inc"/>
        <Type Value="Include"/>
      </Item855>
      <Item856>
        <Filename Value="../src/x3d/x3dnodes_standard_geometry2d.inc"/>
        <Type Value="Include"/>
      </Item856>
      <Item857>
        <Filename Value="../src/x3d/x3dnodes_standard_geometry3d.inc"/>
        <Type Value="Include"/>
      </Item857>
      <Item858>
        <Filename Value="../src/x3d/x3dnodes_standard_geospatial.inc"/>
        <Type Value="Include"/>
      </Item858>
      <Item859>
        <Filename Value="../src/x3d/x3dnodes_standard_grouping.inc"/>
        <Type Value="Include"/>
      </Item859>
      <Item860>
        <Filename Value="../src/x3d/x3dnodes_standard_h-anim.inc"/>
        <Type Value="Include"/>
      </Item860>
      <Item861>
        <Filename Value="../src/x3d/x3dnodes_standard_interpolation.inc"/>
        <Type Value="Include"/>
      </Item861>
      <Item862>
        <Filename Value="../src/x3d/x3dnodes_standard_interpolation_cubic_bezier.inc"/>
        <Type Value="Include"/>
      </Item862>
      <Item863>
        <Filename Value="../src/x3d/x3dnodes_standard_keydevicesensor.inc"/>
        <Type Value="Include"/>
      </Item863>
      <Item864>
        <Filename Value="../src/x3d/x3dnodes_standard_layering.inc"/>
        <Type Value="Include"/>
      </Item864>
      <Item865>
        <Filename Value="../src/x3d/x3dnodes_standard_layout.inc"/>
        <Type Value="Include"/>
      </Item865>
      <Item866>
        <Filename Value="../src/x3d/x3dnodes_standard_lighting.inc"/>
        <Type Value="Include"/>
      </Item866>
      <Item867>
        <Filename Value="../src/x3d/x3dnodes_standard_navigation.inc"/>
        <Type Value="Include"/>
      </Item867>
      <Item868>
        <Filename Value="../src/x3d/x3dnodes_standard_networking.inc"/>
        <Type Value="Include"/>
      </Item868>
      <Item869>
        <Filename Value="../src/x3d/x3dnodes_standard_nurbs.inc"/>
        <Type Value="Include"/>
      </Item869>
      <Item870>
        <Filename Value="../src/x3d/x3dnodes_standard_particlesystems.inc"/>
        <Type Value="Include"/>
      </Item870>
      <Item871>
        <Filename Value="../src/x3d/x3dnodes_standard_picking.inc"/>
        <Type Value="Include"/>
      </Item871>
      <Item872>
        <Filename Value="../src/x3d/x3dnodes_standard_pointingdevicesensor.inc"/>
        <Type Value="Include"/>
      </Item872>
      <Item873>
        <Filename Value="../src/x3d/x3dnodes_standard_rendering.inc"/>
        <Type Value="Include"/>
      </Item873>
      <Item874>
        <Filename Value="../src/x3d/x3dnodes_standard_rigidbodyphysics.inc"/>
        <Type Value="Include"/>
      </Item874>
      <Item875>
        <Filename Value="../src/x3d/x3dnodes_standard_scripting.inc"/>
        <Type Value="Include"/>
      </Item875>
      <Item876>
        <Filename Value="../src/x3d/x3dnodes_standard_shaders.inc"/>
        <Type Value="Include"/>
      </Item876>
      <Item877>
        <Filename Value="../src/x3d/x3dnodes_standard_shape.inc"/>
        <Type Value="Include"/>
      </Item877>
      <Item878>
        <Filename Value="../src/x3d/x3dnodes_standard_sound.inc"/>
        <Type Value="Include"/>
      </Item878>
      <Item879>
        <Filename Value="../src/x3d/x3dnodes_standard_text.inc"/>
        <Type Value="Include"/>
      </Item879>
      <Item880>
        <Filename Value="../src/x3d/x3dnodes_standard_texturing.inc"/>
        <Type Value="Include"/>
      </Item880>
      <Item881>
        <Filename Value="../src/x3d/x3dnodes_standard_texturing3d.inc"/>
        <Type Value="Include"/>
      </Item881>
      <Item882>
        <Filename Value="../src/x3d/x3dnodes_standard_time.inc"/>
        <Type Value="Include"/>
      </Item882>
      <Item883>
        <Filename Value="../src/x3d/x3dnodes_utils_box.inc"/>
        <Type Value="Include"/>
      </Item883>
      <Item884>
        <Filename Value="../src/x3d/x3dnodes_utils_cone_cylinder.inc"/>
        <Type Value="Include"/>
      </Item884>
      <Item885>
        <Filename Value="../src/x3d/x3dnodes_utils_elevationgrid.inc"/>
        <Type Value="Include"/>
      </Item885>
      <Item886>
        <Filename Value="../src/x3d/x3dnodes_utils_extrusion.inc"/>
        <Type Value="Include"/>
      </Item886>
      <Item887>
        <Filename Value="../src/x3d/x3dnodes_utils_materials.inc"/>
        <Type Value="Include"/>
      </Item887>
      <Item888>
        <Filename Value="../src/x3d/x3dnodes_utils_sphere.inc"/>
        <Type Value="Include"/>
      </Item888>
      <Item889>
        <Filename Value="../src/x3d/x3dnodes_verticesandtrianglescounting.inc"/>
        <Type Value="Include"/>
      </Item889>
      <Item890>
        <Filename Value="../src/x3d/x3dnodes_vrml1state.inc"/>
        <Type Value="Include"/>
      </Item890>
      <Item891>
        <Filename Value="../src/x3d/x3dnodes_x3dfonttexturescache.inc"/>
        <Type Value="Include"/>
      </Item891>
      <Item892>
        <Filename Value="../src/x3d/x3dnodes_x3dgraphtraversestate.inc"/>
        <Type Value="Include"/>
      </Item892>
      <Item893>
        <Filename Value="../src/x3d/x3dnodes_x3dinterfacedeclaration.inc"/>
        <Type Value="Include"/>
      </Item893>
      <Item894>
        <Filename Value="../src/x3d/x3dnodes_x3dnode.inc"/>
        <Type Value="Include"/>
      </Item894>
      <Item895>
        <Filename Value="../src/x3d/x3dnodes_x3dnodeclasseslist.inc"/>
        <Type Value="Include"/>
      </Item895>
      <Item896>
        <Filename Value="../src/x3d/x3dnodes_x3dnodescache.inc"/>
        <Type Value="Include"/>
      </Item896>
      <Item897>
        <Filename Value="../src/x3d/x3dnodes_x3droute.inc"/>
        <Type Value="Include"/>
      </Item897>
      <Item898>
        <Filename Value="../src/x3d/x3dnodes_x3dunknownnode.inc"/>
        <Type Value="Include"/>
      </Item898>
      <Item899>
        <Filename Value="../src/x3d/x3dtime.pas"/>
        <UnitName Value="X3DTime"/>
      </Item899>
      <Item900>
        <Filename Value="../src/x3d/x3dtriangles.pas"/>
        <UnitName Value="X3DTriangles"/>
      </Item900>
      <Item901>
        <Filename Value="../src/x3d/x3dtriangles_raysegment_nonleaf.inc"/>
        <Type Value="Include"/>
      </Item901>
      <Item902>
        <Filename Value="../src/x3d/x3dloadinternalcollada_childrenlist.inc"/>
        <Type Value="Include"/>
      </Item902>
      <Item903>
        <Filename Value="../src/x3d/x3dloadinternalspine_url.inc"/>
        <Type Value="Include"/>
      </Item903>
      <Item904>
        <Filename Value="../src/x3d/opengl/castleinternalrenderer_pass.inc"/>
        <Type Value="Include"/>
      </Item904>
      <Item905>
        <Filename Value="../src/x3d/opengl/castleinternalrenderer_surfacetextures.inc"/>
        <Type Value="Include"/>
      </Item905>
      <Item906>
        <Filename Value="../src/x3d/opengl/auto_generated_persistent_vectors/tcastleabstractprimitive_persistent_vectors.inc"/>
        <Type Value="Include"/>
      </Item906>
      <Item907>
        <Filename Value="../src/x3d/opengl/auto_generated_persistent_vectors/tcastlebox_persistent_vectors.inc"/>
        <Type Value="Include"/>
      </Item907>
      <Item908>
        <Filename Value="../src/x3d/opengl/auto_generated_persistent_vectors/tcastleplane_persistent_vectors.inc"/>
        <Type Value="Include"/>
      </Item908>
      <Item909>
        <Filename Value="../src/x3d/opengl/auto_generated_persistent_vectors/tcastleviewport_persistent_vectors.inc"/>
        <Type Value="Include"/>
      </Item909>
      <Item910>
        <Filename Value="../src/x3d/auto_generated_node_helpers/x3dnodes_commonsurfaceshader.inc"/>
        <Type Value="Include"/>
      </Item910>
      <Item911>
        <Filename Value="../src/x3d/auto_generated_node_helpers/x3dnodes_cubicbezier2dorientationinterpolator.inc"/>
        <Type Value="Include"/>
      </Item911>
      <Item912>
        <Filename Value="../src/x3d/auto_generated_node_helpers/x3dnodes_cubicbezierpositioninterpolator.inc"/>
        <Type Value="Include"/>
      </Item912>
      <Item913>
        <Filename Value="../src/x3d/auto_generated_node_helpers/x3dnodes_environmentlight.inc"/>
        <Type Value="Include"/>
      </Item913>
      <Item914>
        <Filename Value="../src/x3d/auto_generated_node_helpers/x3dnodes_imagebackground.inc"/>
        <Type Value="Include"/>
      </Item914>
      <Item915>
        <Filename Value="../src/x3d/auto_generated_node_helpers/x3dnodes_orientationinterpolator2d.inc"/>
        <Type Value="Include"/>
      </Item915>
      <Item916>
        <Filename Value="../src/x3d/auto_generated_node_helpers/x3dnodes_physicalmaterial.inc"/>
        <Type Value="Include"/>
      </Item916>
      <Item917>
        <Filename Value="../src/x3d/auto_generated_node_helpers/x3dnodes_tangent.inc"/>
        <Type Value="Include"/>
      </Item917>
      <Item918>
        <Filename Value="../src/x3d/auto_generated_node_helpers/x3dnodes_unlitmaterial.inc"/>
        <Type Value="Include"/>
      </Item918>
      <Item919>
        <Filename Value="../src/x3d/auto_generated_node_helpers/x3dnodes_valuetrigger.inc"/>
        <Type Value="Include"/>
      </Item919>
      <Item920>
        <Filename Value="../src/x3d/auto_generated_node_helpers/x3dnodes_viewpointmirror.inc"/>
        <Type Value="Include"/>
      </Item920>
      <Item921>
        <Filename Value="../src/x3d/auto_generated_node_helpers/x3dnodes_x3d3dbackgroundnode.inc"/>
        <Type Value="Include"/>
      </Item921>
      <Item922>
        <Filename Value="../src/x3d/auto_generated_node_helpers/x3dnodes_x3dcubicbezierinterpolator.inc"/>
        <Type Value="Include"/>
      </Item922>
      <Item923>
        <Filename Value="../src/x3d/auto_generated_node_helpers/x3dnodes_x3dmetadatanode.inc"/>
        <Type Value="Include"/>
      </Item923>
      <Item924>
        <Filename Value="../src/x3d/auto_generated_node_helpers/x3dnodes_x3donesidedmaterialnode.inc"/>
        <Type Value="Include"/>
      </Item924>
      <Item925>
        <Filename Value="../src/x3d/auto_generated_node_helpers/x3dnodes_x3dpunctuallightnode.inc"/>
        <Type Value="Include"/>
      </Item925>
      <Item926>
        <Filename Value="../src/x3d/auto_generated_node_helpers/x3dnodes_x3dsingletexturecoordinatenode.inc"/>
        <Type Value="Include"/>
      </Item926>
      <Item927>
        <Filename Value="../src/x3d/auto_generated_node_helpers/x3dnodes_x3dsingletexturenode.inc"/>
        <Type Value="Include"/>
      </Item927>
      <Item928>
        <Filename Value="../src/x3d/auto_generated_node_helpers/x3dnodes_x3dsingletexturetransformnode.inc"/>
        <Type Value="Include"/>
      </Item928>
      <Item929>
        <Filename Value="../src/x3d/auto_generated_teapot/teapot.inc"/>
        <Type Value="Include"/>
      </Item929>
      <Item930>
        <Filename Value="../src/x3d/opengl/castleinternalbatchshapes.pas"/>
        <UnitName Value="CastleInternalBatchShapes"/>
      </Item930>
      <Item931>
        <Filename Value="../src/deprecated_units/castle3d.pas"/>
        <AddToUsesPkgSection Value="False"/>
        <UnitName Value="Castle3D"/>
      </Item931>
      <Item932>
        <Filename Value="../src/services/castletenjin.pas"/>
        <UnitName Value="CastleTenjin"/>
      </Item932>
      <Item933>
        <Filename Value="../src/ui/castleinternalcameragestures.pas"/>
        <UnitName Value="CastleInternalCameraGestures"/>
      </Item933>
      <Item934>
        <Filename Value="../src/x3d/x3dloadinternalspine_animutils.inc"/>
        <Type Value="Include"/>
      </Item934>
      <Item935>
        <Filename Value="../src/x3d/auto_generated_node_helpers/x3dnodes_cubicbeziercoordinateinterpolator.inc"/>
        <Type Value="Include"/>
      </Item935>
      <Item936>
<<<<<<< HEAD
        <Filename Value="../src/base/opengl/castlegles30.pas"/>
        <UnitName Value="CastleGLES30"/>
=======
        <Filename Value="../src/files/castledownload_mime.inc"/>
        <Type Value="Include"/>
>>>>>>> e2b59b56
      </Item936>
    </Files>
    <RequiredPkgs Count="1">
      <Item1>
        <PackageName Value="FCL"/>
        <MinVersion Major="1" Valid="True"/>
      </Item1>
    </RequiredPkgs>
    <UsageOptions>
      <UnitPath Value="$(PkgOutDir)"/>
    </UsageOptions>
    <PublishOptions>
      <Version Value="2"/>
    </PublishOptions>
    <CustomOptions Items="ExternHelp" Version="2">
      <_ExternHelp Items="Count"/>
    </CustomOptions>
  </Package>
</CONFIG><|MERGE_RESOLUTION|>--- conflicted
+++ resolved
@@ -74,7 +74,7 @@
 See https://castle-engine.io/license.php for details.
 "/>
     <Version Major="6" Minor="5"/>
-    <Files Count="936">
+    <Files Count="937">
       <Item1>
         <Filename Value="../src/3d/auto_generated_persistent_vectors/tcastlecamera_persistent_vectors.inc"/>
         <Type Value="Include"/>
@@ -3843,14 +3843,13 @@
         <Type Value="Include"/>
       </Item935>
       <Item936>
-<<<<<<< HEAD
+        <Filename Value="../src/files/castledownload_mime.inc"/>
+        <Type Value="Include"/>
+      </Item936>
+      <Item937>
         <Filename Value="../src/base/opengl/castlegles30.pas"/>
         <UnitName Value="CastleGLES30"/>
-=======
-        <Filename Value="../src/files/castledownload_mime.inc"/>
-        <Type Value="Include"/>
->>>>>>> e2b59b56
-      </Item936>
+      </Item937>
     </Files>
     <RequiredPkgs Count="1">
       <Item1>
