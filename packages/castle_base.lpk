--- conflicted
+++ resolved
@@ -74,11 +74,7 @@
 See https://castle-engine.io/license.php for details.
 "/>
     <Version Major="6" Minor="92"/>
-<<<<<<< HEAD
-    <Files Count="1055">
-=======
-    <Files Count="1053">
->>>>>>> 5e07a936
+    <Files Count="1056">
       <Item1>
         <Filename Value="../src/audio/castleinternalabstractsoundbackend.pas"/>
         <UnitName Value="CastleInternalAbstractSoundBackend"/>
@@ -4315,7 +4311,6 @@
         <Type Value="Include"/>
       </Item1052>
       <Item1053>
-<<<<<<< HEAD
         <Filename Value="../src/base_rendering/castleinternalglutils.pas"/>
         <UnitName Value="CastleGLUtils"/>
       </Item1053>
@@ -4331,11 +4326,10 @@
         <Filename Value="../src/scene/glsl/generated-pascal/simplest_unlit.fs.inc"/>
         <Type Value="Include"/>
       </Item158>
-=======
+      <Item1056>
         <Filename Value="../src/scene/castletiledmap_scene.inc"/>
         <Type Value="Include"/>
-      </Item1053>
->>>>>>> 5e07a936
+      </Item1056>
     </Files>
     <CompatibilityMode Value="True"/>
     <RequiredPkgs Count="3">
