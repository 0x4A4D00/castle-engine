<?xml version="1.0" encoding="UTF-8"?>
<CONFIG>
  <Package Version="5">
    <Name Value="castle_base"/>
    <Type Value="RunAndDesignTime"/>
    <AddToProjectUsesSection Value="True"/>
    <Author Value="Michalis Kamburelis"/>
    <CompilerOptions>
      <Version Value="11"/>
      <SearchPaths>
        <IncludeFiles Value="../src/common_includes;../src/base;../src/base/unix;../src/base/windows;../src/audio;../src/castlescript;../src/transform;../src/scene/glsl/generated-pascal;../src/scene;../src/scene/x3d;../src/scene/load;../src/scene/load/spine;../src/scene/load/md3;../src/scene/load/collada;../src/scene/load/pasgltf;../src/base_rendering;../src/base_rendering/dglopengl;../src/base_rendering/glsl/generated-pascal;../src/images;../src/scene/x3d/auto_generated_node_helpers;../src/ui;../src/deprecated_units;../src/files;../src/fonts;../src/transform/auto_generated_persistent_vectors;../src/vampyre_imaginglib/src/Source;../src/vampyre_imaginglib/src/Source/JpegLib;../src/vampyre_imaginglib/src/Source/ZLib"/>
        <OtherUnitFiles Value="../src/base;../src/transform;../src/images;../src/fonts;../src/audio;../src/files;../src/castlescript;../src/ui;../src/ui/windows;../src/services;../src/base_rendering;../src/base_rendering/dglopengl;../src/physics/kraft;../src/scene;../src/scene/x3d;../src/scene/load;../src/scene/load/spine;../src/scene/load/md3;../src/scene/load/collada;../src/scene/load/pasgltf;../src/audio/openal;../src/audio/ogg_vorbis;../src/audio/fmod;../src/deprecated_units;../src/vampyre_imaginglib/src/Source;../src/vampyre_imaginglib/src/Source/JpegLib;../src/vampyre_imaginglib/src/Source/ZLib;../src/vampyre_imaginglib/src/Extensions"/>
        <UnitOutputDirectory Value="lib/castle_base/$(TargetCPU)-$(TargetOS)"/>
      </SearchPaths>
      <Conditionals Value="// example for adding linker options on macOS
//if TargetOS=&apos;darwin&apos; then
//  LinkerOptions := &apos; -framework OpenGL&apos;;

// example for adding a unit and include path on Windows
//if SrcOS=&apos;win&apos; then begin
//  UnitPath += &apos;;win&apos;;
//  IncPath += &apos;;win&apos;;
//end;

// See http://wiki.freepascal.org/Macros_and_Conditionals
"/>
      <Parsing>
        <SyntaxOptions>
          <CStyleMacros Value="True"/>
        </SyntaxOptions>
      </Parsing>
      <CodeGeneration>
        <Checks>
          <IOChecks Value="True"/>
        </Checks>
        <Optimizations>
          <OptimizationLevel Value="2"/>
        </Optimizations>
      </CodeGeneration>
      <Other>
        <Verbosity>
          <ShowHints Value="False"/>
        </Verbosity>
        <CompilerMessages>
          <IgnoredMessages idx5063="True" idx4046="True"/>
        </CompilerMessages>
        <ConfigFile>
          <CustomConfigFile Value="True"/>
          <ConfigFilePath Value="../castle-fpc-messages.cfg"/>
        </ConfigFile>
        <CustomOptions Value="-dCASTLE_ENGINE_LAZARUS_PACKAGE"/>
      </Other>
    </CompilerOptions>
    <Description Value="Castle Game Engine is an open-source 3D and 2D game engine. We support many game model formats (glTF, X3D, Spine...), we are cross-platform (desktop, mobile, console), we have an optimized renderer with many cool graphic effects (physically-based rendering, shadows, mirrors, bump mapping, gamma correction...). See https://castle-engine.io/features.php for a complete list of features.

This package, castle_base.lpk, contains the core engine units. It is not dependent on CastleWindow or Lazarus LCL.

You can install this package in Lazarus, it&apos;s required by all other programs and packages that are part of Castle Game Engine."/>
    <License Value="GNU LGPL with static linking exception >= 2.
This is the same license as used by Lazarus LCL and FPC RTL.
See https://castle-engine.io/license.php for details.
"/>
    <Version Major="6" Minor="92"/>
<<<<<<< HEAD
    <Files Count="1093">
=======
    <Files Count="1081">
>>>>>>> 3bb10111
      <Item1>
        <Filename Value="../src/audio/castleinternalabstractsoundbackend.pas"/>
        <UnitName Value="CastleInternalAbstractSoundBackend"/>
      </Item1>
      <Item2>
        <Filename Value="../src/audio/castleinternalsoundfile.pas"/>
        <UnitName Value="CastleInternalSoundFile"/>
      </Item2>
      <Item3>
        <Filename Value="../src/audio/castleinternalsoxsoundbackend.pas"/>
        <UnitName Value="CastleInternalSoxSoundBackend"/>
      </Item3>
      <Item4>
        <Filename Value="../src/audio/castlesoundbase.pas"/>
        <UnitName Value="CastleSoundBase"/>
      </Item4>
      <Item5>
        <Filename Value="../src/audio/castlesoundengine.pas"/>
        <UnitName Value="CastleSoundEngine"/>
      </Item5>
      <Item6>
        <Filename Value="../src/audio/castlesoundengine_allocator.inc"/>
        <Type Value="Include"/>
      </Item6>
      <Item7>
        <Filename Value="../src/audio/castlesoundengine_engine.inc"/>
        <Type Value="Include"/>
      </Item7>
      <Item8>
        <Filename Value="../src/audio/castlesoundengine_initial_types.inc"/>
        <Type Value="Include"/>
      </Item8>
      <Item9>
        <Filename Value="../src/audio/castlesoundengine_internalsoundbuffer.inc"/>
        <Type Value="Include"/>
      </Item9>
      <Item10>
        <Filename Value="../src/audio/castlesoundengine_internalsoundsource.inc"/>
        <Type Value="Include"/>
      </Item10>
      <Item11>
        <Filename Value="../src/audio/castlesoundengine_loopingchannel.inc"/>
        <Type Value="Include"/>
      </Item11>
      <Item12>
        <Filename Value="../src/audio/castlesoundengine_miscellaneous.inc"/>
        <Type Value="Include"/>
      </Item12>
      <Item13>
        <Filename Value="../src/audio/castlesoundengine_playingsound.inc"/>
        <Type Value="Include"/>
      </Item13>
      <Item14>
        <Filename Value="../src/audio/castlesoundengine_playsoundparameters.inc"/>
        <Type Value="Include"/>
      </Item14>
      <Item15>
        <Filename Value="../src/audio/castlesoundengine_repoengine.inc"/>
        <Type Value="Include"/>
      </Item15>
      <Item16>
        <Filename Value="../src/audio/castlesoundengine_sound.inc"/>
        <Type Value="Include"/>
      </Item16>
      <Item17>
        <Filename Value="../src/audio/fmod/castlefmodsoundbackend.pas"/>
        <UnitName Value="CastleFMODSoundBackend"/>
      </Item17>
      <Item18>
        <Filename Value="../src/audio/fmod/castleinternalfmod.pas"/>
        <UnitName Value="CastleInternalFMOD"/>
      </Item18>
      <Item19>
        <Filename Value="../src/audio/fmod/castleinternalfmod_dynamic.inc"/>
        <Type Value="Include"/>
      </Item19>
      <Item20>
        <Filename Value="../src/audio/fmod/castleinternalfmod_static.inc"/>
        <Type Value="Include"/>
      </Item20>
      <Item21>
        <Filename Value="../src/audio/ogg_vorbis/castleinternalogg.pas"/>
        <UnitName Value="CastleInternalOgg"/>
      </Item21>
      <Item22>
        <Filename Value="../src/audio/ogg_vorbis/castleinternalvorbiscodec.pas"/>
        <UnitName Value="CastleInternalVorbisCodec"/>
      </Item22>
      <Item23>
        <Filename Value="../src/audio/ogg_vorbis/castleinternalvorbisdecoder.pas"/>
        <UnitName Value="CastleInternalVorbisDecoder"/>
      </Item23>
      <Item24>
        <Filename Value="../src/audio/ogg_vorbis/castleinternalvorbisfile.pas"/>
        <UnitName Value="CastleInternalVorbisFile"/>
      </Item24>
      <Item25>
        <Filename Value="../src/audio/openal/castleinternalalutils.pas"/>
        <UnitName Value="CastleInternalALUtils"/>
      </Item25>
      <Item26>
        <Filename Value="../src/audio/openal/castleinternalefx.pas"/>
        <UnitName Value="CastleInternalEFX"/>
      </Item26>
      <Item27>
        <Filename Value="../src/audio/openal/castleinternalefx_api.inc"/>
        <Type Value="Include"/>
      </Item27>
      <Item28>
        <Filename Value="../src/audio/openal/castleinternalefx_api_creative.inc"/>
        <Type Value="Include"/>
      </Item28>
      <Item29>
        <Filename Value="../src/audio/openal/castleinternalopenal.pas"/>
        <UnitName Value="CastleInternalOpenAL"/>
      </Item29>
      <Item30>
        <Filename Value="../src/audio/openal/castleinternalopenal_al.inc"/>
        <Type Value="Include"/>
      </Item30>
      <Item31>
        <Filename Value="../src/audio/openal/castleinternalopenal_alc.inc"/>
        <Type Value="Include"/>
      </Item31>
      <Item32>
        <Filename Value="../src/audio/openal/castleinternalopenal_alctypes.inc"/>
        <Type Value="Include"/>
      </Item32>
      <Item33>
        <Filename Value="../src/audio/openal/castleinternalopenal_altypes.inc"/>
        <Type Value="Include"/>
      </Item33>
      <Item34>
        <Filename Value="../src/audio/openal/castleinternalopenal_alut.inc"/>
        <Type Value="Include"/>
      </Item34>
      <Item35>
        <Filename Value="../src/audio/openal/castleopenalsoundbackend.pas"/>
        <UnitName Value="CastleOpenALSoundBackend"/>
      </Item35>
      <Item36>
        <Filename Value="../src/base/auto_generated_persistent_vectors/tcastlerenderoptions_persistent_vectors.inc"/>
        <Type Value="Include"/>
      </Item36>
      <Item37>
        <Filename Value="../src/base/castleapplicationproperties.pas"/>
        <UnitName Value="CastleApplicationProperties"/>
      </Item37>
      <Item38>
        <Filename Value="../src/base/castleclassutils.pas"/>
        <UnitName Value="CastleClassUtils"/>
      </Item38>
      <Item39>
        <Filename Value="../src/base/castlecolors.pas"/>
        <UnitName Value="CastleColors"/>
      </Item39>
      <Item40>
        <Filename Value="../src/base/castlecolors_persistent.inc"/>
        <Type Value="Include"/>
      </Item40>
      <Item41>
        <Filename Value="../src/base/castledynlib.pas"/>
        <UnitName Value="CastleDynLib"/>
      </Item41>
      <Item42>
        <Filename Value="../src/base/castleinternalgzio.pas"/>
        <UnitName Value="CastleInternalGzio"/>
      </Item42>
      <Item43>
        <Filename Value="../src/base/castleinternalrttiutils.pas"/>
        <UnitName Value="CastleInternalRttiUtils"/>
      </Item43>
      <Item44>
        <Filename Value="../src/base/castleinternalzlib.pas"/>
        <UnitName Value="CastleInternalZLib"/>
      </Item44>
      <Item45>
        <Filename Value="../src/base/castleinternalzstream.pas"/>
        <UnitName Value="CastleInternalZStream"/>
      </Item45>
      <Item46>
        <Filename Value="../src/base/castlelog.pas"/>
        <UnitName Value="CastleLog"/>
      </Item46>
      <Item47>
        <Filename Value="../src/base/castlemessaging.pas"/>
        <UnitName Value="CastleMessaging"/>
      </Item47>
      <Item48>
        <Filename Value="../src/base/castleparameters.pas"/>
        <UnitName Value="CastleParameters"/>
      </Item48>
      <Item49>
        <Filename Value="../src/base/castleprojection.pas"/>
        <UnitName Value="CastleProjection"/>
      </Item49>
      <Item50>
        <Filename Value="../src/base/castlerectangles.pas"/>
        <UnitName Value="CastleRectangles"/>
      </Item50>
      <Item51>
        <Filename Value="../src/base/castlerenderoptions.pas"/>
        <UnitName Value="CastleRenderOptions"/>
      </Item51>
      <Item52>
        <Filename Value="../src/base/castlerenderoptions_globals.inc"/>
        <Type Value="Include"/>
      </Item52>
      <Item53>
        <Filename Value="../src/base/castlerenderoptions_renderoptions.inc"/>
        <Type Value="Include"/>
      </Item53>
      <Item54>
        <Filename Value="../src/base/castlestreamutils.pas"/>
        <UnitName Value="CastleStreamUtils"/>
      </Item54>
      <Item55>
        <Filename Value="../src/base/castlestringutils.pas"/>
        <UnitName Value="CastleStringUtils"/>
      </Item55>
      <Item56>
        <Filename Value="../src/base/castlesystemlanguage.pas"/>
        <UnitName Value="CastleSystemLanguage"/>
      </Item56>
      <Item57>
        <Filename Value="../src/base/castletimeutils.pas"/>
        <UnitName Value="CastleTimeUtils"/>
      </Item57>
      <Item58>
        <Filename Value="../src/base/castletimeutils_frameprofiler.inc"/>
        <Type Value="Include"/>
      </Item58>
      <Item59>
        <Filename Value="../src/base/castletimeutils_framespersecond.inc"/>
        <Type Value="Include"/>
      </Item59>
      <Item60>
        <Filename Value="../src/base/castletimeutils_gettickcount64.inc"/>
        <Type Value="Include"/>
      </Item60>
      <Item61>
        <Filename Value="../src/base/castletimeutils_miscellaneous.inc"/>
        <Type Value="Include"/>
      </Item61>
      <Item62>
        <Filename Value="../src/base/castletimeutils_now.inc"/>
        <Type Value="Include"/>
      </Item62>
      <Item63>
        <Filename Value="../src/base/castletimeutils_processtimer.inc"/>
        <Type Value="Include"/>
      </Item63>
      <Item64>
        <Filename Value="../src/base/castletimeutils_profiler.inc"/>
        <Type Value="Include"/>
      </Item64>
      <Item65>
        <Filename Value="../src/base/castletimeutils_timer.inc"/>
        <Type Value="Include"/>
      </Item65>
      <Item66>
        <Filename Value="../src/base/castleunicode.pas"/>
        <UnitName Value="CastleUnicode"/>
      </Item66>
      <Item67>
        <Filename Value="../src/base/castleutils.pas"/>
        <UnitName Value="CastleUtils"/>
      </Item67>
      <Item68>
        <Filename Value="../src/vampyre_imaginglib/src/Source/ImagingTypes.pas"/>
        <UnitName Value="ImagingTypes"/>
      </Item68>
      <Item69>
        <Filename Value="../src/base/castleutils_delphi_compatibility.inc"/>
        <Type Value="Include"/>
      </Item69>
      <Item70>
        <Filename Value="../src/base/castleutils_filenames.inc"/>
        <Type Value="Include"/>
      </Item70>
      <Item71>
        <Filename Value="../src/vampyre_imaginglib/src/Source/ImagingUtility.pas"/>
        <UnitName Value="ImagingUtility"/>
      </Item71>
      <Item72>
        <Filename Value="../src/base/castleutils_math.inc"/>
        <Type Value="Include"/>
      </Item72>
      <Item73>
        <Filename Value="../src/base/castleutils_miscella.inc"/>
        <Type Value="Include"/>
      </Item73>
      <Item74>
        <Filename Value="../src/base/castleutils_platform.inc"/>
        <Type Value="Include"/>
      </Item74>
      <Item75>
        <Filename Value="../src/base/castleutils_pointers.inc"/>
        <Type Value="Include"/>
      </Item75>
      <Item76>
        <Filename Value="../src/base/castleutils_primitive_lists.inc"/>
        <Type Value="Include"/>
      </Item76>
      <Item77>
        <Filename Value="../src/base/castleutils_program_exit.inc"/>
        <Type Value="Include"/>
      </Item77>
      <Item78>
        <Filename Value="../src/base/castleutils_read_write.inc"/>
        <Type Value="Include"/>
      </Item78>
      <Item79>
        <Filename Value="../src/base/castleutils_struct_list.inc"/>
        <Type Value="Include"/>
      </Item79>
      <Item80>
        <Filename Value="../src/base/castleutils_types.inc"/>
        <Type Value="Include"/>
      </Item80>
      <Item81>
        <Filename Value="../src/base/castlevectors.pas"/>
        <UnitName Value="CastleVectors"/>
      </Item81>
      <Item82>
        <Filename Value="../src/base/castlevectors_border.inc"/>
        <Type Value="Include"/>
      </Item82>
      <Item83>
        <Filename Value="../src/base/castlevectors_byte.inc"/>
        <Type Value="Include"/>
      </Item83>
      <Item84>
        <Filename Value="../src/base/castlevectors_cardinal.inc"/>
        <Type Value="Include"/>
      </Item84>
      <Item85>
        <Filename Value="../src/base/castlevectors_compatibility_deprecated.inc"/>
        <Type Value="Include"/>
      </Item85>
      <Item86>
        <Filename Value="../src/base/castlevectors_double.inc"/>
        <Type Value="Include"/>
      </Item86>
      <Item87>
        <Filename Value="../src/base/castlevectors_float.inc"/>
        <Type Value="Include"/>
      </Item87>
      <Item88>
        <Filename Value="../src/base/castlevectors_generic_float_record.inc"/>
        <Type Value="Include"/>
      </Item88>
      <Item89>
        <Filename Value="../src/base/castlevectors_integer.inc"/>
        <Type Value="Include"/>
      </Item89>
      <Item90>
        <Filename Value="../src/base/castlevectors_lists.inc"/>
        <Type Value="Include"/>
      </Item90>
      <Item91>
        <Filename Value="../src/base/castlevectors_lists_double.inc"/>
        <Type Value="Include"/>
      </Item91>
      <Item92>
        <Filename Value="../src/base/castlevectors_miscellaneous.inc"/>
        <Type Value="Include"/>
      </Item92>
      <Item93>
        <Filename Value="../src/base/castlevectors_persistent.inc"/>
        <Type Value="Include"/>
      </Item93>
      <Item94>
        <Filename Value="../src/base/castlevectors_single.inc"/>
        <Type Value="Include"/>
      </Item94>
      <Item95>
        <Filename Value="../src/base/castlevectors_smallint.inc"/>
        <Type Value="Include"/>
      </Item95>
      <Item96>
        <Filename Value="../src/base/castlevectors_transformation.inc"/>
        <Type Value="Include"/>
      </Item96>
      <Item97>
        <Filename Value="../src/base/castlevectorsinternaldouble.pas"/>
        <UnitName Value="CastleVectorsInternalDouble"/>
      </Item97>
      <Item98>
        <Filename Value="../src/base/castlevectorsinternalsingle.pas"/>
        <UnitName Value="CastleVectorsInternalSingle"/>
      </Item98>
      <Item99>
        <Filename Value="../src/base/castleversion.inc"/>
        <Type Value="Include"/>
      </Item99>
      <Item100>
        <Filename Value="../src/base/gl_texture_compression_constants.inc"/>
        <Type Value="Include"/>
      </Item100>
      <Item101>
        <Filename Value="../src/common_includes/norqcheckbegin.inc"/>
        <Type Value="Include"/>
      </Item101>
      <Item102>
        <Filename Value="../src/common_includes/norqcheckend.inc"/>
        <Type Value="Include"/>
      </Item102>
      <Item103>
        <Filename Value="../src/base/unix/castleutils_os_specific_unix.inc"/>
        <Type Value="Include"/>
      </Item103>
      <Item104>
        <Filename Value="../src/base/windows/castleutils_os_specific_windows.inc"/>
        <Type Value="Include"/>
      </Item104>
      <Item105>
        <Filename Value="../src/base_rendering/auto_generated_persistent_vectors/tcastleimagepersistent_persistent_vectors.inc"/>
        <Type Value="Include"/>
      </Item105>
      <Item106>
        <Filename Value="../src/base_rendering/castlegles.pas"/>
        <UnitName Value="CastleGLES"/>
      </Item106>
      <Item107>
        <Filename Value="../src/base_rendering/castleglimages.pas"/>
        <UnitName Value="CastleGLImages"/>
      </Item107>
      <Item108>
        <Filename Value="../src/base_rendering/castleglimages_drawableimage.inc"/>
        <Type Value="Include"/>
      </Item108>
      <Item109>
        <Filename Value="../src/base_rendering/castleglimages_drawableimagecache.inc"/>
        <Type Value="Include"/>
      </Item109>
      <Item110>
        <Filename Value="../src/base_rendering/castleglimages_filter.inc"/>
        <Type Value="Include"/>
      </Item110>
      <Item111>
        <Filename Value="../src/base_rendering/castleglimages_load_2d.inc"/>
        <Type Value="Include"/>
      </Item111>
      <Item112>
        <Filename Value="../src/base_rendering/castleglimages_load_3d.inc"/>
        <Type Value="Include"/>
      </Item112>
      <Item113>
        <Filename Value="../src/base_rendering/castleglimages_load_cubemap.inc"/>
        <Type Value="Include"/>
      </Item113>
      <Item114>
        <Filename Value="../src/base_rendering/castleglimages_miscellaneous.inc"/>
        <Type Value="Include"/>
      </Item114>
      <Item115>
        <Filename Value="../src/base_rendering/castleglimages_packing.inc"/>
        <Type Value="Include"/>
      </Item115>
      <Item116>
        <Filename Value="../src/base_rendering/castleglimages_persistentimage.inc"/>
        <Type Value="Include"/>
      </Item116>
      <Item117>
        <Filename Value="../src/base_rendering/castleglimages_rendertotexture.inc"/>
        <Type Value="Include"/>
      </Item117>
      <Item118>
        <Filename Value="../src/base_rendering/castleglimages_savescreen.inc"/>
        <Type Value="Include"/>
      </Item118>
      <Item119>
        <Filename Value="../src/base_rendering/castleglimages_sprite.inc"/>
        <Type Value="Include"/>
      </Item119>
      <Item120>
        <Filename Value="../src/base_rendering/castleglimages_texturememoryprofiler.inc"/>
        <Type Value="Include"/>
      </Item120>
      <Item121>
        <Filename Value="../src/base_rendering/castleglimages_video.inc"/>
        <Type Value="Include"/>
      </Item121>
      <Item122>
        <Filename Value="../src/base_rendering/castleglimages_wrap.inc"/>
        <Type Value="Include"/>
      </Item122>
      <Item123>
        <Filename Value="../src/base_rendering/castleglshaders.pas"/>
        <UnitName Value="CastleGLShaders"/>
      </Item123>
      <Item124>
        <Filename Value="../src/base_rendering/castleglutils.pas"/>
        <UnitName Value="CastleGLUtils"/>
      </Item124>
      <Item125>
        <Filename Value="../src/base_rendering/castleinternalglutils_delphi_wgl.inc"/>
        <Type Value="Include"/>
      </Item125>
      <Item126>
        <Filename Value="../src/base_rendering/castleglutils_draw_primitive_2d.inc"/>
        <Type Value="Include"/>
      </Item126>
      <Item127>
        <Filename Value="../src/base_rendering/castleinternalglutils_errors.inc"/>
        <Type Value="Include"/>
      </Item127>
      <Item128>
        <Filename Value="../src/scene/castletiledmap_scene.inc"/>
        <Type Value="Include"/>
      </Item128>
      <Item129>
        <Filename Value="../src/base_rendering/castleglutils_features.inc"/>
        <Type Value="Include"/>
      </Item129>
      <Item130>
        <Filename Value="../src/base_rendering/castleinternalglutils_helpers.inc"/>
        <Type Value="Include"/>
      </Item130>
      <Item131>
        <Filename Value="../src/base_rendering/castleglutils_information.inc"/>
        <Type Value="Include"/>
      </Item131>
      <Item132>
        <Filename Value="../src/base_rendering/castleinternalglutils_mipmaps.inc"/>
        <Type Value="Include"/>
      </Item132>
      <Item133>
        <Filename Value="../src/base_rendering/castleglutils_types.inc"/>
        <Type Value="Include"/>
      </Item133>
      <Item134>
        <Filename Value="../src/base_rendering/castleglversion.pas"/>
        <UnitName Value="CastleGLVersion"/>
      </Item134>
      <Item135>
        <Filename Value="../src/base_rendering/castlerendercontext.pas"/>
        <UnitName Value="CastleRenderContext"/>
      </Item135>
      <Item136>
        <Filename Value="../src/base_rendering/glsl/generated-pascal/image.fs.inc"/>
        <Type Value="Include"/>
      </Item136>
      <Item137>
        <Filename Value="../src/base_rendering/glsl/generated-pascal/image.vs.inc"/>
        <Type Value="Include"/>
      </Item137>
      <Item138>
        <Filename Value="../src/base_rendering/glsl/generated-pascal/primitive_2.fs.inc"/>
        <Type Value="Include"/>
      </Item138>
      <Item139>
        <Filename Value="../src/base_rendering/glsl/generated-pascal/primitive_2.vs.inc"/>
        <Type Value="Include"/>
      </Item139>
      <Item140>
        <Filename Value="../src/base_rendering/openglmac.inc"/>
        <Type Value="Include"/>
      </Item140>
      <Item141>
        <Filename Value="../src/castlescript/castlecurves.pas"/>
        <UnitName Value="CastleCurves"/>
      </Item141>
      <Item142>
        <Filename Value="../src/castlescript/castlescript.pas"/>
        <UnitName Value="CastleScript"/>
      </Item142>
      <Item143>
        <Filename Value="../src/castlescript/castlescriptarrays.pas"/>
        <UnitName Value="CastleScriptArrays"/>
      </Item143>
      <Item144>
        <Filename Value="../src/castlescript/castlescriptcorefunctions.pas"/>
        <UnitName Value="CastleScriptCoreFunctions"/>
      </Item144>
      <Item145>
        <Filename Value="../src/castlescript/castlescriptimages.pas"/>
        <UnitName Value="CastleScriptImages"/>
      </Item145>
      <Item146>
        <Filename Value="../src/castlescript/castlescriptlexer.pas"/>
        <UnitName Value="CastleScriptLexer"/>
      </Item146>
      <Item147>
        <Filename Value="../src/castlescript/castlescriptparser.pas"/>
        <UnitName Value="CastleScriptParser"/>
      </Item147>
      <Item148>
        <Filename Value="../src/castlescript/castlescriptvectors.pas"/>
        <UnitName Value="CastleScriptVectors"/>
      </Item148>
      <Item149>
        <Filename Value="../src/castlescript/castlescriptxml.pas"/>
        <UnitName Value="CastleScriptXML"/>
      </Item149>
      <Item150>
        <Filename Value="../src/common_includes/castleconf.inc"/>
        <Type Value="Include"/>
      </Item150>
      <Item151>
        <Filename Value="../src/deprecated_units/auto_generated_persistent_vectors/tcastleonscreenmenu_persistent_vectors.inc"/>
        <Type Value="Include"/>
      </Item151>
      <Item152>
        <Filename Value="../src/deprecated_units/castle2dscenemanager.pas"/>
        <AddToUsesPkgSection Value="False"/>
        <UnitName Value="Castle2DSceneManager"/>
      </Item152>
      <Item153>
        <Filename Value="../src/deprecated_units/castle3d.pas"/>
        <AddToUsesPkgSection Value="False"/>
        <UnitName Value="Castle3D"/>
      </Item153>
      <Item154>
        <Filename Value="../src/deprecated_units/castlecreatures.pas"/>
        <AddToUsesPkgSection Value="False"/>
        <UnitName Value="CastleCreatures"/>
      </Item154>
      <Item155>
        <Filename Value="../src/deprecated_units/castlefontfamily.pas"/>
        <AddToUsesPkgSection Value="False"/>
        <UnitName Value="CastleFontFamily"/>
      </Item155>
      <Item156>
        <Filename Value="../src/deprecated_units/castlegamenotifications.pas"/>
        <AddToUsesPkgSection Value="False"/>
        <UnitName Value="CastleGameNotifications"/>
      </Item156>
      <Item157>
        <Filename Value="../src/vampyre_imaginglib/src/Extensions/ImagingExtFileFormats.pas"/>
        <UnitName Value="ImagingExtFileFormats"/>
      </Item157>
      <Item158>
        <Filename Value="../src/scene/glsl/generated-pascal/simplest_unlit.fs.inc"/>
        <Type Value="Include"/>
      </Item158>
      <Item159>
        <Filename Value="../src/deprecated_units/castleglcontainer.pas"/>
        <AddToUsesPkgSection Value="False"/>
        <UnitName Value="CastleGLContainer"/>
      </Item159>
      <Item160>
        <Filename Value="../src/deprecated_units/castlegoogleplaygames.pas"/>
        <AddToUsesPkgSection Value="False"/>
        <UnitName Value="CastleGooglePlayGames"/>
      </Item160>
      <Item161>
        <Filename Value="../src/deprecated_units/castleinternalusedeprecatedunits.pas"/>
        <UnitName Value="CastleInternalUseDeprecatedUnits"/>
      </Item161>
      <Item162>
        <Filename Value="../src/deprecated_units/castleitems.pas"/>
        <AddToUsesPkgSection Value="False"/>
        <UnitName Value="CastleItems"/>
      </Item162>
      <Item163>
        <Filename Value="../src/deprecated_units/castlelevels.pas"/>
        <AddToUsesPkgSection Value="False"/>
        <UnitName Value="CastleLevels"/>
      </Item163>
      <Item164>
        <Filename Value="../src/deprecated_units/castlelocalization.pas"/>
        <AddToUsesPkgSection Value="False"/>
        <UnitName Value="CastleLocalization"/>
      </Item164>
      <Item165>
        <Filename Value="../src/deprecated_units/castlelocalization_castlecore.inc"/>
        <Type Value="Include"/>
      </Item165>
      <Item166>
        <Filename Value="../src/deprecated_units/castlelocalizationfileloader.pas"/>
        <AddToUsesPkgSection Value="False"/>
        <UnitName Value="CastleLocalizationFileLoader"/>
      </Item166>
      <Item167>
        <Filename Value="../src/deprecated_units/castleonscreenmenu.pas"/>
        <AddToUsesPkgSection Value="False"/>
        <UnitName Value="CastleOnScreenMenu"/>
      </Item167>
      <Item168>
        <Filename Value="../src/deprecated_units/castleplayer.pas"/>
        <AddToUsesPkgSection Value="False"/>
        <UnitName Value="CastlePlayer"/>
      </Item168>
      <Item169>
        <Filename Value="../src/deprecated_units/castleprogress.pas"/>
        <AddToUsesPkgSection Value="False"/>
        <UnitName Value="CastleProgress"/>
      </Item169>
      <Item170>
        <Filename Value="../src/deprecated_units/castleprogressconsole.pas"/>
        <AddToUsesPkgSection Value="False"/>
        <UnitName Value="CastleProgressConsole"/>
      </Item170>
      <Item171>
        <Filename Value="../src/deprecated_units/castlerenderer.pas"/>
        <AddToUsesPkgSection Value="False"/>
        <UnitName Value="CastleRenderer"/>
      </Item171>
      <Item172>
        <Filename Value="../src/deprecated_units/castlerendererbasetypes.pas"/>
        <AddToUsesPkgSection Value="False"/>
        <UnitName Value="CastleRendererBaseTypes"/>
      </Item172>
      <Item173>
        <Filename Value="../src/deprecated_units/castleresources.pas"/>
        <AddToUsesPkgSection Value="False"/>
        <UnitName Value="CastleResources"/>
      </Item173>
      <Item174>
        <Filename Value="../src/deprecated_units/castlescenemanager.pas"/>
        <AddToUsesPkgSection Value="False"/>
        <UnitName Value="CastleSceneManager"/>
      </Item174>
      <Item175>
        <Filename Value="../src/deprecated_units/castleshaders.pas"/>
        <AddToUsesPkgSection Value="False"/>
        <UnitName Value="CastleShaders"/>
      </Item175>
      <Item176>
        <Filename Value="../src/deprecated_units/castlesoundallocator.pas"/>
        <AddToUsesPkgSection Value="False"/>
        <UnitName Value="CastleSoundAllocator"/>
      </Item176>
      <Item177>
        <Filename Value="../src/deprecated_units/castletransformextra.pas"/>
        <AddToUsesPkgSection Value="False"/>
        <UnitName Value="CastleTransformExtra"/>
      </Item177>
      <Item178>
        <Filename Value="../src/deprecated_units/castlewarnings.pas"/>
        <AddToUsesPkgSection Value="False"/>
        <UnitName Value="CastleWarnings"/>
      </Item178>
      <Item179>
        <Filename Value="../src/deprecated_units/castlewindowsfonts.pas"/>
        <AddToUsesPkgSection Value="False"/>
        <UnitName Value="CastleWindowsFonts"/>
      </Item179>
      <Item180>
        <Filename Value="../src/files/castlecomponentserialize.pas"/>
        <UnitName Value="CastleComponentSerialize"/>
      </Item180>
      <Item181>
        <Filename Value="../src/files/castleconfig.pas"/>
        <UnitName Value="CastleConfig"/>
      </Item181>
      <Item182>
        <Filename Value="../src/files/castledownload.pas"/>
        <UnitName Value="CastleDownload"/>
      </Item182>
      <Item183>
        <Filename Value="../src/files/castledownload_asynchronous.inc"/>
        <Type Value="Include"/>
      </Item183>
      <Item184>
        <Filename Value="../src/files/castledownload_internal_utils.inc"/>
        <Type Value="Include"/>
      </Item184>
      <Item185>
        <Filename Value="../src/files/castledownload_mime.inc"/>
        <Type Value="Include"/>
      </Item185>
      <Item186>
        <Filename Value="../src/files/castledownload_register.inc"/>
        <Type Value="Include"/>
      </Item186>
      <Item187>
        <Filename Value="../src/files/castledownload_save.inc"/>
        <Type Value="Include"/>
      </Item187>
      <Item188>
        <Filename Value="../src/files/castledownload_strings_helper.inc"/>
        <Type Value="Include"/>
      </Item188>
      <Item189>
        <Filename Value="../src/files/castledownload_synchronous.inc"/>
        <Type Value="Include"/>
      </Item189>
      <Item190>
        <Filename Value="../src/files/castledownload_text.inc"/>
        <Type Value="Include"/>
      </Item190>
      <Item191>
        <Filename Value="../src/files/castledownload_url_castleandroidassets.inc"/>
        <Type Value="Include"/>
      </Item191>
      <Item192>
        <Filename Value="../src/files/castledownload_url_castlescript.inc"/>
        <Type Value="Include"/>
      </Item192>
      <Item193>
        <Filename Value="../src/files/castledownload_url_compiled.inc"/>
        <Type Value="Include"/>
      </Item193>
      <Item194>
        <Filename Value="../src/files/castledownload_url_data.inc"/>
        <Type Value="Include"/>
      </Item194>
      <Item195>
        <Filename Value="../src/files/castledownload_url_ecmascript.inc"/>
        <Type Value="Include"/>
      </Item195>
      <Item196>
        <Filename Value="../src/files/castledownload_url_file.inc"/>
        <Type Value="Include"/>
      </Item196>
      <Item197>
        <Filename Value="../src/files/castledownload_url_http_android.inc"/>
        <Type Value="Include"/>
      </Item197>
      <Item198>
        <Filename Value="../src/files/castledownload_url_http_fphttpclient.inc"/>
        <Type Value="Include"/>
      </Item198>
      <Item199>
        <Filename Value="../src/files/castledownload_utils.inc"/>
        <Type Value="Include"/>
      </Item199>
      <Item200>
        <Filename Value="../src/files/castlefilefilters.pas"/>
        <UnitName Value="CastleFileFilters"/>
      </Item200>
      <Item201>
        <Filename Value="../src/files/castlefilesutils.pas"/>
        <UnitName Value="CastleFilesUtils"/>
      </Item201>
      <Item202>
        <Filename Value="../src/files/castlefindfiles.pas"/>
        <UnitName Value="CastleFindFiles"/>
      </Item202>
      <Item203>
        <Filename Value="../src/files/castleinternaldatauri.pas"/>
        <UnitName Value="CastleInternalDataUri"/>
      </Item203>
      <Item204>
        <Filename Value="../src/files/castleinternaldirectoryinformation.pas"/>
        <UnitName Value="CastleInternalDirectoryInformation"/>
      </Item204>
      <Item205>
        <Filename Value="../src/files/castlelocalizationgettext.pas"/>
        <UnitName Value="CastleLocalizationGetText"/>
      </Item205>
      <Item206>
        <Filename Value="../src/files/castlerecentfiles.pas"/>
        <UnitName Value="CastleRecentFiles"/>
      </Item206>
      <Item207>
        <Filename Value="../src/files/castleuriutils.pas"/>
        <UnitName Value="CastleURIUtils"/>
      </Item207>
      <Item208>
        <Filename Value="../src/files/castlexmlcfginternal.pas"/>
        <UnitName Value="CastleXMLCfgInternal"/>
      </Item208>
      <Item209>
        <Filename Value="../src/files/castlexmlconfig.pas"/>
        <UnitName Value="CastleXMLConfig"/>
      </Item209>
      <Item210>
        <Filename Value="../src/files/castlexmlutils.pas"/>
        <UnitName Value="CastleXMLUtils"/>
      </Item210>
      <Item211>
        <Filename Value="../src/fonts/castlefonts.pas"/>
        <UnitName Value="CastleFonts"/>
      </Item211>
      <Item212>
        <Filename Value="../src/fonts/castlefonts_abstractfont.inc"/>
        <Type Value="Include"/>
      </Item212>
      <Item213>
        <Filename Value="../src/fonts/castlefonts_bitmapfont.inc"/>
        <Type Value="Include"/>
      </Item213>
      <Item214>
        <Filename Value="../src/fonts/castlefonts_font.inc"/>
        <Type Value="Include"/>
      </Item214>
      <Item215>
        <Filename Value="../src/fonts/castlefonts_fontfamily.inc"/>
        <Type Value="Include"/>
      </Item215>
      <Item216>
        <Filename Value="../src/fonts/castlefonts_fontsizevariants.inc"/>
        <Type Value="Include"/>
      </Item216>
      <Item217>
        <Filename Value="../src/fonts/castlefonts_miscellaneous.inc"/>
        <Type Value="Include"/>
      </Item217>
      <Item218>
        <Filename Value="../src/fonts/castleinternalfreetype.pas"/>
        <UnitName Value="CastleInternalFreeType"/>
      </Item218>
      <Item219>
        <Filename Value="../src/fonts/castleinternalfreetypeh.pas"/>
        <UnitName Value="CastleInternalFreeTypeH"/>
      </Item219>
      <Item220>
        <Filename Value="../src/base_rendering/castleglutils_vertex_array_object.inc"/>
        <Type Value="Include"/>
      </Item220>
      <Item221>
        <Filename Value="../src/fonts/castleinternalrichtext.pas"/>
        <UnitName Value="CastleInternalRichText"/>
      </Item221>
      <Item222>
        <Filename Value="../src/scene/castleinternalscreeneffects.pas"/>
        <UnitName Value="CastleInternalScreenEffects"/>
      </Item222>
      <Item223>
        <Filename Value="../src/files/castleinternalfilemonitor.pas"/>
        <UnitName Value="CastleInternalFileMonitor"/>
      </Item223>
      <Item224>
        <Filename Value="../src/scene/x3d/auto_generated_node_helpers/x3dnodes_hanimmotion.inc"/>
        <Type Value="Include"/>
      </Item224>
      <Item225>
        <Filename Value="../src/fonts/castletexturefont_default3d_sans.pas"/>
        <UnitName Value="CastleTextureFont_Default3d_Sans"/>
      </Item225>
      <Item226>
        <Filename Value="../src/fonts/castletexturefontdata.pas"/>
        <UnitName Value="CastleTextureFontData"/>
      </Item226>
      <Item227>
        <Filename Value="../src/images/castleimages.pas"/>
        <UnitName Value="CastleImages"/>
      </Item227>
      <Item228>
        <Filename Value="../src/images/castleimages_assign.inc"/>
        <Type Value="Include"/>
      </Item228>
      <Item229>
        <Filename Value="../src/images/castleimages_astc.inc"/>
        <Type Value="Include"/>
      </Item229>
      <Item230>
        <Filename Value="../src/images/castleimages_composite.inc"/>
        <Type Value="Include"/>
      </Item230>
      <Item231>
        <Filename Value="../src/images/castleimages_draw.inc"/>
        <Type Value="Include"/>
      </Item231>
      <Item232>
        <Filename Value="../src/images/castleimages_file_formats.inc"/>
        <Type Value="Include"/>
      </Item232>
      <Item233>
        <Filename Value="../src/images/castleimages_fpimage.inc"/>
        <Type Value="Include"/>
      </Item233>
      <Item234>
        <Filename Value="../src/images/castleimages_ipl.inc"/>
        <Type Value="Include"/>
      </Item234>
      <Item235>
        <Filename Value="../src/images/castleimages_libpng.inc"/>
        <Type Value="Include"/>
      </Item235>
      <Item236>
        <Filename Value="../src/images/castleimages_loading_saving_func.inc"/>
        <Type Value="Include"/>
      </Item236>
      <Item237>
        <Filename Value="../src/images/castleimages_modulatergb_implement.inc"/>
        <Type Value="Include"/>
      </Item237>
      <Item238>
        <Filename Value="../src/images/castleimages_paint.inc"/>
        <Type Value="Include"/>
      </Item238>
      <Item239>
        <Filename Value="../src/images/castleimages_png.inc"/>
        <Type Value="Include"/>
      </Item239>
      <Item240>
        <Filename Value="../src/images/castleimages_s3tc_flip_vertical.inc"/>
        <Type Value="Include"/>
      </Item240>
      <Item241>
        <Filename Value="../src/images/castleimages_transformrgb_implement.inc"/>
        <Type Value="Include"/>
      </Item241>
      <Item242>
        <Filename Value="../src/images/castleimages_vampyre_imaging.inc"/>
        <Type Value="Include"/>
      </Item242>
      <Item243>
        <Filename Value="../src/images/castleimages_vcl_imaging.inc"/>
        <Type Value="Include"/>
      </Item243>
      <Item244>
        <Filename Value="../src/images/castleinternalautogenerated.pas"/>
        <UnitName Value="CastleInternalAutoGenerated"/>
      </Item244>
      <Item245>
        <Filename Value="../src/images/castleinternalcompositeimage.pas"/>
        <UnitName Value="CastleInternalCompositeImage"/>
      </Item245>
      <Item246>
        <Filename Value="../src/images/castleinternalcompositeimage_dds.inc"/>
        <Type Value="Include"/>
      </Item246>
      <Item247>
        <Filename Value="../src/images/castleinternalcompositeimage_format_handler.inc"/>
        <Type Value="Include"/>
      </Item247>
      <Item248>
        <Filename Value="../src/images/castleinternalcompositeimage_ktx.inc"/>
        <Type Value="Include"/>
      </Item248>
      <Item249>
        <Filename Value="../src/images/castleinternalpng.pas"/>
        <UnitName Value="CastleInternalPng"/>
      </Item249>
      <Item250>
        <Filename Value="../src/images/castleinternalpng_dynamic.inc"/>
        <Type Value="Include"/>
      </Item250>
      <Item251>
        <Filename Value="../src/images/castleinternalpng_static.inc"/>
        <Type Value="Include"/>
      </Item251>
      <Item252>
        <Filename Value="../src/images/castletextureimages.pas"/>
        <UnitName Value="CastleTextureImages"/>
      </Item252>
      <Item253>
        <Filename Value="../src/images/castlevideos.pas"/>
        <UnitName Value="CastleVideos"/>
      </Item253>
      <Item254>
        <Filename Value="../src/physics/kraft/kraft.pas"/>
        <UnitName Value="kraft"/>
      </Item254>
      <Item255>
        <Filename Value="../src/scene/auto_generated_persistent_vectors/tcastleabstractprimitive_persistent_vectors.inc"/>
        <Type Value="Include"/>
      </Item255>
      <Item256>
        <Filename Value="../src/scene/auto_generated_persistent_vectors/tcastlebackground_persistent_vectors.inc"/>
        <Type Value="Include"/>
      </Item256>
      <Item257>
        <Filename Value="../src/scene/auto_generated_persistent_vectors/tcastlebox_persistent_vectors.inc"/>
        <Type Value="Include"/>
      </Item257>
      <Item258>
        <Filename Value="../src/scene/auto_generated_persistent_vectors/tcastledirectionallight_persistent_vectors.inc"/>
        <Type Value="Include"/>
      </Item258>
      <Item259>
        <Filename Value="../src/scene/auto_generated_persistent_vectors/tcastlefog_persistent_vectors.inc"/>
        <Type Value="Include"/>
      </Item259>
      <Item260>
        <Filename Value="../src/scene/auto_generated_persistent_vectors/tcastleimagetransform_persistent_vectors.inc"/>
        <Type Value="Include"/>
      </Item260>
      <Item261>
        <Filename Value="../src/scene/auto_generated_persistent_vectors/tcastleplane_persistent_vectors.inc"/>
        <Type Value="Include"/>
      </Item261>
      <Item262>
        <Filename Value="../src/scene/auto_generated_persistent_vectors/tcastlepointlight_persistent_vectors.inc"/>
        <Type Value="Include"/>
      </Item262>
      <Item263>
        <Filename Value="../src/scene/auto_generated_persistent_vectors/tcastlespotlight_persistent_vectors.inc"/>
        <Type Value="Include"/>
      </Item263>
      <Item264>
        <Filename Value="../src/scene/auto_generated_persistent_vectors/tcastleterrain_persistent_vectors.inc"/>
        <Type Value="Include"/>
      </Item264>
      <Item265>
        <Filename Value="../src/scene/auto_generated_persistent_vectors/tcastleterrainlayer_persistent_vectors.inc"/>
        <Type Value="Include"/>
      </Item265>
      <Item266>
        <Filename Value="../src/scene/auto_generated_persistent_vectors/tcastlethirdpersonnavigation_persistent_vectors.inc"/>
        <Type Value="Include"/>
      </Item266>
      <Item267>
        <Filename Value="../src/scene/auto_generated_persistent_vectors/tcastleviewport_persistent_vectors.inc"/>
        <Type Value="Include"/>
      </Item267>
      <Item268>
        <Filename Value="../src/scene/castledebugtransform.pas"/>
        <UnitName Value="CastleDebugTransform"/>
      </Item268>
      <Item269>
        <Filename Value="../src/scene/castleinternalarraysgenerator.pas"/>
        <UnitName Value="CastleInternalArraysGenerator"/>
      </Item269>
      <Item270>
        <Filename Value="../src/scene/castleinternalarraysgenerator_geometry3d.inc"/>
        <Type Value="Include"/>
      </Item270>
      <Item271>
        <Filename Value="../src/scene/castleinternalarraysgenerator_rendering.inc"/>
        <Type Value="Include"/>
      </Item271>
      <Item272>
        <Filename Value="../src/scene/castleinternalbackgroundrenderer.pas"/>
        <UnitName Value="CastleInternalBackgroundRenderer"/>
      </Item272>
      <Item273>
        <Filename Value="../src/scene/castleinternalbatchshapes.pas"/>
        <UnitName Value="CastleInternalBatchShapes"/>
      </Item273>
      <Item274>
        <Filename Value="../src/scene/castleinternalglcubemaps.pas"/>
        <UnitName Value="CastleInternalGLCubeMaps"/>
      </Item274>
      <Item275>
        <Filename Value="../src/scene/castleinternalnodeinterpolator.pas"/>
        <UnitName Value="CastleInternalNodeInterpolator"/>
      </Item275>
      <Item276>
        <Filename Value="../src/scene/castleinternalnoise.pas"/>
        <UnitName Value="CastleInternalNoise"/>
      </Item276>
      <Item277>
        <Filename Value="../src/scene/castleinternalnoise_interpolatednoise2d_linear_cosine.inc"/>
        <Type Value="Include"/>
      </Item277>
      <Item278>
        <Filename Value="../src/scene/castleinternalnoise_interpolatednoise2d_spline.inc"/>
        <Type Value="Include"/>
      </Item278>
      <Item279>
        <Filename Value="../src/scene/castleinternalnormals.pas"/>
        <UnitName Value="CastleInternalNormals"/>
      </Item279>
      <Item280>
        <Filename Value="../src/scene/castleinternalrenderer.pas"/>
        <UnitName Value="CastleInternalRenderer"/>
      </Item280>
      <Item281>
        <Filename Value="../src/scene/castleinternalrenderer_glsl.inc"/>
        <Type Value="Include"/>
      </Item281>
      <Item282>
        <Filename Value="../src/scene/castleinternalrenderer_materials.inc"/>
        <Type Value="Include"/>
      </Item282>
      <Item283>
        <Filename Value="../src/scene/castleinternalrenderer_meshrenderer.inc"/>
        <Type Value="Include"/>
      </Item283>
      <Item284>
        <Filename Value="../src/scene/castleinternalrenderer_pass.inc"/>
        <Type Value="Include"/>
      </Item284>
      <Item285>
        <Filename Value="../src/scene/castleinternalrenderer_resource.inc"/>
        <Type Value="Include"/>
      </Item285>
      <Item286>
        <Filename Value="../src/scene/castleinternalrenderer_surfacetextures.inc"/>
        <Type Value="Include"/>
      </Item286>
      <Item287>
        <Filename Value="../src/scene/castleinternalrenderer_texture.inc"/>
        <Type Value="Include"/>
      </Item287>
      <Item288>
        <Filename Value="../src/scene/castleinternalshadowmaps.pas"/>
        <UnitName Value="CastleInternalShadowMaps"/>
      </Item288>
      <Item289>
        <Filename Value="../src/scene/castleinternalshapeoctree.pas"/>
        <UnitName Value="CastleInternalShapeOctree"/>
      </Item289>
      <Item290>
        <Filename Value="../src/scene/castleinternalspritesheet.pas"/>
        <UnitName Value="CastleInternalSpriteSheet"/>
      </Item290>
      <Item291>
        <Filename Value="../src/scene/castleinternaltriangleoctree.pas"/>
        <UnitName Value="CastleInternalTriangleOctree"/>
      </Item291>
      <Item292>
        <Filename Value="../src/scene/castleinternaltriangleoctree_raysegmentcollisions.inc"/>
        <Type Value="Include"/>
      </Item292>
      <Item293>
        <Filename Value="../src/scene/castleinternalx3dlexer.pas"/>
        <UnitName Value="CastleInternalX3DLexer"/>
      </Item293>
      <Item294>
        <Filename Value="../src/scene/castleinternalx3dscript.pas"/>
        <UnitName Value="CastleInternalX3DScript"/>
      </Item294>
      <Item295>
        <Filename Value="../src/scene/castleinternalmaterialproperties.pas"/>
        <UnitName Value="CastleInternalMaterialProperties"/>
      </Item295>
      <Item296>
        <Filename Value="../src/scene/castleraytracer.pas"/>
        <UnitName Value="CastleRayTracer"/>
      </Item296>
      <Item297>
        <Filename Value="../src/scene/castlerendererinternallights.pas"/>
        <UnitName Value="CastleRendererInternalLights"/>
      </Item297>
      <Item298>
        <Filename Value="../src/scene/castlerendererinternalshader.pas"/>
        <UnitName Value="CastleRendererInternalShader"/>
      </Item298>
      <Item299>
        <Filename Value="../src/scene/castlerendererinternaltextureenv.pas"/>
        <UnitName Value="CastleRendererInternalTextureEnv"/>
      </Item299>
      <Item300>
        <Filename Value="../src/scene/castlescene.pas"/>
        <UnitName Value="CastleScene"/>
      </Item300>
      <Item301>
        <Filename Value="../src/scene/castlescene_abstractlight.inc"/>
        <Type Value="Include"/>
      </Item301>
      <Item302>
        <Filename Value="../src/scene/castlescene_abstractprimitive.inc"/>
        <Type Value="Include"/>
      </Item302>
      <Item303>
        <Filename Value="../src/scene/castlescene_background.inc"/>
        <Type Value="Include"/>
      </Item303>
      <Item304>
        <Filename Value="../src/scene/castlescene_box.inc"/>
        <Type Value="Include"/>
      </Item304>
      <Item305>
        <Filename Value="../src/scene/castlescene_cone.inc"/>
        <Type Value="Include"/>
      </Item305>
      <Item306>
        <Filename Value="../src/scene/castlescene_cylinder.inc"/>
        <Type Value="Include"/>
      </Item306>
      <Item307>
        <Filename Value="../src/scene/castlescene_directionallight.inc"/>
        <Type Value="Include"/>
      </Item307>
      <Item308>
        <Filename Value="../src/scene/castlescene_editorgizmo.inc"/>
        <Type Value="Include"/>
      </Item308>
      <Item309>
        <Filename Value="../src/scene/castlescene_environmentlight.inc"/>
        <Type Value="Include"/>
      </Item309>
      <Item310>
        <Filename Value="../src/scene/castlescene_fog.inc"/>
        <Type Value="Include"/>
      </Item310>
      <Item311>
        <Filename Value="../src/scene/castlescene_imagetransform.inc"/>
        <Type Value="Include"/>
      </Item311>
      <Item312>
        <Filename Value="../src/scene/castlescene_plane.inc"/>
        <Type Value="Include"/>
      </Item312>
      <Item313>
        <Filename Value="../src/scene/castlescene_pointlight.inc"/>
        <Type Value="Include"/>
      </Item313>
      <Item314>
        <Filename Value="../src/scene/castlescene_roottransform.inc"/>
        <Type Value="Include"/>
      </Item314>
      <Item315>
        <Filename Value="../src/scene/castlescene_sphere.inc"/>
        <Type Value="Include"/>
      </Item315>
      <Item316>
        <Filename Value="../src/scene/castlescene_spotlight.inc"/>
        <Type Value="Include"/>
      </Item316>
      <Item317>
        <Filename Value="../src/scene/castlescene_text.inc"/>
        <Type Value="Include"/>
      </Item317>
      <Item318>
        <Filename Value="../src/scene/castlescenecore.pas"/>
        <UnitName Value="CastleSceneCore"/>
      </Item318>
      <Item319>
        <Filename Value="../src/scene/castlescenecore_collisions.inc"/>
        <Type Value="Include"/>
      </Item319>
      <Item320>
        <Filename Value="../src/scene/castlescenecore_physics_deprecated.inc"/>
        <Type Value="Include"/>
      </Item320>
      <Item321>
        <Filename Value="../src/scene/castlesceneinternalblending.pas"/>
        <UnitName Value="CastleSceneInternalBlending"/>
      </Item321>
      <Item322>
        <Filename Value="../src/scene/castleinternalocclusionculling.pas"/>
        <UnitName Value="CastleInternalOcclusionCulling"/>
      </Item322>
      <Item323>
        <Filename Value="../src/scene/castlesceneinternalshape.pas"/>
        <UnitName Value="CastleSceneInternalShape"/>
      </Item323>
      <Item324>
        <Filename Value="../src/scene/castlescreeneffects.pas"/>
        <UnitName Value="CastleScreenEffects"/>
      </Item324>
      <Item325>
        <Filename Value="../src/scene/castleshapeinternalrendershadowvolumes.pas"/>
        <UnitName Value="CastleShapeInternalRenderShadowVolumes"/>
      </Item325>
      <Item326>
        <Filename Value="../src/scene/castleshapeinternalshadowvolumes.pas"/>
        <UnitName Value="CastleShapeInternalShadowVolumes"/>
      </Item326>
      <Item327>
        <Filename Value="../src/scene/castleshapes.pas"/>
        <UnitName Value="CastleShapes"/>
      </Item327>
      <Item328>
        <Filename Value="../src/scene/castleterrain.pas"/>
        <UnitName Value="CastleTerrain"/>
      </Item328>
      <Item329>
        <Filename Value="../src/scene/castlethirdpersonnavigation.pas"/>
        <UnitName Value="CastleThirdPersonNavigation"/>
      </Item329>
      <Item330>
        <Filename Value="../src/scene/castleviewport.pas"/>
        <UnitName Value="CastleViewport"/>
      </Item330>
      <Item331>
        <Filename Value="../src/scene/castleviewport_autonavigation.inc"/>
        <Type Value="Include"/>
      </Item331>
      <Item332>
        <Filename Value="../src/scene/castleviewport_design_navigation.inc"/>
        <Type Value="Include"/>
      </Item332>
      <Item333>
        <Filename Value="../src/scene/castleviewport_scenemanager.inc"/>
        <Type Value="Include"/>
      </Item333>
      <Item334>
        <Filename Value="../src/scene/castleviewport_serialize.inc"/>
        <Type Value="Include"/>
      </Item334>
      <Item335>
        <Filename Value="../src/scene/castleviewport_touchnavigation.inc"/>
        <Type Value="Include"/>
      </Item335>
      <Item336>
        <Filename Value="../src/scene/castleviewport_warmup_cache.inc"/>
        <Type Value="Include"/>
      </Item336>
      <Item337>
        <Filename Value="../src/scene/glsl/generated-pascal/bump_mapping.fs.inc"/>
        <Type Value="Include"/>
      </Item337>
      <Item338>
        <Filename Value="../src/scene/glsl/generated-pascal/bump_mapping.vs.inc"/>
        <Type Value="Include"/>
      </Item338>
      <Item339>
        <Filename Value="../src/scene/glsl/generated-pascal/bump_mapping_parallax.fs.inc"/>
        <Type Value="Include"/>
      </Item339>
      <Item340>
        <Filename Value="../src/scene/glsl/generated-pascal/bump_mapping_parallax.vs.inc"/>
        <Type Value="Include"/>
      </Item340>
      <Item341>
        <Filename Value="../src/scene/glsl/generated-pascal/bump_mapping_steep_parallax_shadowing.fs.inc"/>
        <Type Value="Include"/>
      </Item341>
      <Item342>
        <Filename Value="../src/scene/glsl/generated-pascal/bump_mapping_steep_parallax_shadowing.vs.inc"/>
        <Type Value="Include"/>
      </Item342>
      <Item343>
        <Filename Value="../src/scene/glsl/generated-pascal/common.fs.inc"/>
        <Type Value="Include"/>
      </Item343>
      <Item344>
        <Filename Value="../src/scene/glsl/generated-pascal/common.vs.inc"/>
        <Type Value="Include"/>
      </Item344>
      <Item345>
        <Filename Value="../src/scene/glsl/generated-pascal/fallback.fs.inc"/>
        <Type Value="Include"/>
      </Item345>
      <Item346>
        <Filename Value="../src/scene/glsl/generated-pascal/fallback.vs.inc"/>
        <Type Value="Include"/>
      </Item346>
      <Item347>
        <Filename Value="../src/scene/glsl/generated-pascal/geometry_shader_utils.gs.inc"/>
        <Type Value="Include"/>
      </Item347>
      <Item348>
        <Filename Value="../src/scene/glsl/generated-pascal/lighting_model_phong_add_light.glsl.inc"/>
        <Type Value="Include"/>
      </Item348>
      <Item349>
        <Filename Value="../src/scene/glsl/generated-pascal/lighting_model_phong_shading_gouraud.vs.inc"/>
        <Type Value="Include"/>
      </Item349>
      <Item350>
        <Filename Value="../src/scene/glsl/generated-pascal/lighting_model_phong_shading_phong.fs.inc"/>
        <Type Value="Include"/>
      </Item350>
      <Item351>
        <Filename Value="../src/scene/glsl/generated-pascal/lighting_model_phong_structures.glsl.inc"/>
        <Type Value="Include"/>
      </Item351>
      <Item352>
        <Filename Value="../src/scene/glsl/generated-pascal/lighting_model_physical_add_light.glsl.inc"/>
        <Type Value="Include"/>
      </Item352>
      <Item353>
        <Filename Value="../src/scene/glsl/generated-pascal/lighting_model_physical_shading_gouraud.vs.inc"/>
        <Type Value="Include"/>
      </Item353>
      <Item354>
        <Filename Value="../src/scene/glsl/generated-pascal/lighting_model_physical_shading_phong.fs.inc"/>
        <Type Value="Include"/>
      </Item354>
      <Item355>
        <Filename Value="../src/scene/glsl/generated-pascal/lighting_model_physical_structures.glsl.inc"/>
        <Type Value="Include"/>
      </Item355>
      <Item356>
        <Filename Value="../src/scene/glsl/generated-pascal/lighting_model_unlit_add_light.glsl.inc"/>
        <Type Value="Include"/>
      </Item356>
      <Item357>
        <Filename Value="../src/scene/glsl/generated-pascal/lighting_model_unlit_shading_gouraud.vs.inc"/>
        <Type Value="Include"/>
      </Item357>
      <Item358>
        <Filename Value="../src/scene/glsl/generated-pascal/lighting_model_unlit_shading_phong.fs.inc"/>
        <Type Value="Include"/>
      </Item358>
      <Item359>
        <Filename Value="../src/scene/glsl/generated-pascal/lighting_model_unlit_structures.glsl.inc"/>
        <Type Value="Include"/>
      </Item359>
      <Item360>
        <Filename Value="../src/scene/glsl/generated-pascal/main_shading_gouraud.fs.inc"/>
        <Type Value="Include"/>
      </Item360>
      <Item361>
        <Filename Value="../src/scene/glsl/generated-pascal/main_shading_gouraud.vs.inc"/>
        <Type Value="Include"/>
      </Item361>
      <Item362>
        <Filename Value="../src/scene/glsl/generated-pascal/main_shading_phong.fs.inc"/>
        <Type Value="Include"/>
      </Item362>
      <Item363>
        <Filename Value="../src/scene/glsl/generated-pascal/main_shading_phong.vs.inc"/>
        <Type Value="Include"/>
      </Item363>
      <Item364>
        <Filename Value="../src/scene/glsl/generated-pascal/screen_effect.vs.inc"/>
        <Type Value="Include"/>
      </Item364>
      <Item365>
        <Filename Value="../src/scene/glsl/generated-pascal/screen_effect_library.glsl.inc"/>
        <Type Value="Include"/>
      </Item365>
      <Item366>
        <Filename Value="../src/scene/glsl/generated-pascal/shadow_map_common.fs.inc"/>
        <Type Value="Include"/>
      </Item366>
      <Item367>
        <Filename Value="../src/scene/glsl/generated-pascal/shadow_map_generate.fs.inc"/>
        <Type Value="Include"/>
      </Item367>
      <Item368>
        <Filename Value="../src/scene/glsl/generated-pascal/shadow_map_generate.vs.inc"/>
        <Type Value="Include"/>
      </Item368>
      <Item369>
        <Filename Value="../src/scene/glsl/generated-pascal/simplest.fs.inc"/>
        <Type Value="Include"/>
      </Item369>
      <Item370>
        <Filename Value="../src/scene/glsl/generated-pascal/simplest.vs.inc"/>
        <Type Value="Include"/>
      </Item370>
      <Item371>
        <Filename Value="../src/scene/glsl/generated-pascal/ssao.glsl.inc"/>
        <Type Value="Include"/>
      </Item371>
      <Item372>
        <Filename Value="../src/scene/glsl/generated-pascal/ssr.glsl.inc"/>
        <Type Value="Include"/>
      </Item372>
      <Item373>
        <Filename Value="../src/scene/glsl/generated-pascal/terrain.fs.inc"/>
        <Type Value="Include"/>
      </Item373>
      <Item374>
        <Filename Value="../src/scene/glsl/generated-pascal/terrain.vs.inc"/>
        <Type Value="Include"/>
      </Item374>
      <Item375>
        <Filename Value="../src/scene/glsl/generated-pascal/tone_mapping.fs.inc"/>
        <Type Value="Include"/>
      </Item375>
      <Item376>
        <Filename Value="../src/scene/glsl/generated-pascal/variance_shadow_map_common.fs.inc"/>
        <Type Value="Include"/>
      </Item376>
      <Item377>
        <Filename Value="../src/scene/load/castleloadgltf.pas"/>
        <UnitName Value="CastleLoadGltf"/>
      </Item377>
      <Item378>
        <Filename Value="../src/scene/load/collada/x3dloadinternalcollada.pas"/>
        <UnitName Value="X3DLoadInternalCollada"/>
      </Item378>
      <Item379>
        <Filename Value="../src/scene/load/collada/x3dloadinternalcollada_cameras.inc"/>
        <Type Value="Include"/>
      </Item379>
      <Item380>
        <Filename Value="../src/scene/load/collada/x3dloadinternalcollada_childrenlist.inc"/>
        <Type Value="Include"/>
      </Item380>
      <Item381>
        <Filename Value="../src/scene/load/collada/x3dloadinternalcollada_controllers.inc"/>
        <Type Value="Include"/>
      </Item381>
      <Item382>
        <Filename Value="../src/scene/load/collada/x3dloadinternalcollada_effects.inc"/>
        <Type Value="Include"/>
      </Item382>
      <Item383>
        <Filename Value="../src/scene/load/collada/x3dloadinternalcollada_geometries.inc"/>
        <Type Value="Include"/>
      </Item383>
      <Item384>
        <Filename Value="../src/scene/load/collada/x3dloadinternalcollada_images.inc"/>
        <Type Value="Include"/>
      </Item384>
      <Item385>
        <Filename Value="../src/scene/load/collada/x3dloadinternalcollada_indexes.inc"/>
        <Type Value="Include"/>
      </Item385>
      <Item386>
        <Filename Value="../src/scene/load/collada/x3dloadinternalcollada_integerparser.inc"/>
        <Type Value="Include"/>
      </Item386>
      <Item387>
        <Filename Value="../src/scene/load/collada/x3dloadinternalcollada_librarynodes.inc"/>
        <Type Value="Include"/>
      </Item387>
      <Item388>
        <Filename Value="../src/scene/load/collada/x3dloadinternalcollada_lights.inc"/>
        <Type Value="Include"/>
      </Item388>
      <Item389>
        <Filename Value="../src/scene/load/collada/x3dloadinternalcollada_materials.inc"/>
        <Type Value="Include"/>
      </Item389>
      <Item390>
        <Filename Value="../src/scene/load/collada/x3dloadinternalcollada_matrix.inc"/>
        <Type Value="Include"/>
      </Item390>
      <Item391>
        <Filename Value="../src/scene/load/collada/x3dloadinternalcollada_node.inc"/>
        <Type Value="Include"/>
      </Item391>
      <Item392>
        <Filename Value="../src/scene/load/collada/x3dloadinternalcollada_primitives.inc"/>
        <Type Value="Include"/>
      </Item392>
      <Item393>
        <Filename Value="../src/scene/load/collada/x3dloadinternalcollada_read_helpers.inc"/>
        <Type Value="Include"/>
      </Item393>
      <Item394>
        <Filename Value="../src/scene/load/collada/x3dloadinternalcollada_scenes.inc"/>
        <Type Value="Include"/>
      </Item394>
      <Item395>
        <Filename Value="../src/scene/load/collada/x3dloadinternalcollada_source.inc"/>
        <Type Value="Include"/>
      </Item395>
      <Item396>
        <Filename Value="../src/scene/load/collada/x3dloadinternalcollada_sources.inc"/>
        <Type Value="Include"/>
      </Item396>
      <Item397>
        <Filename Value="../src/scene/load/pasgltf/PasDblStrUtils.pas"/>
        <UnitName Value="PasDblStrUtils"/>
      </Item397>
      <Item398>
        <Filename Value="../src/scene/load/pasgltf/PasGLTF.pas"/>
        <UnitName Value="PasGLTF"/>
      </Item398>
      <Item399>
        <Filename Value="../src/scene/load/pasgltf/PasJSON.pas"/>
        <UnitName Value="PasJSON"/>
      </Item399>
      <Item400>
        <Filename Value="../src/scene/load/spine/x3dloadinternalspine.pas"/>
        <UnitName Value="X3DLoadInternalSpine"/>
      </Item400>
      <Item401>
        <Filename Value="../src/scene/load/spine/x3dloadinternalspine_animations.inc"/>
        <Type Value="Include"/>
      </Item401>
      <Item402>
        <Filename Value="../src/scene/load/spine/x3dloadinternalspine_animutils.inc"/>
        <Type Value="Include"/>
      </Item402>
      <Item403>
        <Filename Value="../src/scene/load/spine/x3dloadinternalspine_atlas.inc"/>
        <Type Value="Include"/>
      </Item403>
      <Item404>
        <Filename Value="../src/scene/load/spine/x3dloadinternalspine_attachments.inc"/>
        <Type Value="Include"/>
      </Item404>
      <Item405>
        <Filename Value="../src/scene/load/spine/x3dloadinternalspine_bones.inc"/>
        <Type Value="Include"/>
      </Item405>
      <Item406>
        <Filename Value="../src/scene/load/spine/x3dloadinternalspine_bonetimelines.inc"/>
        <Type Value="Include"/>
      </Item406>
      <Item407>
        <Filename Value="../src/scene/load/spine/x3dloadinternalspine_deformtimelines.inc"/>
        <Type Value="Include"/>
      </Item407>
      <Item408>
        <Filename Value="../src/scene/load/spine/x3dloadinternalspine_drawordertimelines.inc"/>
        <Type Value="Include"/>
      </Item408>
      <Item409>
        <Filename Value="../src/scene/load/spine/x3dloadinternalspine_json.inc"/>
        <Type Value="Include"/>
      </Item409>
      <Item410>
        <Filename Value="../src/scene/load/spine/x3dloadinternalspine_simpletextureloader.inc"/>
        <Type Value="Include"/>
      </Item410>
      <Item411>
        <Filename Value="../src/scene/load/spine/x3dloadinternalspine_skeleton.inc"/>
        <Type Value="Include"/>
      </Item411>
      <Item412>
        <Filename Value="../src/scene/load/spine/x3dloadinternalspine_skins.inc"/>
        <Type Value="Include"/>
      </Item412>
      <Item413>
        <Filename Value="../src/scene/load/spine/x3dloadinternalspine_slots.inc"/>
        <Type Value="Include"/>
      </Item413>
      <Item414>
        <Filename Value="../src/scene/load/spine/x3dloadinternalspine_slottimelines.inc"/>
        <Type Value="Include"/>
      </Item414>
      <Item415>
        <Filename Value="../src/scene/load/spine/x3dloadinternalspine_textureloader.inc"/>
        <Type Value="Include"/>
      </Item415>
      <Item416>
        <Filename Value="../src/scene/load/spine/x3dloadinternalspine_url.inc"/>
        <Type Value="Include"/>
      </Item416>
      <Item417>
        <Filename Value="../src/scene/load/spine/x3dloadinternalspine_weightedmeshtimelines.inc"/>
        <Type Value="Include"/>
      </Item417>
      <Item418>
        <Filename Value="../src/scene/load/x3dload.pas"/>
        <UnitName Value="X3DLoad"/>
      </Item418>
      <Item419>
        <Filename Value="../src/scene/load/x3dloadinternal3ds.pas"/>
        <UnitName Value="X3DLoadInternal3DS"/>
      </Item419>
      <Item420>
        <Filename Value="../src/scene/load/x3dloadinternalcocos2d.pas"/>
        <UnitName Value="X3DLoadInternalCocos2d"/>
      </Item420>
      <Item421>
        <Filename Value="../src/scene/load/x3dloadinternalgeo.pas"/>
        <UnitName Value="X3DLoadInternalGEO"/>
      </Item421>
      <Item422>
        <Filename Value="../src/scene/load/x3dloadinternalgltf.pas"/>
        <UnitName Value="X3DLoadInternalGltf"/>
      </Item422>
      <Item423>
        <Filename Value="../src/scene/load/x3dloadinternalimage.pas"/>
        <UnitName Value="X3DLoadInternalImage"/>
      </Item423>
      <Item424>
        <Filename Value="../src/scene/load/md3/x3dloadinternalmd3.pas"/>
        <UnitName Value="X3DLoadInternalMD3"/>
      </Item424>
      <Item425>
        <Filename Value="../src/scene/load/x3dloadinternalobj.pas"/>
        <UnitName Value="X3DLoadInternalOBJ"/>
      </Item425>
      <Item426>
        <Filename Value="../src/scene/load/x3dloadinternalstl.pas"/>
        <UnitName Value="X3DLoadInternalSTL"/>
      </Item426>
      <Item427>
        <Filename Value="../src/scene/load/x3dloadinternaltiledmap.pas"/>
        <UnitName Value="X3DLoadInternalTiledMap"/>
      </Item427>
      <Item428>
        <Filename Value="../src/scene/load/x3dloadinternalutils.pas"/>
        <UnitName Value="X3DLoadInternalUtils"/>
      </Item428>
      <Item429>
        <Filename Value="../src/scene/octreeconf.inc"/>
        <Type Value="Include"/>
      </Item429>
      <Item430>
        <Filename Value="../src/scene/x3d/auto_generated_node_helpers/x3dnodes_abstractvrml1camera_1.inc"/>
        <Type Value="Include"/>
      </Item430>
      <Item431>
        <Filename Value="../src/scene/x3d/auto_generated_node_helpers/x3dnodes_abstractvrml1geometry_1.inc"/>
        <Type Value="Include"/>
      </Item431>
      <Item432>
        <Filename Value="../src/scene/x3d/auto_generated_node_helpers/x3dnodes_abstractvrml1indexed_1.inc"/>
        <Type Value="Include"/>
      </Item432>
      <Item433>
        <Filename Value="../src/scene/x3d/auto_generated_node_helpers/x3dnodes_abstractvrml1separator_1.inc"/>
        <Type Value="Include"/>
      </Item433>
      <Item434>
        <Filename Value="../src/scene/x3d/auto_generated_node_helpers/x3dnodes_abstractvrml1transformation_1.inc"/>
        <Type Value="Include"/>
      </Item434>
      <Item435>
        <Filename Value="../src/scene/x3d/auto_generated_node_helpers/x3dnodes_anchor.inc"/>
        <Type Value="Include"/>
      </Item435>
      <Item436>
        <Filename Value="../src/scene/x3d/auto_generated_node_helpers/x3dnodes_appearance.inc"/>
        <Type Value="Include"/>
      </Item436>
      <Item437>
        <Filename Value="../src/scene/x3d/auto_generated_node_helpers/x3dnodes_arc2d.inc"/>
        <Type Value="Include"/>
      </Item437>
      <Item438>
        <Filename Value="../src/scene/x3d/auto_generated_node_helpers/x3dnodes_arcclose2d.inc"/>
        <Type Value="Include"/>
      </Item438>
      <Item439>
        <Filename Value="../src/scene/x3d/auto_generated_node_helpers/x3dnodes_asciitext_1.inc"/>
        <Type Value="Include"/>
      </Item439>
      <Item440>
        <Filename Value="../src/scene/x3d/auto_generated_node_helpers/x3dnodes_audioclip.inc"/>
        <Type Value="Include"/>
      </Item440>
      <Item441>
        <Filename Value="../src/scene/x3d/auto_generated_node_helpers/x3dnodes_background.inc"/>
        <Type Value="Include"/>
      </Item441>
      <Item442>
        <Filename Value="../src/scene/x3d/auto_generated_node_helpers/x3dnodes_balljoint.inc"/>
        <Type Value="Include"/>
      </Item442>
      <Item443>
        <Filename Value="../src/scene/x3d/auto_generated_node_helpers/x3dnodes_billboard.inc"/>
        <Type Value="Include"/>
      </Item443>
      <Item444>
        <Filename Value="../src/scene/x3d/auto_generated_node_helpers/x3dnodes_blendmode.inc"/>
        <Type Value="Include"/>
      </Item444>
      <Item445>
        <Filename Value="../src/scene/x3d/auto_generated_node_helpers/x3dnodes_booleanfilter.inc"/>
        <Type Value="Include"/>
      </Item445>
      <Item446>
        <Filename Value="../src/scene/x3d/auto_generated_node_helpers/x3dnodes_booleansequencer.inc"/>
        <Type Value="Include"/>
      </Item446>
      <Item447>
        <Filename Value="../src/scene/x3d/auto_generated_node_helpers/x3dnodes_booleantoggle.inc"/>
        <Type Value="Include"/>
      </Item447>
      <Item448>
        <Filename Value="../src/scene/x3d/auto_generated_node_helpers/x3dnodes_booleantrigger.inc"/>
        <Type Value="Include"/>
      </Item448>
      <Item449>
        <Filename Value="../src/scene/x3d/auto_generated_node_helpers/x3dnodes_boundedphysicsmodel.inc"/>
        <Type Value="Include"/>
      </Item449>
      <Item450>
        <Filename Value="../src/scene/x3d/auto_generated_node_helpers/x3dnodes_box.inc"/>
        <Type Value="Include"/>
      </Item450>
      <Item451>
        <Filename Value="../src/scene/x3d/auto_generated_node_helpers/x3dnodes_cadassembly.inc"/>
        <Type Value="Include"/>
      </Item451>
      <Item452>
        <Filename Value="../src/scene/x3d/auto_generated_node_helpers/x3dnodes_cadface.inc"/>
        <Type Value="Include"/>
      </Item452>
      <Item453>
        <Filename Value="../src/scene/x3d/auto_generated_node_helpers/x3dnodes_cadlayer.inc"/>
        <Type Value="Include"/>
      </Item453>
      <Item454>
        <Filename Value="../src/scene/x3d/auto_generated_node_helpers/x3dnodes_cadpart.inc"/>
        <Type Value="Include"/>
      </Item454>
      <Item455>
        <Filename Value="../src/scene/x3d/auto_generated_node_helpers/x3dnodes_circle2d.inc"/>
        <Type Value="Include"/>
      </Item455>
      <Item456>
        <Filename Value="../src/scene/x3d/auto_generated_node_helpers/x3dnodes_clipplane.inc"/>
        <Type Value="Include"/>
      </Item456>
      <Item457>
        <Filename Value="../src/scene/x3d/auto_generated_node_helpers/x3dnodes_collidableoffset.inc"/>
        <Type Value="Include"/>
      </Item457>
      <Item458>
        <Filename Value="../src/scene/x3d/auto_generated_node_helpers/x3dnodes_collidableshape.inc"/>
        <Type Value="Include"/>
      </Item458>
      <Item459>
        <Filename Value="../src/scene/x3d/auto_generated_node_helpers/x3dnodes_collision.inc"/>
        <Type Value="Include"/>
      </Item459>
      <Item460>
        <Filename Value="../src/scene/x3d/auto_generated_node_helpers/x3dnodes_collisioncollection.inc"/>
        <Type Value="Include"/>
      </Item460>
      <Item461>
        <Filename Value="../src/scene/x3d/auto_generated_node_helpers/x3dnodes_collisionsensor.inc"/>
        <Type Value="Include"/>
      </Item461>
      <Item462>
        <Filename Value="../src/scene/x3d/auto_generated_node_helpers/x3dnodes_collisionspace.inc"/>
        <Type Value="Include"/>
      </Item462>
      <Item463>
        <Filename Value="../src/scene/x3d/auto_generated_node_helpers/x3dnodes_color.inc"/>
        <Type Value="Include"/>
      </Item463>
      <Item464>
        <Filename Value="../src/scene/x3d/auto_generated_node_helpers/x3dnodes_colordamper.inc"/>
        <Type Value="Include"/>
      </Item464>
      <Item465>
        <Filename Value="../src/scene/x3d/auto_generated_node_helpers/x3dnodes_colorinterpolator.inc"/>
        <Type Value="Include"/>
      </Item465>
      <Item466>
        <Filename Value="../src/scene/x3d/auto_generated_node_helpers/x3dnodes_colorrgba.inc"/>
        <Type Value="Include"/>
      </Item466>
      <Item467>
        <Filename Value="../src/scene/x3d/auto_generated_node_helpers/x3dnodes_colorsetinterpolator.inc"/>
        <Type Value="Include"/>
      </Item467>
      <Item468>
        <Filename Value="../src/scene/x3d/auto_generated_node_helpers/x3dnodes_commonsurfaceshader.inc"/>
        <Type Value="Include"/>
      </Item468>
      <Item469>
        <Filename Value="../src/scene/x3d/auto_generated_node_helpers/x3dnodes_composedcubemaptexture.inc"/>
        <Type Value="Include"/>
      </Item469>
      <Item470>
        <Filename Value="../src/scene/x3d/auto_generated_node_helpers/x3dnodes_composedshader.inc"/>
        <Type Value="Include"/>
      </Item470>
      <Item471>
        <Filename Value="../src/scene/x3d/auto_generated_node_helpers/x3dnodes_composedtexture3d.inc"/>
        <Type Value="Include"/>
      </Item471>
      <Item472>
        <Filename Value="../src/scene/x3d/auto_generated_node_helpers/x3dnodes_cone.inc"/>
        <Type Value="Include"/>
      </Item472>
      <Item473>
        <Filename Value="../src/scene/x3d/auto_generated_node_helpers/x3dnodes_coneemitter.inc"/>
        <Type Value="Include"/>
      </Item473>
      <Item474>
        <Filename Value="../src/scene/x3d/auto_generated_node_helpers/x3dnodes_contact.inc"/>
        <Type Value="Include"/>
      </Item474>
      <Item475>
        <Filename Value="../src/scene/x3d/auto_generated_node_helpers/x3dnodes_contour2d.inc"/>
        <Type Value="Include"/>
      </Item475>
      <Item476>
        <Filename Value="../src/scene/x3d/auto_generated_node_helpers/x3dnodes_contourpolyline2d.inc"/>
        <Type Value="Include"/>
      </Item476>
      <Item477>
        <Filename Value="../src/scene/x3d/auto_generated_node_helpers/x3dnodes_converter.inc"/>
        <Type Value="Include"/>
      </Item477>
      <Item478>
        <Filename Value="../src/scene/x3d/auto_generated_node_helpers/x3dnodes_coordinate.inc"/>
        <Type Value="Include"/>
      </Item478>
      <Item479>
        <Filename Value="../src/scene/x3d/auto_generated_node_helpers/x3dnodes_coordinate3_1.inc"/>
        <Type Value="Include"/>
      </Item479>
      <Item480>
        <Filename Value="../src/scene/x3d/auto_generated_node_helpers/x3dnodes_coordinatedamper.inc"/>
        <Type Value="Include"/>
      </Item480>
      <Item481>
        <Filename Value="../src/scene/x3d/auto_generated_node_helpers/x3dnodes_coordinatedouble.inc"/>
        <Type Value="Include"/>
      </Item481>
      <Item482>
        <Filename Value="../src/scene/x3d/auto_generated_node_helpers/x3dnodes_coordinateinterpolator.inc"/>
        <Type Value="Include"/>
      </Item482>
      <Item483>
        <Filename Value="../src/scene/x3d/auto_generated_node_helpers/x3dnodes_coordinateinterpolator2d.inc"/>
        <Type Value="Include"/>
      </Item483>
      <Item484>
        <Filename Value="../src/scene/x3d/auto_generated_node_helpers/x3dnodes_cube_1.inc"/>
        <Type Value="Include"/>
      </Item484>
      <Item485>
        <Filename Value="../src/scene/x3d/auto_generated_node_helpers/x3dnodes_cubicbezier2dorientationinterpolator.inc"/>
        <Type Value="Include"/>
      </Item485>
      <Item486>
        <Filename Value="../src/scene/x3d/auto_generated_node_helpers/x3dnodes_cubicbeziercoordinateinterpolator.inc"/>
        <Type Value="Include"/>
      </Item486>
      <Item487>
        <Filename Value="../src/scene/x3d/auto_generated_node_helpers/x3dnodes_cubicbezierpositioninterpolator.inc"/>
        <Type Value="Include"/>
      </Item487>
      <Item488>
        <Filename Value="../src/scene/x3d/auto_generated_node_helpers/x3dnodes_cylinder.inc"/>
        <Type Value="Include"/>
      </Item488>
      <Item489>
        <Filename Value="../src/scene/x3d/auto_generated_node_helpers/x3dnodes_cylinder_1.inc"/>
        <Type Value="Include"/>
      </Item489>
      <Item490>
        <Filename Value="../src/scene/x3d/auto_generated_node_helpers/x3dnodes_cylindersensor.inc"/>
        <Type Value="Include"/>
      </Item490>
      <Item491>
        <Filename Value="../src/scene/x3d/auto_generated_node_helpers/x3dnodes_directionallight.inc"/>
        <Type Value="Include"/>
      </Item491>
      <Item492>
        <Filename Value="../src/scene/x3d/auto_generated_node_helpers/x3dnodes_directionallight_1.inc"/>
        <Type Value="Include"/>
      </Item492>
      <Item493>
        <Filename Value="../src/scene/x3d/auto_generated_node_helpers/x3dnodes_disentitymanager.inc"/>
        <Type Value="Include"/>
      </Item493>
      <Item494>
        <Filename Value="../src/scene/x3d/auto_generated_node_helpers/x3dnodes_disentitytypemapping.inc"/>
        <Type Value="Include"/>
      </Item494>
      <Item495>
        <Filename Value="../src/scene/x3d/auto_generated_node_helpers/x3dnodes_disk2d.inc"/>
        <Type Value="Include"/>
      </Item495>
      <Item496>
        <Filename Value="../src/scene/x3d/auto_generated_node_helpers/x3dnodes_doubleaxishingejoint.inc"/>
        <Type Value="Include"/>
      </Item496>
      <Item497>
        <Filename Value="../src/scene/x3d/auto_generated_node_helpers/x3dnodes_easeineaseout.inc"/>
        <Type Value="Include"/>
      </Item497>
      <Item498>
        <Filename Value="../src/scene/x3d/auto_generated_node_helpers/x3dnodes_effect.inc"/>
        <Type Value="Include"/>
      </Item498>
      <Item499>
        <Filename Value="../src/scene/x3d/auto_generated_node_helpers/x3dnodes_effectpart.inc"/>
        <Type Value="Include"/>
      </Item499>
      <Item500>
        <Filename Value="../src/scene/x3d/auto_generated_node_helpers/x3dnodes_elevationgrid.inc"/>
        <Type Value="Include"/>
      </Item500>
      <Item501>
        <Filename Value="../src/scene/x3d/auto_generated_node_helpers/x3dnodes_environmentlight.inc"/>
        <Type Value="Include"/>
      </Item501>
      <Item502>
        <Filename Value="../src/scene/x3d/auto_generated_node_helpers/x3dnodes_espdutransform.inc"/>
        <Type Value="Include"/>
      </Item502>
      <Item503>
        <Filename Value="../src/scene/x3d/auto_generated_node_helpers/x3dnodes_explosionemitter.inc"/>
        <Type Value="Include"/>
      </Item503>
      <Item504>
        <Filename Value="../src/scene/x3d/auto_generated_node_helpers/x3dnodes_extrusion.inc"/>
        <Type Value="Include"/>
      </Item504>
      <Item505>
        <Filename Value="../src/scene/x3d/auto_generated_node_helpers/x3dnodes_fillproperties.inc"/>
        <Type Value="Include"/>
      </Item505>
      <Item506>
        <Filename Value="../src/scene/x3d/auto_generated_node_helpers/x3dnodes_floatvertexattribute.inc"/>
        <Type Value="Include"/>
      </Item506>
      <Item507>
        <Filename Value="../src/scene/x3d/auto_generated_node_helpers/x3dnodes_fog.inc"/>
        <Type Value="Include"/>
      </Item507>
      <Item508>
        <Filename Value="../src/scene/x3d/auto_generated_node_helpers/x3dnodes_fogcoordinate.inc"/>
        <Type Value="Include"/>
      </Item508>
      <Item509>
        <Filename Value="../src/scene/x3d/auto_generated_node_helpers/x3dnodes_fontstyle.inc"/>
        <Type Value="Include"/>
      </Item509>
      <Item510>
        <Filename Value="../src/scene/x3d/auto_generated_node_helpers/x3dnodes_forcephysicsmodel.inc"/>
        <Type Value="Include"/>
      </Item510>
      <Item511>
        <Filename Value="../src/scene/x3d/auto_generated_node_helpers/x3dnodes_generatedcubemaptexture.inc"/>
        <Type Value="Include"/>
      </Item511>
      <Item512>
        <Filename Value="../src/scene/x3d/auto_generated_node_helpers/x3dnodes_generatedshadowmap.inc"/>
        <Type Value="Include"/>
      </Item512>
      <Item513>
        <Filename Value="../src/scene/x3d/auto_generated_node_helpers/x3dnodes_geocoordinate.inc"/>
        <Type Value="Include"/>
      </Item513>
      <Item514>
        <Filename Value="../src/scene/x3d/auto_generated_node_helpers/x3dnodes_geoelevationgrid.inc"/>
        <Type Value="Include"/>
      </Item514>
      <Item515>
        <Filename Value="../src/scene/x3d/auto_generated_node_helpers/x3dnodes_geolocation.inc"/>
        <Type Value="Include"/>
      </Item515>
      <Item516>
        <Filename Value="../src/scene/x3d/auto_generated_node_helpers/x3dnodes_geolod.inc"/>
        <Type Value="Include"/>
      </Item516>
      <Item517>
        <Filename Value="../src/scene/x3d/auto_generated_node_helpers/x3dnodes_geometadata.inc"/>
        <Type Value="Include"/>
      </Item517>
      <Item518>
        <Filename Value="../src/scene/x3d/auto_generated_node_helpers/x3dnodes_geoorigin.inc"/>
        <Type Value="Include"/>
      </Item518>
      <Item519>
        <Filename Value="../src/scene/x3d/auto_generated_node_helpers/x3dnodes_geopositioninterpolator.inc"/>
        <Type Value="Include"/>
      </Item519>
      <Item520>
        <Filename Value="../src/scene/x3d/auto_generated_node_helpers/x3dnodes_geoproximitysensor.inc"/>
        <Type Value="Include"/>
      </Item520>
      <Item521>
        <Filename Value="../src/scene/x3d/auto_generated_node_helpers/x3dnodes_geotouchsensor.inc"/>
        <Type Value="Include"/>
      </Item521>
      <Item522>
        <Filename Value="../src/scene/x3d/auto_generated_node_helpers/x3dnodes_geotransform.inc"/>
        <Type Value="Include"/>
      </Item522>
      <Item523>
        <Filename Value="../src/scene/x3d/auto_generated_node_helpers/x3dnodes_geoviewpoint.inc"/>
        <Type Value="Include"/>
      </Item523>
      <Item524>
        <Filename Value="../src/scene/x3d/auto_generated_node_helpers/x3dnodes_group.inc"/>
        <Type Value="Include"/>
      </Item524>
      <Item525>
        <Filename Value="../src/scene/x3d/auto_generated_node_helpers/x3dnodes_group_1.inc"/>
        <Type Value="Include"/>
      </Item525>
      <Item526>
        <Filename Value="../src/scene/x3d/auto_generated_node_helpers/x3dnodes_hanimdisplacer.inc"/>
        <Type Value="Include"/>
      </Item526>
      <Item527>
        <Filename Value="../src/scene/x3d/auto_generated_node_helpers/x3dnodes_hanimhumanoid.inc"/>
        <Type Value="Include"/>
      </Item527>
      <Item528>
        <Filename Value="../src/scene/x3d/auto_generated_node_helpers/x3dnodes_hanimjoint.inc"/>
        <Type Value="Include"/>
      </Item528>
      <Item529>
        <Filename Value="../src/scene/x3d/auto_generated_node_helpers/x3dnodes_hanimsegment.inc"/>
        <Type Value="Include"/>
      </Item529>
      <Item530>
        <Filename Value="../src/scene/x3d/auto_generated_node_helpers/x3dnodes_hanimsite.inc"/>
        <Type Value="Include"/>
      </Item530>
      <Item531>
        <Filename Value="../src/scene/x3d/auto_generated_node_helpers/x3dnodes_imagebackground.inc"/>
        <Type Value="Include"/>
      </Item531>
      <Item532>
        <Filename Value="../src/scene/x3d/auto_generated_node_helpers/x3dnodes_imagecubemaptexture.inc"/>
        <Type Value="Include"/>
      </Item532>
      <Item533>
        <Filename Value="../src/scene/x3d/auto_generated_node_helpers/x3dnodes_imagetexture.inc"/>
        <Type Value="Include"/>
      </Item533>
      <Item534>
        <Filename Value="../src/scene/x3d/auto_generated_node_helpers/x3dnodes_imagetexture3d.inc"/>
        <Type Value="Include"/>
      </Item534>
      <Item535>
        <Filename Value="../src/scene/x3d/auto_generated_node_helpers/x3dnodes_indexedfaceset.inc"/>
        <Type Value="Include"/>
      </Item535>
      <Item536>
        <Filename Value="../src/scene/x3d/auto_generated_node_helpers/x3dnodes_indexedfaceset_1.inc"/>
        <Type Value="Include"/>
      </Item536>
      <Item537>
        <Filename Value="../src/scene/x3d/auto_generated_node_helpers/x3dnodes_indexedlineset.inc"/>
        <Type Value="Include"/>
      </Item537>
      <Item538>
        <Filename Value="../src/scene/x3d/auto_generated_node_helpers/x3dnodes_indexedlineset_1.inc"/>
        <Type Value="Include"/>
      </Item538>
      <Item539>
        <Filename Value="../src/scene/x3d/auto_generated_node_helpers/x3dnodes_indexedquadset.inc"/>
        <Type Value="Include"/>
      </Item539>
      <Item540>
        <Filename Value="../src/scene/x3d/auto_generated_node_helpers/x3dnodes_indexedtrianglefanset.inc"/>
        <Type Value="Include"/>
      </Item540>
      <Item541>
        <Filename Value="../src/scene/x3d/auto_generated_node_helpers/x3dnodes_indexedtrianglemesh_1.inc"/>
        <Type Value="Include"/>
      </Item541>
      <Item542>
        <Filename Value="../src/scene/x3d/auto_generated_node_helpers/x3dnodes_indexedtriangleset.inc"/>
        <Type Value="Include"/>
      </Item542>
      <Item543>
        <Filename Value="../src/scene/x3d/auto_generated_node_helpers/x3dnodes_indexedtrianglestripset.inc"/>
        <Type Value="Include"/>
      </Item543>
      <Item544>
        <Filename Value="../src/scene/x3d/auto_generated_node_helpers/x3dnodes_info_1.inc"/>
        <Type Value="Include"/>
      </Item544>
      <Item545>
        <Filename Value="../src/scene/x3d/auto_generated_node_helpers/x3dnodes_inline.inc"/>
        <Type Value="Include"/>
      </Item545>
      <Item546>
        <Filename Value="../src/scene/x3d/auto_generated_node_helpers/x3dnodes_inlineloadcontrol.inc"/>
        <Type Value="Include"/>
      </Item546>
      <Item547>
        <Filename Value="../src/scene/x3d/auto_generated_node_helpers/x3dnodes_integersequencer.inc"/>
        <Type Value="Include"/>
      </Item547>
      <Item548>
        <Filename Value="../src/scene/x3d/auto_generated_node_helpers/x3dnodes_integertrigger.inc"/>
        <Type Value="Include"/>
      </Item548>
      <Item549>
        <Filename Value="../src/scene/x3d/auto_generated_node_helpers/x3dnodes_kambiappearance.inc"/>
        <Type Value="Include"/>
      </Item549>
      <Item550>
        <Filename Value="../src/scene/x3d/auto_generated_node_helpers/x3dnodes_kambiinline.inc"/>
        <Type Value="Include"/>
      </Item550>
      <Item551>
        <Filename Value="../src/scene/x3d/auto_generated_node_helpers/x3dnodes_kambinavigationinfo.inc"/>
        <Type Value="Include"/>
      </Item551>
      <Item552>
        <Filename Value="../src/scene/x3d/auto_generated_node_helpers/x3dnodes_keysensor.inc"/>
        <Type Value="Include"/>
      </Item552>
      <Item553>
        <Filename Value="../src/scene/x3d/auto_generated_node_helpers/x3dnodes_layer.inc"/>
        <Type Value="Include"/>
      </Item553>
      <Item554>
        <Filename Value="../src/scene/x3d/auto_generated_node_helpers/x3dnodes_layerset.inc"/>
        <Type Value="Include"/>
      </Item554>
      <Item555>
        <Filename Value="../src/scene/x3d/auto_generated_node_helpers/x3dnodes_layout.inc"/>
        <Type Value="Include"/>
      </Item555>
      <Item556>
        <Filename Value="../src/scene/x3d/auto_generated_node_helpers/x3dnodes_layoutgroup.inc"/>
        <Type Value="Include"/>
      </Item556>
      <Item557>
        <Filename Value="../src/scene/x3d/auto_generated_node_helpers/x3dnodes_layoutlayer.inc"/>
        <Type Value="Include"/>
      </Item557>
      <Item558>
        <Filename Value="../src/scene/x3d/auto_generated_node_helpers/x3dnodes_linepicksensor.inc"/>
        <Type Value="Include"/>
      </Item558>
      <Item559>
        <Filename Value="../src/scene/x3d/auto_generated_node_helpers/x3dnodes_lineproperties.inc"/>
        <Type Value="Include"/>
      </Item559>
      <Item560>
        <Filename Value="../src/scene/x3d/auto_generated_node_helpers/x3dnodes_lineset.inc"/>
        <Type Value="Include"/>
      </Item560>
      <Item561>
        <Filename Value="../src/scene/x3d/auto_generated_node_helpers/x3dnodes_loadsensor.inc"/>
        <Type Value="Include"/>
      </Item561>
      <Item562>
        <Filename Value="../src/scene/x3d/auto_generated_node_helpers/x3dnodes_localfog.inc"/>
        <Type Value="Include"/>
      </Item562>
      <Item563>
        <Filename Value="../src/scene/x3d/auto_generated_node_helpers/x3dnodes_lod.inc"/>
        <Type Value="Include"/>
      </Item563>
      <Item564>
        <Filename Value="../src/scene/x3d/auto_generated_node_helpers/x3dnodes_lod_1.inc"/>
        <Type Value="Include"/>
      </Item564>
      <Item565>
        <Filename Value="../src/scene/x3d/auto_generated_node_helpers/x3dnodes_logger.inc"/>
        <Type Value="Include"/>
      </Item565>
      <Item566>
        <Filename Value="../src/scene/x3d/auto_generated_node_helpers/x3dnodes_material.inc"/>
        <Type Value="Include"/>
      </Item566>
      <Item567>
        <Filename Value="../src/scene/x3d/auto_generated_node_helpers/x3dnodes_material_1.inc"/>
        <Type Value="Include"/>
      </Item567>
      <Item568>
        <Filename Value="../src/scene/x3d/auto_generated_node_helpers/x3dnodes_materialbinding_1.inc"/>
        <Type Value="Include"/>
      </Item568>
      <Item569>
        <Filename Value="../src/scene/x3d/auto_generated_node_helpers/x3dnodes_matrix3vertexattribute.inc"/>
        <Type Value="Include"/>
      </Item569>
      <Item570>
        <Filename Value="../src/scene/x3d/auto_generated_node_helpers/x3dnodes_matrix4vertexattribute.inc"/>
        <Type Value="Include"/>
      </Item570>
      <Item571>
        <Filename Value="../src/scene/x3d/auto_generated_node_helpers/x3dnodes_matrixtransform.inc"/>
        <Type Value="Include"/>
      </Item571>
      <Item572>
        <Filename Value="../src/scene/x3d/auto_generated_node_helpers/x3dnodes_matrixtransform_1.inc"/>
        <Type Value="Include"/>
      </Item572>
      <Item573>
        <Filename Value="../src/scene/x3d/auto_generated_node_helpers/x3dnodes_metadataboolean.inc"/>
        <Type Value="Include"/>
      </Item573>
      <Item574>
        <Filename Value="../src/scene/x3d/auto_generated_node_helpers/x3dnodes_metadatadouble.inc"/>
        <Type Value="Include"/>
      </Item574>
      <Item575>
        <Filename Value="../src/scene/x3d/auto_generated_node_helpers/x3dnodes_metadatafloat.inc"/>
        <Type Value="Include"/>
      </Item575>
      <Item576>
        <Filename Value="../src/scene/x3d/auto_generated_node_helpers/x3dnodes_metadatainteger.inc"/>
        <Type Value="Include"/>
      </Item576>
      <Item577>
        <Filename Value="../src/scene/x3d/auto_generated_node_helpers/x3dnodes_metadataset.inc"/>
        <Type Value="Include"/>
      </Item577>
      <Item578>
        <Filename Value="../src/scene/x3d/auto_generated_node_helpers/x3dnodes_metadatastring.inc"/>
        <Type Value="Include"/>
      </Item578>
      <Item579>
        <Filename Value="../src/scene/x3d/auto_generated_node_helpers/x3dnodes_motorjoint.inc"/>
        <Type Value="Include"/>
      </Item579>
      <Item580>
        <Filename Value="../src/scene/x3d/auto_generated_node_helpers/x3dnodes_movietexture.inc"/>
        <Type Value="Include"/>
      </Item580>
      <Item581>
        <Filename Value="../src/scene/x3d/auto_generated_node_helpers/x3dnodes_multigeneratedtexturecoordinate.inc"/>
        <Type Value="Include"/>
      </Item581>
      <Item582>
        <Filename Value="../src/scene/x3d/auto_generated_node_helpers/x3dnodes_multitexture.inc"/>
        <Type Value="Include"/>
      </Item582>
      <Item583>
        <Filename Value="../src/scene/x3d/auto_generated_node_helpers/x3dnodes_multitexturecoordinate.inc"/>
        <Type Value="Include"/>
      </Item583>
      <Item584>
        <Filename Value="../src/scene/x3d/auto_generated_node_helpers/x3dnodes_multitexturetransform.inc"/>
        <Type Value="Include"/>
      </Item584>
      <Item585>
        <Filename Value="../src/scene/x3d/auto_generated_node_helpers/x3dnodes_navigationinfo.inc"/>
        <Type Value="Include"/>
      </Item585>
      <Item586>
        <Filename Value="../src/scene/x3d/auto_generated_node_helpers/x3dnodes_normal.inc"/>
        <Type Value="Include"/>
      </Item586>
      <Item587>
        <Filename Value="../src/scene/x3d/auto_generated_node_helpers/x3dnodes_normalbinding_1.inc"/>
        <Type Value="Include"/>
      </Item587>
      <Item588>
        <Filename Value="../src/scene/x3d/auto_generated_node_helpers/x3dnodes_normalinterpolator.inc"/>
        <Type Value="Include"/>
      </Item588>
      <Item589>
        <Filename Value="../src/scene/x3d/auto_generated_node_helpers/x3dnodes_nurbscurve.inc"/>
        <Type Value="Include"/>
      </Item589>
      <Item590>
        <Filename Value="../src/scene/x3d/auto_generated_node_helpers/x3dnodes_nurbscurve2d.inc"/>
        <Type Value="Include"/>
      </Item590>
      <Item591>
        <Filename Value="../src/scene/x3d/auto_generated_node_helpers/x3dnodes_nurbsorientationinterpolator.inc"/>
        <Type Value="Include"/>
      </Item591>
      <Item592>
        <Filename Value="../src/scene/x3d/auto_generated_node_helpers/x3dnodes_nurbspatchsurface.inc"/>
        <Type Value="Include"/>
      </Item592>
      <Item593>
        <Filename Value="../src/scene/x3d/auto_generated_node_helpers/x3dnodes_nurbspositioninterpolator.inc"/>
        <Type Value="Include"/>
      </Item593>
      <Item594>
        <Filename Value="../src/scene/x3d/auto_generated_node_helpers/x3dnodes_nurbsset.inc"/>
        <Type Value="Include"/>
      </Item594>
      <Item595>
        <Filename Value="../src/scene/x3d/auto_generated_node_helpers/x3dnodes_nurbssurfaceinterpolator.inc"/>
        <Type Value="Include"/>
      </Item595>
      <Item596>
        <Filename Value="../src/scene/x3d/auto_generated_node_helpers/x3dnodes_nurbssweptsurface.inc"/>
        <Type Value="Include"/>
      </Item596>
      <Item597>
        <Filename Value="../src/scene/x3d/auto_generated_node_helpers/x3dnodes_nurbsswungsurface.inc"/>
        <Type Value="Include"/>
      </Item597>
      <Item598>
        <Filename Value="../src/scene/x3d/auto_generated_node_helpers/x3dnodes_nurbstexturecoordinate.inc"/>
        <Type Value="Include"/>
      </Item598>
      <Item599>
        <Filename Value="../src/scene/x3d/auto_generated_node_helpers/x3dnodes_nurbstrimmedsurface.inc"/>
        <Type Value="Include"/>
      </Item599>
      <Item600>
        <Filename Value="../src/scene/x3d/auto_generated_node_helpers/x3dnodes_orientationchaser.inc"/>
        <Type Value="Include"/>
      </Item600>
      <Item601>
        <Filename Value="../src/scene/x3d/auto_generated_node_helpers/x3dnodes_orientationdamper.inc"/>
        <Type Value="Include"/>
      </Item601>
      <Item602>
        <Filename Value="../src/scene/x3d/auto_generated_node_helpers/x3dnodes_orientationinterpolator.inc"/>
        <Type Value="Include"/>
      </Item602>
      <Item603>
        <Filename Value="../src/scene/x3d/auto_generated_node_helpers/x3dnodes_orientationinterpolator2d.inc"/>
        <Type Value="Include"/>
      </Item603>
      <Item604>
        <Filename Value="../src/scene/x3d/auto_generated_node_helpers/x3dnodes_orthographiccamera_1.inc"/>
        <Type Value="Include"/>
      </Item604>
      <Item605>
        <Filename Value="../src/scene/x3d/auto_generated_node_helpers/x3dnodes_orthoviewpoint.inc"/>
        <Type Value="Include"/>
      </Item605>
      <Item606>
        <Filename Value="../src/scene/x3d/auto_generated_node_helpers/x3dnodes_packagedshader.inc"/>
        <Type Value="Include"/>
      </Item606>
      <Item607>
        <Filename Value="../src/scene/x3d/auto_generated_node_helpers/x3dnodes_particlesystem.inc"/>
        <Type Value="Include"/>
      </Item607>
      <Item608>
        <Filename Value="../src/scene/x3d/auto_generated_node_helpers/x3dnodes_perspectivecamera_1.inc"/>
        <Type Value="Include"/>
      </Item608>
      <Item609>
        <Filename Value="../src/scene/x3d/auto_generated_node_helpers/x3dnodes_physicalmaterial.inc"/>
        <Type Value="Include"/>
      </Item609>
      <Item610>
        <Filename Value="../src/scene/x3d/auto_generated_node_helpers/x3dnodes_pickablegroup.inc"/>
        <Type Value="Include"/>
      </Item610>
      <Item611>
        <Filename Value="../src/scene/x3d/auto_generated_node_helpers/x3dnodes_pixeltexture.inc"/>
        <Type Value="Include"/>
      </Item611>
      <Item612>
        <Filename Value="../src/scene/x3d/auto_generated_node_helpers/x3dnodes_pixeltexture3d.inc"/>
        <Type Value="Include"/>
      </Item612>
      <Item613>
        <Filename Value="../src/scene/x3d/auto_generated_node_helpers/x3dnodes_plane.inc"/>
        <Type Value="Include"/>
      </Item613>
      <Item614>
        <Filename Value="../src/scene/x3d/auto_generated_node_helpers/x3dnodes_planesensor.inc"/>
        <Type Value="Include"/>
      </Item614>
      <Item615>
        <Filename Value="../src/scene/x3d/auto_generated_node_helpers/x3dnodes_pointemitter.inc"/>
        <Type Value="Include"/>
      </Item615>
      <Item616>
        <Filename Value="../src/scene/x3d/auto_generated_node_helpers/x3dnodes_pointlight.inc"/>
        <Type Value="Include"/>
      </Item616>
      <Item617>
        <Filename Value="../src/scene/x3d/auto_generated_node_helpers/x3dnodes_pointlight_1.inc"/>
        <Type Value="Include"/>
      </Item617>
      <Item618>
        <Filename Value="../src/scene/x3d/auto_generated_node_helpers/x3dnodes_pointpicksensor.inc"/>
        <Type Value="Include"/>
      </Item618>
      <Item619>
        <Filename Value="../src/scene/x3d/auto_generated_node_helpers/x3dnodes_pointset.inc"/>
        <Type Value="Include"/>
      </Item619>
      <Item620>
        <Filename Value="../src/scene/x3d/auto_generated_node_helpers/x3dnodes_pointset_1.inc"/>
        <Type Value="Include"/>
      </Item620>
      <Item621>
        <Filename Value="../src/scene/x3d/auto_generated_node_helpers/x3dnodes_polyline2d.inc"/>
        <Type Value="Include"/>
      </Item621>
      <Item622>
        <Filename Value="../src/scene/x3d/auto_generated_node_helpers/x3dnodes_polylineemitter.inc"/>
        <Type Value="Include"/>
      </Item622>
      <Item623>
        <Filename Value="../src/scene/x3d/auto_generated_node_helpers/x3dnodes_polypoint2d.inc"/>
        <Type Value="Include"/>
      </Item623>
      <Item624>
        <Filename Value="../src/scene/x3d/auto_generated_node_helpers/x3dnodes_positionchaser.inc"/>
        <Type Value="Include"/>
      </Item624>
      <Item625>
        <Filename Value="../src/scene/x3d/auto_generated_node_helpers/x3dnodes_positionchaser2d.inc"/>
        <Type Value="Include"/>
      </Item625>
      <Item626>
        <Filename Value="../src/scene/x3d/auto_generated_node_helpers/x3dnodes_positiondamper.inc"/>
        <Type Value="Include"/>
      </Item626>
      <Item627>
        <Filename Value="../src/scene/x3d/auto_generated_node_helpers/x3dnodes_positiondamper2d.inc"/>
        <Type Value="Include"/>
      </Item627>
      <Item628>
        <Filename Value="../src/scene/x3d/auto_generated_node_helpers/x3dnodes_positioninterpolator.inc"/>
        <Type Value="Include"/>
      </Item628>
      <Item629>
        <Filename Value="../src/scene/x3d/auto_generated_node_helpers/x3dnodes_positioninterpolator2d.inc"/>
        <Type Value="Include"/>
      </Item629>
      <Item630>
        <Filename Value="../src/scene/x3d/auto_generated_node_helpers/x3dnodes_primitivepicksensor.inc"/>
        <Type Value="Include"/>
      </Item630>
      <Item631>
        <Filename Value="../src/scene/x3d/auto_generated_node_helpers/x3dnodes_programshader.inc"/>
        <Type Value="Include"/>
      </Item631>
      <Item632>
        <Filename Value="../src/scene/x3d/auto_generated_node_helpers/x3dnodes_projectedtexturecoordinate.inc"/>
        <Type Value="Include"/>
      </Item632>
      <Item633>
        <Filename Value="../src/scene/x3d/auto_generated_node_helpers/x3dnodes_proximitysensor.inc"/>
        <Type Value="Include"/>
      </Item633>
      <Item634>
        <Filename Value="../src/scene/x3d/auto_generated_node_helpers/x3dnodes_quadset.inc"/>
        <Type Value="Include"/>
      </Item634>
      <Item635>
        <Filename Value="../src/scene/x3d/auto_generated_node_helpers/x3dnodes_receiverpdu.inc"/>
        <Type Value="Include"/>
      </Item635>
      <Item636>
        <Filename Value="../src/scene/x3d/auto_generated_node_helpers/x3dnodes_rectangle2d.inc"/>
        <Type Value="Include"/>
      </Item636>
      <Item637>
        <Filename Value="../src/scene/x3d/auto_generated_node_helpers/x3dnodes_renderedtexture.inc"/>
        <Type Value="Include"/>
      </Item637>
      <Item638>
        <Filename Value="../src/scene/x3d/auto_generated_node_helpers/x3dnodes_rigidbody.inc"/>
        <Type Value="Include"/>
      </Item638>
      <Item639>
        <Filename Value="../src/scene/x3d/auto_generated_node_helpers/x3dnodes_rigidbodycollection.inc"/>
        <Type Value="Include"/>
      </Item639>
      <Item640>
        <Filename Value="../src/scene/x3d/auto_generated_node_helpers/x3dnodes_rotation_1.inc"/>
        <Type Value="Include"/>
      </Item640>
      <Item641>
        <Filename Value="../src/scene/x3d/auto_generated_node_helpers/x3dnodes_rotationxyz_1.inc"/>
        <Type Value="Include"/>
      </Item641>
      <Item642>
        <Filename Value="../src/scene/x3d/auto_generated_node_helpers/x3dnodes_scalarchaser.inc"/>
        <Type Value="Include"/>
      </Item642>
      <Item643>
        <Filename Value="../src/scene/x3d/auto_generated_node_helpers/x3dnodes_scalarinterpolator.inc"/>
        <Type Value="Include"/>
      </Item643>
      <Item644>
        <Filename Value="../src/scene/x3d/auto_generated_node_helpers/x3dnodes_scale_1.inc"/>
        <Type Value="Include"/>
      </Item644>
      <Item645>
        <Filename Value="../src/scene/x3d/auto_generated_node_helpers/x3dnodes_screeneffect.inc"/>
        <Type Value="Include"/>
      </Item645>
      <Item646>
        <Filename Value="../src/scene/x3d/auto_generated_node_helpers/x3dnodes_screenfontstyle.inc"/>
        <Type Value="Include"/>
      </Item646>
      <Item647>
        <Filename Value="../src/scene/x3d/auto_generated_node_helpers/x3dnodes_screengroup.inc"/>
        <Type Value="Include"/>
      </Item647>
      <Item648>
        <Filename Value="../src/scene/x3d/auto_generated_node_helpers/x3dnodes_script.inc"/>
        <Type Value="Include"/>
      </Item648>
      <Item649>
        <Filename Value="../src/scene/x3d/auto_generated_node_helpers/x3dnodes_shaderpart.inc"/>
        <Type Value="Include"/>
      </Item649>
      <Item650>
        <Filename Value="../src/scene/x3d/auto_generated_node_helpers/x3dnodes_shaderprogram.inc"/>
        <Type Value="Include"/>
      </Item650>
      <Item651>
        <Filename Value="../src/scene/x3d/auto_generated_node_helpers/x3dnodes_shadertexture.inc"/>
        <Type Value="Include"/>
      </Item651>
      <Item652>
        <Filename Value="../src/scene/x3d/auto_generated_node_helpers/x3dnodes_shape.inc"/>
        <Type Value="Include"/>
      </Item652>
      <Item653>
        <Filename Value="../src/scene/x3d/auto_generated_node_helpers/x3dnodes_shapehints_1.inc"/>
        <Type Value="Include"/>
      </Item653>
      <Item654>
        <Filename Value="../src/scene/x3d/auto_generated_node_helpers/x3dnodes_signalpdu.inc"/>
        <Type Value="Include"/>
      </Item654>
      <Item655>
        <Filename Value="../src/scene/x3d/auto_generated_node_helpers/x3dnodes_singleaxishingejoint.inc"/>
        <Type Value="Include"/>
      </Item655>
      <Item656>
        <Filename Value="../src/scene/x3d/auto_generated_node_helpers/x3dnodes_sliderjoint.inc"/>
        <Type Value="Include"/>
      </Item656>
      <Item657>
        <Filename Value="../src/scene/x3d/auto_generated_node_helpers/x3dnodes_sound.inc"/>
        <Type Value="Include"/>
      </Item657>
      <Item658>
        <Filename Value="../src/scene/x3d/auto_generated_node_helpers/x3dnodes_sphere.inc"/>
        <Type Value="Include"/>
      </Item658>
      <Item659>
        <Filename Value="../src/scene/x3d/auto_generated_node_helpers/x3dnodes_sphere_1.inc"/>
        <Type Value="Include"/>
      </Item659>
      <Item660>
        <Filename Value="../src/scene/x3d/auto_generated_node_helpers/x3dnodes_spheresensor.inc"/>
        <Type Value="Include"/>
      </Item660>
      <Item661>
        <Filename Value="../src/scene/x3d/auto_generated_node_helpers/x3dnodes_splinepositioninterpolator.inc"/>
        <Type Value="Include"/>
      </Item661>
      <Item662>
        <Filename Value="../src/scene/x3d/auto_generated_node_helpers/x3dnodes_splinepositioninterpolator2d.inc"/>
        <Type Value="Include"/>
      </Item662>
      <Item663>
        <Filename Value="../src/scene/x3d/auto_generated_node_helpers/x3dnodes_splinescalarinterpolator.inc"/>
        <Type Value="Include"/>
      </Item663>
      <Item664>
        <Filename Value="../src/scene/x3d/auto_generated_node_helpers/x3dnodes_spotlight.inc"/>
        <Type Value="Include"/>
      </Item664>
      <Item665>
        <Filename Value="../src/scene/x3d/auto_generated_node_helpers/x3dnodes_spotlight_1.inc"/>
        <Type Value="Include"/>
      </Item665>
      <Item666>
        <Filename Value="../src/scene/x3d/auto_generated_node_helpers/x3dnodes_squadorientationinterpolator.inc"/>
        <Type Value="Include"/>
      </Item666>
      <Item667>
        <Filename Value="../src/scene/x3d/auto_generated_node_helpers/x3dnodes_staticgroup.inc"/>
        <Type Value="Include"/>
      </Item667>
      <Item668>
        <Filename Value="../src/scene/x3d/auto_generated_node_helpers/x3dnodes_stringsensor.inc"/>
        <Type Value="Include"/>
      </Item668>
      <Item669>
        <Filename Value="../src/scene/x3d/auto_generated_node_helpers/x3dnodes_surfaceemitter.inc"/>
        <Type Value="Include"/>
      </Item669>
      <Item670>
        <Filename Value="../src/scene/x3d/auto_generated_node_helpers/x3dnodes_switch.inc"/>
        <Type Value="Include"/>
      </Item670>
      <Item671>
        <Filename Value="../src/scene/x3d/auto_generated_node_helpers/x3dnodes_switch_1.inc"/>
        <Type Value="Include"/>
      </Item671>
      <Item672>
        <Filename Value="../src/scene/x3d/auto_generated_node_helpers/x3dnodes_tangent.inc"/>
        <Type Value="Include"/>
      </Item672>
      <Item673>
        <Filename Value="../src/scene/x3d/auto_generated_node_helpers/x3dnodes_teapot.inc"/>
        <Type Value="Include"/>
      </Item673>
      <Item674>
        <Filename Value="../src/scene/x3d/auto_generated_node_helpers/x3dnodes_texcoorddamper2d.inc"/>
        <Type Value="Include"/>
      </Item674>
      <Item675>
        <Filename Value="../src/scene/x3d/auto_generated_node_helpers/x3dnodes_text.inc"/>
        <Type Value="Include"/>
      </Item675>
      <Item676>
        <Filename Value="../src/scene/x3d/auto_generated_node_helpers/x3dnodes_text3d.inc"/>
        <Type Value="Include"/>
      </Item676>
      <Item677>
        <Filename Value="../src/scene/x3d/auto_generated_node_helpers/x3dnodes_texture2_1.inc"/>
        <Type Value="Include"/>
      </Item677>
      <Item678>
        <Filename Value="../src/scene/x3d/auto_generated_node_helpers/x3dnodes_texturebackground.inc"/>
        <Type Value="Include"/>
      </Item678>
      <Item679>
        <Filename Value="../src/scene/x3d/auto_generated_node_helpers/x3dnodes_texturecoordinate.inc"/>
        <Type Value="Include"/>
      </Item679>
      <Item680>
        <Filename Value="../src/scene/x3d/auto_generated_node_helpers/x3dnodes_texturecoordinate3d.inc"/>
        <Type Value="Include"/>
      </Item680>
      <Item681>
        <Filename Value="../src/scene/x3d/auto_generated_node_helpers/x3dnodes_texturecoordinate4d.inc"/>
        <Type Value="Include"/>
      </Item681>
      <Item682>
        <Filename Value="../src/scene/x3d/auto_generated_node_helpers/x3dnodes_texturecoordinategenerator.inc"/>
        <Type Value="Include"/>
      </Item682>
      <Item683>
        <Filename Value="../src/scene/x3d/auto_generated_node_helpers/x3dnodes_textureproperties.inc"/>
        <Type Value="Include"/>
      </Item683>
      <Item684>
        <Filename Value="../src/scene/x3d/auto_generated_node_helpers/x3dnodes_texturetransform.inc"/>
        <Type Value="Include"/>
      </Item684>
      <Item685>
        <Filename Value="../src/scene/x3d/auto_generated_node_helpers/x3dnodes_texturetransform3d.inc"/>
        <Type Value="Include"/>
      </Item685>
      <Item686>
        <Filename Value="../src/scene/x3d/auto_generated_node_helpers/x3dnodes_texturetransformmatrix3d.inc"/>
        <Type Value="Include"/>
      </Item686>
      <Item687>
        <Filename Value="../src/scene/x3d/auto_generated_node_helpers/x3dnodes_timesensor.inc"/>
        <Type Value="Include"/>
      </Item687>
      <Item688>
        <Filename Value="../src/scene/x3d/auto_generated_node_helpers/x3dnodes_timetrigger.inc"/>
        <Type Value="Include"/>
      </Item688>
      <Item689>
        <Filename Value="../src/scene/x3d/auto_generated_node_helpers/x3dnodes_toggler.inc"/>
        <Type Value="Include"/>
      </Item689>
      <Item690>
        <Filename Value="../src/scene/x3d/auto_generated_node_helpers/x3dnodes_touchsensor.inc"/>
        <Type Value="Include"/>
      </Item690>
      <Item691>
        <Filename Value="../src/scene/x3d/auto_generated_node_helpers/x3dnodes_transform.inc"/>
        <Type Value="Include"/>
      </Item691>
      <Item692>
        <Filename Value="../src/scene/x3d/auto_generated_node_helpers/x3dnodes_transform_1.inc"/>
        <Type Value="Include"/>
      </Item692>
      <Item693>
        <Filename Value="../src/scene/x3d/auto_generated_node_helpers/x3dnodes_transformsensor.inc"/>
        <Type Value="Include"/>
      </Item693>
      <Item694>
        <Filename Value="../src/scene/x3d/auto_generated_node_helpers/x3dnodes_transformseparator_1.inc"/>
        <Type Value="Include"/>
      </Item694>
      <Item695>
        <Filename Value="../src/scene/x3d/auto_generated_node_helpers/x3dnodes_translation_1.inc"/>
        <Type Value="Include"/>
      </Item695>
      <Item696>
        <Filename Value="../src/scene/x3d/auto_generated_node_helpers/x3dnodes_transmitterpdu.inc"/>
        <Type Value="Include"/>
      </Item696>
      <Item697>
        <Filename Value="../src/scene/x3d/auto_generated_node_helpers/x3dnodes_trianglefanset.inc"/>
        <Type Value="Include"/>
      </Item697>
      <Item698>
        <Filename Value="../src/scene/x3d/auto_generated_node_helpers/x3dnodes_triangleset.inc"/>
        <Type Value="Include"/>
      </Item698>
      <Item699>
        <Filename Value="../src/scene/x3d/auto_generated_node_helpers/x3dnodes_triangleset2d.inc"/>
        <Type Value="Include"/>
      </Item699>
      <Item700>
        <Filename Value="../src/scene/x3d/auto_generated_node_helpers/x3dnodes_trianglestripset.inc"/>
        <Type Value="Include"/>
      </Item700>
      <Item701>
        <Filename Value="../src/scene/x3d/auto_generated_node_helpers/x3dnodes_twosidedmaterial.inc"/>
        <Type Value="Include"/>
      </Item701>
      <Item702>
        <Filename Value="../src/scene/x3d/auto_generated_node_helpers/x3dnodes_universaljoint.inc"/>
        <Type Value="Include"/>
      </Item702>
      <Item703>
        <Filename Value="../src/scene/x3d/auto_generated_node_helpers/x3dnodes_unlitmaterial.inc"/>
        <Type Value="Include"/>
      </Item703>
      <Item704>
        <Filename Value="../src/scene/x3d/auto_generated_node_helpers/x3dnodes_valuetrigger.inc"/>
        <Type Value="Include"/>
      </Item704>
      <Item705>
        <Filename Value="../src/scene/x3d/auto_generated_node_helpers/x3dnodes_vectorinterpolator.inc"/>
        <Type Value="Include"/>
      </Item705>
      <Item706>
        <Filename Value="../src/scene/x3d/auto_generated_node_helpers/x3dnodes_viewpoint.inc"/>
        <Type Value="Include"/>
      </Item706>
      <Item707>
        <Filename Value="../src/scene/x3d/auto_generated_node_helpers/x3dnodes_viewpointgroup.inc"/>
        <Type Value="Include"/>
      </Item707>
      <Item708>
        <Filename Value="../src/scene/x3d/auto_generated_node_helpers/x3dnodes_viewpointmirror.inc"/>
        <Type Value="Include"/>
      </Item708>
      <Item709>
        <Filename Value="../src/scene/x3d/auto_generated_node_helpers/x3dnodes_viewport.inc"/>
        <Type Value="Include"/>
      </Item709>
      <Item710>
        <Filename Value="../src/scene/x3d/auto_generated_node_helpers/x3dnodes_visibilitysensor.inc"/>
        <Type Value="Include"/>
      </Item710>
      <Item711>
        <Filename Value="../src/scene/x3d/auto_generated_node_helpers/x3dnodes_volumeemitter.inc"/>
        <Type Value="Include"/>
      </Item711>
      <Item712>
        <Filename Value="../src/scene/x3d/auto_generated_node_helpers/x3dnodes_volumepicksensor.inc"/>
        <Type Value="Include"/>
      </Item712>
      <Item713>
        <Filename Value="../src/scene/x3d/auto_generated_node_helpers/x3dnodes_windphysicsmodel.inc"/>
        <Type Value="Include"/>
      </Item713>
      <Item714>
        <Filename Value="../src/scene/x3d/auto_generated_node_helpers/x3dnodes_worldinfo.inc"/>
        <Type Value="Include"/>
      </Item714>
      <Item715>
        <Filename Value="../src/scene/x3d/auto_generated_node_helpers/x3dnodes_wwwanchor_1.inc"/>
        <Type Value="Include"/>
      </Item715>
      <Item716>
        <Filename Value="../src/scene/x3d/auto_generated_node_helpers/x3dnodes_wwwinline_1.inc"/>
        <Type Value="Include"/>
      </Item716>
      <Item717>
        <Filename Value="../src/scene/x3d/auto_generated_node_helpers/x3dnodes_x3d3dbackgroundnode.inc"/>
        <Type Value="Include"/>
      </Item717>
      <Item718>
        <Filename Value="../src/scene/x3d/auto_generated_node_helpers/x3dnodes_x3dappearancechildnode.inc"/>
        <Type Value="Include"/>
      </Item718>
      <Item719>
        <Filename Value="../src/scene/x3d/auto_generated_node_helpers/x3dnodes_x3dappearancenode.inc"/>
        <Type Value="Include"/>
      </Item719>
      <Item720>
        <Filename Value="../src/scene/x3d/auto_generated_node_helpers/x3dnodes_x3dbackgroundnode.inc"/>
        <Type Value="Include"/>
      </Item720>
      <Item721>
        <Filename Value="../src/scene/x3d/auto_generated_node_helpers/x3dnodes_x3dbindablenode.inc"/>
        <Type Value="Include"/>
      </Item721>
      <Item722>
        <Filename Value="../src/scene/x3d/auto_generated_node_helpers/x3dnodes_x3dchasernode.inc"/>
        <Type Value="Include"/>
      </Item722>
      <Item723>
        <Filename Value="../src/scene/x3d/auto_generated_node_helpers/x3dnodes_x3dchildnode.inc"/>
        <Type Value="Include"/>
      </Item723>
      <Item724>
        <Filename Value="../src/scene/x3d/auto_generated_node_helpers/x3dnodes_x3dcolornode.inc"/>
        <Type Value="Include"/>
      </Item724>
      <Item725>
        <Filename Value="../src/scene/x3d/auto_generated_node_helpers/x3dnodes_x3dcomposedgeometrynode.inc"/>
        <Type Value="Include"/>
      </Item725>
      <Item726>
        <Filename Value="../src/scene/x3d/auto_generated_node_helpers/x3dnodes_x3dcoordinatenode.inc"/>
        <Type Value="Include"/>
      </Item726>
      <Item727>
        <Filename Value="../src/scene/x3d/auto_generated_node_helpers/x3dnodes_x3dcubicbezierinterpolator.inc"/>
        <Type Value="Include"/>
      </Item727>
      <Item728>
        <Filename Value="../src/scene/x3d/auto_generated_node_helpers/x3dnodes_x3ddampernode.inc"/>
        <Type Value="Include"/>
      </Item728>
      <Item729>
        <Filename Value="../src/scene/x3d/auto_generated_node_helpers/x3dnodes_x3ddirectionallightnode.inc"/>
        <Type Value="Include"/>
      </Item729>
      <Item730>
        <Filename Value="../src/scene/x3d/auto_generated_node_helpers/x3dnodes_x3ddragsensornode.inc"/>
        <Type Value="Include"/>
      </Item730>
      <Item731>
        <Filename Value="../src/scene/x3d/auto_generated_node_helpers/x3dnodes_x3denvironmentalsensornode.inc"/>
        <Type Value="Include"/>
      </Item731>
      <Item732>
        <Filename Value="../src/scene/x3d/auto_generated_node_helpers/x3dnodes_x3denvironmenttexturenode.inc"/>
        <Type Value="Include"/>
      </Item732>
      <Item733>
        <Filename Value="../src/scene/x3d/auto_generated_node_helpers/x3dnodes_x3dfollowernode.inc"/>
        <Type Value="Include"/>
      </Item733>
      <Item734>
        <Filename Value="../src/scene/x3d/auto_generated_node_helpers/x3dnodes_x3dfontstylenode.inc"/>
        <Type Value="Include"/>
      </Item734>
      <Item735>
        <Filename Value="../src/scene/x3d/auto_generated_node_helpers/x3dnodes_x3dgeometricpropertynode.inc"/>
        <Type Value="Include"/>
      </Item735>
      <Item736>
        <Filename Value="../src/scene/x3d/auto_generated_node_helpers/x3dnodes_x3dgeometrynode.inc"/>
        <Type Value="Include"/>
      </Item736>
      <Item737>
        <Filename Value="../src/scene/x3d/auto_generated_node_helpers/x3dnodes_x3dgroupingnode.inc"/>
        <Type Value="Include"/>
      </Item737>
      <Item738>
        <Filename Value="../src/scene/x3d/auto_generated_node_helpers/x3dnodes_x3dinfonode.inc"/>
        <Type Value="Include"/>
      </Item738>
      <Item739>
        <Filename Value="../src/scene/x3d/auto_generated_node_helpers/x3dnodes_x3dinterpolatornode.inc"/>
        <Type Value="Include"/>
      </Item739>
      <Item740>
        <Filename Value="../src/scene/x3d/auto_generated_node_helpers/x3dnodes_x3dkeydevicesensornode.inc"/>
        <Type Value="Include"/>
      </Item740>
      <Item741>
        <Filename Value="../src/scene/x3d/auto_generated_node_helpers/x3dnodes_x3dlayernode.inc"/>
        <Type Value="Include"/>
      </Item741>
      <Item742>
        <Filename Value="../src/scene/x3d/auto_generated_node_helpers/x3dnodes_x3dlayoutnode.inc"/>
        <Type Value="Include"/>
      </Item742>
      <Item743>
        <Filename Value="../src/scene/x3d/auto_generated_node_helpers/x3dnodes_x3dlightnode.inc"/>
        <Type Value="Include"/>
      </Item743>
      <Item744>
        <Filename Value="../src/scene/x3d/auto_generated_node_helpers/x3dnodes_x3dmaterialnode.inc"/>
        <Type Value="Include"/>
      </Item744>
      <Item745>
        <Filename Value="../src/scene/x3d/auto_generated_node_helpers/x3dnodes_x3dmetadatanode.inc"/>
        <Type Value="Include"/>
      </Item745>
      <Item746>
        <Filename Value="../src/scene/x3d/auto_generated_node_helpers/x3dnodes_x3dnbodycollidablenode.inc"/>
        <Type Value="Include"/>
      </Item746>
      <Item747>
        <Filename Value="../src/scene/x3d/auto_generated_node_helpers/x3dnodes_x3dnbodycollisionspacenode.inc"/>
        <Type Value="Include"/>
      </Item747>
      <Item748>
        <Filename Value="../src/scene/x3d/auto_generated_node_helpers/x3dnodes_x3dnetworksensornode.inc"/>
        <Type Value="Include"/>
      </Item748>
      <Item749>
        <Filename Value="../src/scene/x3d/auto_generated_node_helpers/x3dnodes_x3dnode.inc"/>
        <Type Value="Include"/>
      </Item749>
      <Item750>
        <Filename Value="../src/scene/x3d/auto_generated_node_helpers/x3dnodes_x3dnormalnode.inc"/>
        <Type Value="Include"/>
      </Item750>
      <Item751>
        <Filename Value="../src/scene/x3d/auto_generated_node_helpers/x3dnodes_x3dnurbscontrolcurvenode.inc"/>
        <Type Value="Include"/>
      </Item751>
      <Item752>
        <Filename Value="../src/scene/x3d/auto_generated_node_helpers/x3dnodes_x3dnurbssurfacegeometrynode.inc"/>
        <Type Value="Include"/>
      </Item752>
      <Item753>
        <Filename Value="../src/scene/x3d/auto_generated_node_helpers/x3dnodes_x3donesidedmaterialnode.inc"/>
        <Type Value="Include"/>
      </Item753>
      <Item754>
        <Filename Value="../src/scene/x3d/auto_generated_node_helpers/x3dnodes_x3dparametricgeometrynode.inc"/>
        <Type Value="Include"/>
      </Item754>
      <Item755>
        <Filename Value="../src/scene/x3d/auto_generated_node_helpers/x3dnodes_x3dparticleemitternode.inc"/>
        <Type Value="Include"/>
      </Item755>
      <Item756>
        <Filename Value="../src/scene/x3d/auto_generated_node_helpers/x3dnodes_x3dparticlephysicsmodelnode.inc"/>
        <Type Value="Include"/>
      </Item756>
      <Item757>
        <Filename Value="../src/scene/x3d/auto_generated_node_helpers/x3dnodes_x3dpicksensornode.inc"/>
        <Type Value="Include"/>
      </Item757>
      <Item758>
        <Filename Value="../src/scene/x3d/auto_generated_node_helpers/x3dnodes_x3dpointingdevicesensornode.inc"/>
        <Type Value="Include"/>
      </Item758>
      <Item759>
        <Filename Value="../src/scene/x3d/auto_generated_node_helpers/x3dnodes_x3dpointlightnode.inc"/>
        <Type Value="Include"/>
      </Item759>
      <Item760>
        <Filename Value="../src/scene/x3d/auto_generated_node_helpers/x3dnodes_x3dpositionallightnode.inc"/>
        <Type Value="Include"/>
      </Item760>
      <Item761>
        <Filename Value="../src/scene/x3d/auto_generated_node_helpers/x3dnodes_x3dproductstructurechildnode.inc"/>
        <Type Value="Include"/>
      </Item761>
      <Item762>
        <Filename Value="../src/scene/x3d/auto_generated_node_helpers/x3dnodes_x3dpunctuallightnode.inc"/>
        <Type Value="Include"/>
      </Item762>
      <Item763>
        <Filename Value="../src/scene/x3d/auto_generated_node_helpers/x3dnodes_x3drigidjointnode.inc"/>
        <Type Value="Include"/>
      </Item763>
      <Item764>
        <Filename Value="../src/scene/x3d/auto_generated_node_helpers/x3dnodes_x3dscriptnode.inc"/>
        <Type Value="Include"/>
      </Item764>
      <Item765>
        <Filename Value="../src/scene/x3d/auto_generated_node_helpers/x3dnodes_x3dsensornode.inc"/>
        <Type Value="Include"/>
      </Item765>
      <Item766>
        <Filename Value="../src/scene/x3d/auto_generated_node_helpers/x3dnodes_x3dsequencernode.inc"/>
        <Type Value="Include"/>
      </Item766>
      <Item767>
        <Filename Value="../src/scene/x3d/auto_generated_node_helpers/x3dnodes_x3dshadernode.inc"/>
        <Type Value="Include"/>
      </Item767>
      <Item768>
        <Filename Value="../src/scene/x3d/auto_generated_node_helpers/x3dnodes_x3dshapenode.inc"/>
        <Type Value="Include"/>
      </Item768>
      <Item769>
        <Filename Value="../src/scene/x3d/auto_generated_node_helpers/x3dnodes_x3dsingletexturecoordinatenode.inc"/>
        <Type Value="Include"/>
      </Item769>
      <Item770>
        <Filename Value="../src/scene/x3d/auto_generated_node_helpers/x3dnodes_x3dsingletexturenode.inc"/>
        <Type Value="Include"/>
      </Item770>
      <Item771>
        <Filename Value="../src/scene/x3d/auto_generated_node_helpers/x3dnodes_x3dsingletexturetransformnode.inc"/>
        <Type Value="Include"/>
      </Item771>
      <Item772>
        <Filename Value="../src/scene/x3d/auto_generated_node_helpers/x3dnodes_x3dsoundnode.inc"/>
        <Type Value="Include"/>
      </Item772>
      <Item773>
        <Filename Value="../src/scene/x3d/auto_generated_node_helpers/x3dnodes_x3dsoundsourcenode.inc"/>
        <Type Value="Include"/>
      </Item773>
      <Item774>
        <Filename Value="../src/scene/x3d/auto_generated_node_helpers/x3dnodes_x3dtexture2dnode.inc"/>
        <Type Value="Include"/>
      </Item774>
      <Item775>
        <Filename Value="../src/scene/x3d/auto_generated_node_helpers/x3dnodes_x3dtexture3dnode.inc"/>
        <Type Value="Include"/>
      </Item775>
      <Item776>
        <Filename Value="../src/scene/x3d/auto_generated_node_helpers/x3dnodes_x3dtexturecoordinatenode.inc"/>
        <Type Value="Include"/>
      </Item776>
      <Item777>
        <Filename Value="../src/scene/x3d/auto_generated_node_helpers/x3dnodes_x3dtexturenode.inc"/>
        <Type Value="Include"/>
      </Item777>
      <Item778>
        <Filename Value="../src/scene/x3d/auto_generated_node_helpers/x3dnodes_x3dtexturetransformnode.inc"/>
        <Type Value="Include"/>
      </Item778>
      <Item779>
        <Filename Value="../src/scene/x3d/auto_generated_node_helpers/x3dnodes_x3dtimedependentnode.inc"/>
        <Type Value="Include"/>
      </Item779>
      <Item780>
        <Filename Value="../src/scene/x3d/auto_generated_node_helpers/x3dnodes_x3dtouchsensornode.inc"/>
        <Type Value="Include"/>
      </Item780>
      <Item781>
        <Filename Value="../src/scene/x3d/auto_generated_node_helpers/x3dnodes_x3dtriggernode.inc"/>
        <Type Value="Include"/>
      </Item781>
      <Item782>
        <Filename Value="../src/scene/x3d/auto_generated_node_helpers/x3dnodes_x3dvertexattributenode.inc"/>
        <Type Value="Include"/>
      </Item782>
      <Item783>
        <Filename Value="../src/scene/x3d/auto_generated_node_helpers/x3dnodes_x3dviewpointnode.inc"/>
        <Type Value="Include"/>
      </Item783>
      <Item784>
        <Filename Value="../src/scene/x3d/auto_generated_node_helpers/x3dnodes_x3dviewportnode.inc"/>
        <Type Value="Include"/>
      </Item784>
      <Item785>
        <Filename Value="../src/scene/x3d/auto_generated_teapot/teapot.inc"/>
        <Type Value="Include"/>
      </Item785>
      <Item786>
        <Filename Value="../src/scene/x3d/castlefields_internalglobals.inc"/>
        <Type Value="Include"/>
      </Item786>
      <Item787>
        <Filename Value="../src/scene/x3d/castlefields_miscglobals.inc"/>
        <Type Value="Include"/>
      </Item787>
      <Item788>
        <Filename Value="../src/scene/x3d/castlefields_misctypes.inc"/>
        <Type Value="Include"/>
      </Item788>
      <Item789>
        <Filename Value="../src/scene/x3d/castlefields_x3devent.inc"/>
        <Type Value="Include"/>
      </Item789>
      <Item790>
        <Filename Value="../src/scene/x3d/castlefields_x3devent_descendants.inc"/>
        <Type Value="Include"/>
      </Item790>
      <Item791>
        <Filename Value="../src/scene/x3d/castlefields_x3dfield.inc"/>
        <Type Value="Include"/>
      </Item791>
      <Item792>
        <Filename Value="../src/scene/x3d/castlefields_x3dfieldorevent.inc"/>
        <Type Value="Include"/>
      </Item792>
      <Item793>
        <Filename Value="../src/scene/x3d/castlefields_x3dfieldsmanager.inc"/>
        <Type Value="Include"/>
      </Item793>
      <Item794>
        <Filename Value="../src/scene/x3d/castlefields_x3dfileitem.inc"/>
        <Type Value="Include"/>
      </Item794>
      <Item795>
        <Filename Value="../src/scene/x3d/castlefields_x3dmultfield.inc"/>
        <Type Value="Include"/>
      </Item795>
      <Item796>
        <Filename Value="../src/scene/x3d/castlefields_x3dreader.inc"/>
        <Type Value="Include"/>
      </Item796>
      <Item797>
        <Filename Value="../src/scene/x3d/castlefields_x3dsimplemultfield.inc"/>
        <Type Value="Include"/>
      </Item797>
      <Item798>
        <Filename Value="../src/scene/x3d/castlefields_x3dsimplemultfield_descendants.inc"/>
        <Type Value="Include"/>
      </Item798>
      <Item799>
        <Filename Value="../src/scene/x3d/castlefields_x3dsinglefield.inc"/>
        <Type Value="Include"/>
      </Item799>
      <Item800>
        <Filename Value="../src/scene/x3d/castlefields_x3dsinglefield_descendants.inc"/>
        <Type Value="Include"/>
      </Item800>
      <Item801>
        <Filename Value="../src/scene/x3d/castlefields_x3dwriter.inc"/>
        <Type Value="Include"/>
      </Item801>
      <Item802>
        <Filename Value="../src/scene/x3d/x3dfields.pas"/>
        <UnitName Value="X3DFields"/>
      </Item802>
      <Item803>
        <Filename Value="../src/scene/x3d/x3dnodes.pas"/>
        <UnitName Value="X3DNodes"/>
      </Item803>
      <Item804>
        <Filename Value="../src/scene/x3d/x3dnodes_1.inc"/>
        <Type Value="Include"/>
      </Item804>
      <Item805>
        <Filename Value="../src/scene/x3d/x3dnodes_97_hanim.inc"/>
        <Type Value="Include"/>
      </Item805>
      <Item806>
        <Filename Value="../src/scene/x3d/x3dnodes_boundingboxes.inc"/>
        <Type Value="Include"/>
      </Item806>
      <Item807>
        <Filename Value="../src/scene/x3d/x3dnodes_castle.inc"/>
        <Type Value="Include"/>
      </Item807>
      <Item808>
        <Filename Value="../src/scene/x3d/x3dnodes_clipplane.inc"/>
        <Type Value="Include"/>
      </Item808>
      <Item809>
        <Filename Value="../src/scene/x3d/x3dnodes_coordpolygons.inc"/>
        <Type Value="Include"/>
      </Item809>
      <Item810>
        <Filename Value="../src/scene/x3d/x3dnodes_destructionnotification.inc"/>
        <Type Value="Include"/>
      </Item810>
      <Item811>
        <Filename Value="../src/scene/x3d/x3dnodes_encoding_classic.inc"/>
        <Type Value="Include"/>
      </Item811>
      <Item812>
        <Filename Value="../src/scene/x3d/x3dnodes_encoding_xml.inc"/>
        <Type Value="Include"/>
      </Item812>
      <Item813>
        <Filename Value="../src/scene/x3d/x3dnodes_eventsengine.inc"/>
        <Type Value="Include"/>
      </Item813>
      <Item814>
        <Filename Value="../src/scene/x3d/x3dnodes_generatedtextures.inc"/>
        <Type Value="Include"/>
      </Item814>
      <Item815>
        <Filename Value="../src/scene/x3d/x3dnodes_importexport.inc"/>
        <Type Value="Include"/>
      </Item815>
      <Item816>
        <Filename Value="../src/scene/x3d/x3dnodes_initial_types.inc"/>
        <Type Value="Include"/>
      </Item816>
      <Item817>
        <Filename Value="../src/scene/x3d/x3dnodes_instantreality.inc"/>
        <Type Value="Include"/>
      </Item817>
      <Item818>
        <Filename Value="../src/scene/x3d/x3dnodes_inventor.inc"/>
        <Type Value="Include"/>
      </Item818>
      <Item819>
        <Filename Value="../src/scene/x3d/x3dnodes_lightinstance.inc"/>
        <Type Value="Include"/>
      </Item819>
      <Item820>
        <Filename Value="../src/scene/x3d/x3dnodes_load.inc"/>
        <Type Value="Include"/>
      </Item820>
      <Item821>
        <Filename Value="../src/scene/x3d/x3dnodes_mfnode.inc"/>
        <Type Value="Include"/>
      </Item821>
      <Item822>
        <Filename Value="../src/scene/x3d/x3dnodes_miscellaneous_globals.inc"/>
        <Type Value="Include"/>
      </Item822>
      <Item823>
        <Filename Value="../src/scene/x3d/x3dnodes_miscellaneous_internals.inc"/>
        <Type Value="Include"/>
      </Item823>
      <Item824>
        <Filename Value="../src/scene/x3d/x3dnodes_names.inc"/>
        <Type Value="Include"/>
      </Item824>
      <Item825>
        <Filename Value="../src/scene/x3d/x3dnodes_nodesmanager.inc"/>
        <Type Value="Include"/>
      </Item825>
      <Item826>
        <Filename Value="../src/scene/x3d/x3dnodes_prototypes.inc"/>
        <Type Value="Include"/>
      </Item826>
      <Item827>
        <Filename Value="../src/scene/x3d/x3dnodes_save.inc"/>
        <Type Value="Include"/>
      </Item827>
      <Item828>
        <Filename Value="../src/scene/x3d/x3dnodes_sfnode.inc"/>
        <Type Value="Include"/>
      </Item828>
      <Item829>
        <Filename Value="../src/scene/x3d/x3dnodes_standard_cadgeometry.inc"/>
        <Type Value="Include"/>
      </Item829>
      <Item830>
        <Filename Value="../src/scene/x3d/x3dnodes_standard_core.inc"/>
        <Type Value="Include"/>
      </Item830>
      <Item831>
        <Filename Value="../src/scene/x3d/x3dnodes_standard_cubemaptexturing.inc"/>
        <Type Value="Include"/>
      </Item831>
      <Item832>
        <Filename Value="../src/scene/x3d/x3dnodes_standard_dis.inc"/>
        <Type Value="Include"/>
      </Item832>
      <Item833>
        <Filename Value="../src/scene/x3d/x3dnodes_standard_environmentaleffects.inc"/>
        <Type Value="Include"/>
      </Item833>
      <Item834>
        <Filename Value="../src/scene/x3d/x3dnodes_standard_environmentalsensor.inc"/>
        <Type Value="Include"/>
      </Item834>
      <Item835>
        <Filename Value="../src/scene/x3d/x3dnodes_standard_eventutilities.inc"/>
        <Type Value="Include"/>
      </Item835>
      <Item836>
        <Filename Value="../src/scene/x3d/x3dnodes_standard_followers.inc"/>
        <Type Value="Include"/>
      </Item836>
      <Item837>
        <Filename Value="../src/scene/x3d/x3dnodes_standard_geometry2d.inc"/>
        <Type Value="Include"/>
      </Item837>
      <Item838>
        <Filename Value="../src/scene/x3d/x3dnodes_standard_geometry3d.inc"/>
        <Type Value="Include"/>
      </Item838>
      <Item839>
        <Filename Value="../src/scene/x3d/x3dnodes_standard_geospatial.inc"/>
        <Type Value="Include"/>
      </Item839>
      <Item840>
        <Filename Value="../src/scene/x3d/x3dnodes_standard_grouping.inc"/>
        <Type Value="Include"/>
      </Item840>
      <Item841>
        <Filename Value="../src/scene/x3d/x3dnodes_standard_h-anim.inc"/>
        <Type Value="Include"/>
      </Item841>
      <Item842>
        <Filename Value="../src/scene/x3d/x3dnodes_standard_interpolation.inc"/>
        <Type Value="Include"/>
      </Item842>
      <Item843>
        <Filename Value="../src/scene/x3d/x3dnodes_standard_interpolation_cubic_bezier.inc"/>
        <Type Value="Include"/>
      </Item843>
      <Item844>
        <Filename Value="../src/scene/x3d/x3dnodes_standard_keydevicesensor.inc"/>
        <Type Value="Include"/>
      </Item844>
      <Item845>
        <Filename Value="../src/scene/x3d/x3dnodes_standard_layering.inc"/>
        <Type Value="Include"/>
      </Item845>
      <Item846>
        <Filename Value="../src/scene/x3d/x3dnodes_standard_layout.inc"/>
        <Type Value="Include"/>
      </Item846>
      <Item847>
        <Filename Value="../src/scene/x3d/x3dnodes_standard_lighting.inc"/>
        <Type Value="Include"/>
      </Item847>
      <Item848>
        <Filename Value="../src/scene/x3d/x3dnodes_standard_navigation.inc"/>
        <Type Value="Include"/>
      </Item848>
      <Item849>
        <Filename Value="../src/scene/x3d/x3dnodes_standard_networking.inc"/>
        <Type Value="Include"/>
      </Item849>
      <Item850>
        <Filename Value="../src/scene/x3d/x3dnodes_standard_nurbs.inc"/>
        <Type Value="Include"/>
      </Item850>
      <Item851>
        <Filename Value="../src/scene/x3d/x3dnodes_standard_particlesystems.inc"/>
        <Type Value="Include"/>
      </Item851>
      <Item852>
        <Filename Value="../src/scene/x3d/x3dnodes_standard_picking.inc"/>
        <Type Value="Include"/>
      </Item852>
      <Item853>
        <Filename Value="../src/scene/x3d/x3dnodes_standard_pointingdevicesensor.inc"/>
        <Type Value="Include"/>
      </Item853>
      <Item854>
        <Filename Value="../src/scene/x3d/x3dnodes_standard_rendering.inc"/>
        <Type Value="Include"/>
      </Item854>
      <Item855>
        <Filename Value="../src/scene/x3d/x3dnodes_standard_rigidbodyphysics.inc"/>
        <Type Value="Include"/>
      </Item855>
      <Item856>
        <Filename Value="../src/scene/x3d/x3dnodes_standard_scripting.inc"/>
        <Type Value="Include"/>
      </Item856>
      <Item857>
        <Filename Value="../src/scene/x3d/x3dnodes_standard_shaders.inc"/>
        <Type Value="Include"/>
      </Item857>
      <Item858>
        <Filename Value="../src/scene/x3d/x3dnodes_standard_shape.inc"/>
        <Type Value="Include"/>
      </Item858>
      <Item859>
        <Filename Value="../src/scene/x3d/x3dnodes_standard_sound.inc"/>
        <Type Value="Include"/>
      </Item859>
      <Item860>
        <Filename Value="../src/scene/x3d/x3dnodes_standard_text.inc"/>
        <Type Value="Include"/>
      </Item860>
      <Item861>
        <Filename Value="../src/scene/x3d/x3dnodes_standard_texturing.inc"/>
        <Type Value="Include"/>
      </Item861>
      <Item862>
        <Filename Value="../src/scene/x3d/x3dnodes_standard_texturing3d.inc"/>
        <Type Value="Include"/>
      </Item862>
      <Item863>
        <Filename Value="../src/scene/x3d/x3dnodes_standard_time.inc"/>
        <Type Value="Include"/>
      </Item863>
      <Item864>
        <Filename Value="../src/scene/x3d/x3dnodes_utils_box.inc"/>
        <Type Value="Include"/>
      </Item864>
      <Item865>
        <Filename Value="../src/scene/x3d/x3dnodes_utils_cone_cylinder.inc"/>
        <Type Value="Include"/>
      </Item865>
      <Item866>
        <Filename Value="../src/scene/x3d/x3dnodes_utils_elevationgrid.inc"/>
        <Type Value="Include"/>
      </Item866>
      <Item867>
        <Filename Value="../src/scene/x3d/x3dnodes_utils_extrusion.inc"/>
        <Type Value="Include"/>
      </Item867>
      <Item868>
        <Filename Value="../src/scene/x3d/x3dnodes_utils_materials.inc"/>
        <Type Value="Include"/>
      </Item868>
      <Item869>
        <Filename Value="../src/scene/x3d/x3dnodes_utils_sphere.inc"/>
        <Type Value="Include"/>
      </Item869>
      <Item870>
        <Filename Value="../src/scene/x3d/x3dnodes_verticesandtrianglescounting.inc"/>
        <Type Value="Include"/>
      </Item870>
      <Item871>
        <Filename Value="../src/scene/x3d/x3dnodes_vrml1state.inc"/>
        <Type Value="Include"/>
      </Item871>
      <Item872>
        <Filename Value="../src/scene/x3d/x3dnodes_x3dfonttexturescache.inc"/>
        <Type Value="Include"/>
      </Item872>
      <Item873>
        <Filename Value="../src/scene/x3d/x3dnodes_x3dgraphtraversestate.inc"/>
        <Type Value="Include"/>
      </Item873>
      <Item874>
        <Filename Value="../src/scene/x3d/x3dnodes_x3dinterfacedeclaration.inc"/>
        <Type Value="Include"/>
      </Item874>
      <Item875>
        <Filename Value="../src/scene/x3d/x3dnodes_x3dnode.inc"/>
        <Type Value="Include"/>
      </Item875>
      <Item876>
        <Filename Value="../src/scene/x3d/x3dnodes_x3dnodeclasseslist.inc"/>
        <Type Value="Include"/>
      </Item876>
      <Item877>
        <Filename Value="../src/scene/x3d/x3dnodes_x3dnodescache.inc"/>
        <Type Value="Include"/>
      </Item877>
      <Item878>
        <Filename Value="../src/scene/x3d/x3dnodes_x3droute.inc"/>
        <Type Value="Include"/>
      </Item878>
      <Item879>
        <Filename Value="../src/scene/x3d/x3dnodes_x3dunknownnode.inc"/>
        <Type Value="Include"/>
      </Item879>
      <Item880>
        <Filename Value="../src/scene/x3dcamerautils.pas"/>
        <UnitName Value="X3DCameraUtils"/>
      </Item880>
      <Item881>
        <Filename Value="../src/scene/x3dtime.pas"/>
        <UnitName Value="X3DTime"/>
      </Item881>
      <Item882>
        <Filename Value="../src/services/castleactivityrecognition.pas"/>
        <UnitName Value="CastleActivityRecognition"/>
      </Item882>
      <Item883>
        <Filename Value="../src/services/castleads.pas"/>
        <UnitName Value="CastleAds"/>
      </Item883>
      <Item884>
        <Filename Value="../src/services/castleanalytics.pas"/>
        <UnitName Value="CastleAnalytics"/>
      </Item884>
      <Item885>
        <Filename Value="../src/services/castlefacebook.pas"/>
        <UnitName Value="CastleFacebook"/>
      </Item885>
      <Item886>
        <Filename Value="../src/services/castlegameservice.pas"/>
        <UnitName Value="CastleGameService"/>
      </Item886>
      <Item887>
        <Filename Value="../src/services/castlehelpshift.pas"/>
        <UnitName Value="CastleHelpshift"/>
      </Item887>
      <Item888>
        <Filename Value="../src/services/castleinapppurchases.pas"/>
        <UnitName Value="CastleInAppPurchases"/>
      </Item888>
      <Item889>
        <Filename Value="../src/services/castleopendocument.pas"/>
        <UnitName Value="CastleOpenDocument"/>
      </Item889>
      <Item890>
        <Filename Value="../src/services/castlephotoservice.pas"/>
        <UnitName Value="CastlePhotoService"/>
      </Item890>
      <Item891>
        <Filename Value="../src/services/castletenjin.pas"/>
        <UnitName Value="CastleTenjin"/>
      </Item891>
      <Item892>
        <Filename Value="../src/services/castletestfairy.pas"/>
        <UnitName Value="CastleTestFairy"/>
      </Item892>
      <Item893>
        <Filename Value="../src/transform/auto_generated_persistent_vectors/tcastlebillboard_persistent_vectors.inc"/>
        <Type Value="Include"/>
      </Item893>
      <Item894>
        <Filename Value="../src/transform/auto_generated_persistent_vectors/tcastlecamera_persistent_vectors.inc"/>
        <Type Value="Include"/>
      </Item894>
      <Item895>
        <Filename Value="../src/transform/auto_generated_persistent_vectors/tcastleorthographic_persistent_vectors.inc"/>
        <Type Value="Include"/>
      </Item895>
      <Item896>
        <Filename Value="../src/transform/auto_generated_persistent_vectors/tcastlesticktosurface_persistent_vectors.inc"/>
        <Type Value="Include"/>
      </Item896>
      <Item897>
        <Filename Value="../src/transform/auto_generated_persistent_vectors/tcastletransform_persistent_vectors.inc"/>
        <Type Value="Include"/>
      </Item897>
      <Item898>
        <Filename Value="../src/transform/castlebehaviors.pas"/>
        <UnitName Value="CastleBehaviors"/>
      </Item898>
      <Item899>
        <Filename Value="../src/transform/castlebehaviors_alive.inc"/>
        <Type Value="Include"/>
      </Item899>
      <Item900>
        <Filename Value="../src/transform/castlebehaviors_billboard.inc"/>
        <Type Value="Include"/>
      </Item900>
      <Item901>
        <Filename Value="../src/transform/castlebehaviors_moveattack.inc"/>
        <Type Value="Include"/>
      </Item901>
      <Item902>
        <Filename Value="../src/transform/castlebehaviors_soundsource.inc"/>
        <Type Value="Include"/>
      </Item902>
      <Item903>
        <Filename Value="../src/transform/castlebehaviors_sticktosurface.inc"/>
        <Type Value="Include"/>
      </Item903>
      <Item904>
        <Filename Value="../src/transform/castleboxes.pas"/>
        <UnitName Value="CastleBoxes"/>
      </Item904>
      <Item905>
        <Filename Value="../src/transform/castlecameras.pas"/>
        <UnitName Value="CastleCameras"/>
      </Item905>
      <Item906>
        <Filename Value="../src/transform/castlefrustum.pas"/>
        <UnitName Value="CastleFrustum"/>
      </Item906>
      <Item907>
        <Filename Value="../src/transform/castleinternalbasetriangleoctree.pas"/>
        <UnitName Value="CastleInternalBaseTriangleOctree"/>
      </Item907>
      <Item908>
        <Filename Value="../src/transform/castleinternalbasetriangleoctree_raysegment_nonleaf.inc"/>
        <Type Value="Include"/>
      </Item908>
      <Item909>
        <Filename Value="../src/transform/castleinternalcubemaps.pas"/>
        <UnitName Value="CastleInternalCubeMaps"/>
      </Item909>
      <Item910>
        <Filename Value="../src/transform/castleinternalgeometryarrays.pas"/>
        <UnitName Value="CastleInternalGeometryArrays"/>
      </Item910>
      <Item911>
        <Filename Value="../src/transform/castleinternalglshadowvolumes.pas"/>
        <UnitName Value="CastleInternalGLShadowVolumes"/>
      </Item911>
      <Item912>
        <Filename Value="../src/transform/castleinternaloctree.pas"/>
        <UnitName Value="CastleInternalOctree"/>
      </Item912>
      <Item913>
        <Filename Value="../src/transform/castleinternalrays.pas"/>
        <UnitName Value="CastleInternalRays"/>
      </Item913>
      <Item914>
        <Filename Value="../src/transform/castleinternalspacefillingcurves.pas"/>
        <UnitName Value="CastleInternalSpaceFillingCurves"/>
      </Item914>
      <Item915>
        <Filename Value="../src/transform/castleinternalspheresampling.pas"/>
        <UnitName Value="CastleInternalSphereSampling"/>
      </Item915>
      <Item916>
        <Filename Value="../src/transform/castleinternalsphericalharmonics.pas"/>
        <UnitName Value="CastleInternalSphericalHarmonics"/>
      </Item916>
      <Item917>
        <Filename Value="../src/transform/castleinternalnurbs.pas"/>
        <AddToUsesPkgSection Value="False"/>
        <UnitName Value="CastleInternalNurbs"/>
      </Item917>
      <Item918>
        <Filename Value="../src/base/castlequaternions.pas"/>
        <UnitName Value="CastleQuaternions"/>
      </Item918>
      <Item919>
        <Filename Value="../src/transform/castlesectors.pas"/>
        <UnitName Value="CastleSectors"/>
      </Item919>
      <Item920>
        <Filename Value="../src/transform/castletransform.pas"/>
        <UnitName Value="CastleTransform"/>
      </Item920>
      <Item921>
        <Filename Value="../src/transform/castletransform_abstractroottransform.inc"/>
        <Type Value="Include"/>
      </Item921>
      <Item922>
        <Filename Value="../src/transform/castletransform_behavior.inc"/>
        <Type Value="Include"/>
      </Item922>
      <Item923>
        <Filename Value="../src/transform/castletransform_camera.inc"/>
        <Type Value="Include"/>
      </Item923>
      <Item924>
        <Filename Value="../src/transform/castletransform_camera_utils.inc"/>
        <Type Value="Include"/>
      </Item924>
      <Item925>
        <Filename Value="../src/transform/castletransform_collisions.inc"/>
        <Type Value="Include"/>
      </Item925>
      <Item926>
        <Filename Value="../src/transform/castletransform_design.inc"/>
        <Type Value="Include"/>
      </Item926>
      <Item927>
        <Filename Value="../src/transform/castletransform_initial_types.inc"/>
        <Type Value="Include"/>
      </Item927>
      <Item928>
        <Filename Value="../src/transform/castletransform_miscellaneous_globals.inc"/>
        <Type Value="Include"/>
      </Item928>
      <Item929>
        <Filename Value="../src/transform/castletransform_physics.inc"/>
        <Type Value="Include"/>
      </Item929>
      <Item930>
        <Filename Value="../src/transform/castletransform_reference.inc"/>
        <Type Value="Include"/>
      </Item930>
      <Item931>
        <Filename Value="../src/transform/castletransform_renderparams.inc"/>
        <Type Value="Include"/>
      </Item931>
      <Item932>
        <Filename Value="../src/transform/castletransform_serialize.inc"/>
        <Type Value="Include"/>
      </Item932>
      <Item933>
        <Filename Value="../src/transform/castletransform_transform.inc"/>
        <Type Value="Include"/>
      </Item933>
      <Item934>
        <Filename Value="../src/transform/castletransform_transformlist.inc"/>
        <Type Value="Include"/>
      </Item934>
      <Item935>
        <Filename Value="../src/transform/castletriangles.pas"/>
        <UnitName Value="CastleTriangles"/>
      </Item935>
      <Item936>
        <Filename Value="../src/transform/castletriangles_istrianglespherecollision.inc"/>
        <Type Value="Include"/>
      </Item936>
      <Item937>
        <Filename Value="../src/transform/castletriangulate.pas"/>
        <UnitName Value="CastleTriangulate"/>
      </Item937>
      <Item938>
        <Filename Value="../src/ui/auto_generated_persistent_vectors/tcastlebutton_persistent_vectors.inc"/>
        <Type Value="Include"/>
      </Item938>
      <Item939>
        <Filename Value="../src/ui/auto_generated_persistent_vectors/tcastlecheckbox_persistent_vectors.inc"/>
        <Type Value="Include"/>
      </Item939>
      <Item940>
        <Filename Value="../src/ui/auto_generated_persistent_vectors/tcastleedit_persistent_vectors.inc"/>
        <Type Value="Include"/>
      </Item940>
      <Item941>
        <Filename Value="../src/ui/auto_generated_persistent_vectors/tcastleimagecontrol_persistent_vectors.inc"/>
        <Type Value="Include"/>
      </Item941>
      <Item942>
        <Filename Value="../src/ui/auto_generated_persistent_vectors/tcastlelabel_persistent_vectors.inc"/>
        <Type Value="Include"/>
      </Item942>
      <Item943>
        <Filename Value="../src/ui/auto_generated_persistent_vectors/tcastlenotifications_persistent_vectors.inc"/>
        <Type Value="Include"/>
      </Item943>
      <Item944>
        <Filename Value="../src/ui/auto_generated_persistent_vectors/tcastlepackedgroup_persistent_vectors.inc"/>
        <Type Value="Include"/>
      </Item944>
      <Item945>
        <Filename Value="../src/ui/auto_generated_persistent_vectors/tcastlerectanglecontrol_persistent_vectors.inc"/>
        <Type Value="Include"/>
      </Item945>
      <Item946>
        <Filename Value="../src/ui/auto_generated_persistent_vectors/tcastlescrollviewcustom_persistent_vectors.inc"/>
        <Type Value="Include"/>
      </Item946>
      <Item947>
        <Filename Value="../src/ui/auto_generated_persistent_vectors/tcastleshape_persistent_vectors.inc"/>
        <Type Value="Include"/>
      </Item947>
      <Item948>
        <Filename Value="../src/scene/auto_generated_persistent_vectors/tcastletiledmapcontrol_persistent_vectors.inc"/>
        <Type Value="Include"/>
      </Item948>
      <Item949>
        <Filename Value="../src/ui/auto_generated_persistent_vectors/tcastleuserinterface_persistent_vectors.inc"/>
        <Type Value="Include"/>
      </Item949>
      <Item950>
        <Filename Value="../src/ui/auto_generated_persistent_vectors/tcastleuserinterfacefont_persistent_vectors.inc"/>
        <Type Value="Include"/>
      </Item950>
      <Item951>
        <Filename Value="../src/ui/auto_generated_persistent_vectors/tviewdialog_persistent_vectors.inc"/>
        <Type Value="Include"/>
      </Item951>
      <Item952>
        <Filename Value="../src/ui/castlecontrols.pas"/>
        <UnitName Value="CastleControls"/>
      </Item952>
      <Item953>
        <Filename Value="../src/ui/castlecontrols_button.inc"/>
        <Type Value="Include"/>
      </Item953>
      <Item954>
        <Filename Value="../src/ui/castlecontrols_checkbox.inc"/>
        <Type Value="Include"/>
      </Item954>
      <Item955>
        <Filename Value="../src/ui/castlecontrols_clipboard.inc"/>
        <Type Value="Include"/>
      </Item955>
      <Item956>
        <Filename Value="../src/ui/castlecontrols_crosshair.inc"/>
        <Type Value="Include"/>
      </Item956>
      <Item957>
        <Filename Value="../src/ui/castlecontrols_design.inc"/>
        <Type Value="Include"/>
      </Item957>
      <Item958>
        <Filename Value="../src/ui/castlecontrols_edit.inc"/>
        <Type Value="Include"/>
      </Item958>
      <Item959>
        <Filename Value="../src/ui/castlecontrols_groups.inc"/>
        <Type Value="Include"/>
      </Item959>
      <Item960>
        <Filename Value="../src/ui/castlecontrols_imagecontrol.inc"/>
        <Type Value="Include"/>
      </Item960>
      <Item961>
        <Filename Value="../src/ui/castlecontrols_initial_types.inc"/>
        <Type Value="Include"/>
      </Item961>
      <Item962>
        <Filename Value="../src/ui/castlecontrols_label.inc"/>
        <Type Value="Include"/>
      </Item962>
      <Item963>
        <Filename Value="../src/ui/castlecontrols_panel.inc"/>
        <Type Value="Include"/>
      </Item963>
      <Item964>
        <Filename Value="../src/ui/castlecontrols_mask.inc"/>
        <Type Value="Include"/>
      </Item964>
      <Item965>
        <Filename Value="../src/ui/castlecontrols_rectanglecontrol.inc"/>
        <Type Value="Include"/>
      </Item965>
      <Item966>
        <Filename Value="../src/ui/castlecontrols_scrollview.inc"/>
        <Type Value="Include"/>
      </Item966>
      <Item967>
        <Filename Value="../src/ui/castlecontrols_shape.inc"/>
        <Type Value="Include"/>
      </Item967>
      <Item968>
        <Filename Value="../src/ui/castlecontrols_simplebackground.inc"/>
        <Type Value="Include"/>
      </Item968>
      <Item969>
        <Filename Value="../src/ui/castlecontrols_sliders.inc"/>
        <Type Value="Include"/>
      </Item969>
      <Item970>
        <Filename Value="../src/ui/castlecontrols_switchcontrol.inc"/>
        <Type Value="Include"/>
      </Item970>
      <Item971>
        <Filename Value="../src/files/castleinternalurlutils.pas"/>
        <UnitName Value="CastleInternalUrlUtils"/>
      </Item971>
      <Item972>
        <Filename Value="../src/ui/castlecontrols_timer.inc"/>
        <Type Value="Include"/>
      </Item972>
      <Item973>
        <Filename Value="../src/ui/castlecontrols_touchcontrol.inc"/>
        <Type Value="Include"/>
      </Item973>
      <Item974>
        <Filename Value="../src/ui/castlecontrols_uifont.inc"/>
        <Type Value="Include"/>
      </Item974>
      <Item975>
        <Filename Value="../src/ui/castlecontrols_userinterfacefont.inc"/>
        <Type Value="Include"/>
      </Item975>
      <Item976>
        <Filename Value="../src/ui/castledialogviews.pas"/>
        <UnitName Value="CastleDialogViews"/>
      </Item976>
      <Item977>
        <Filename Value="../src/ui/castledialogviews_dialog.inc"/>
        <Type Value="Include"/>
      </Item977>
      <Item978>
        <Filename Value="../src/ui/castleflasheffect.pas"/>
        <UnitName Value="CastleFlashEffect"/>
      </Item978>
      <Item979>
        <Filename Value="../src/ui/castleinputs.pas"/>
        <UnitName Value="CastleInputs"/>
      </Item979>
      <Item980>
        <Filename Value="../src/ui/castleinternalcameragestures.pas"/>
        <UnitName Value="CastleInternalCameraGestures"/>
      </Item980>
      <Item981>
        <Filename Value="../src/ui/castleinternalcontrolsimages.pas"/>
        <UnitName Value="CastleInternalControlsImages"/>
      </Item981>
      <Item982>
        <Filename Value="../src/ui/castleinternalcontrolsimages.image_data"/>
        <Type Value="Text"/>
      </Item982>
      <Item983>
        <Filename Value="../src/ui/castleinternalinspector.pas"/>
        <UnitName Value="CastleInternalInspector"/>
      </Item983>
      <Item984>
        <Filename Value="../src/ui/castleinternaljoysticksexplicit.pas"/>
        <UnitName Value="CastleInternalJoysticksExplicit"/>
      </Item984>
      <Item985>
        <Filename Value="../src/ui/castleinternaljoystickslinux.pas"/>
        <AddToUsesPkgSection Value="False"/>
        <UnitName Value="CastleInternalJoysticksLinux"/>
      </Item985>
      <Item986>
        <Filename Value="../src/ui/castleinternaljoystickswindows.pas"/>
        <AddToUsesPkgSection Value="False"/>
        <UnitName Value="CastleInternalJoysticksWindows"/>
      </Item986>
      <Item987>
        <Filename Value="../src/ui/castleinternalpk3dconnexion.pas"/>
        <UnitName Value="CastleInternalPk3DConnexion"/>
      </Item987>
      <Item988>
        <Filename Value="../src/ui/castleinternalsettings.pas"/>
        <UnitName Value="CastleInternalSettings"/>
      </Item988>
      <Item989>
        <Filename Value="../src/ui/castlejoysticks.pas"/>
        <UnitName Value="CastleJoysticks"/>
      </Item989>
      <Item990>
        <Filename Value="../src/ui/castlekeysmouse.pas"/>
        <UnitName Value="CastleKeysMouse"/>
      </Item990>
      <Item991>
        <Filename Value="../src/ui/castlenotifications.pas"/>
        <UnitName Value="CastleNotifications"/>
      </Item991>
      <Item992>
        <Filename Value="../src/scene/castletiledmap.pas"/>
        <UnitName Value="CastleTiledMap"/>
      </Item992>
      <Item993>
        <Filename Value="../src/scene/castletiledmap_control.inc"/>
        <Type Value="Include"/>
      </Item993>
      <Item994>
        <Filename Value="../src/scene/castletiledmap_data.inc"/>
        <Type Value="Include"/>
      </Item994>
      <Item995>
        <Filename Value="../src/ui/castleuicontrols.pas"/>
        <UnitName Value="CastleUIControls"/>
      </Item995>
      <Item996>
        <Filename Value="../src/ui/castleuicontrols_container.inc"/>
        <Type Value="Include"/>
      </Item996>
      <Item997>
        <Filename Value="../src/ui/castleuicontrols_deprecated.inc"/>
        <Type Value="Include"/>
      </Item997>
      <Item998>
        <Filename Value="../src/ui/castleuicontrols_initial_constants.inc"/>
        <Type Value="Include"/>
      </Item998>
      <Item999>
        <Filename Value="../src/ui/castleuicontrols_initial_types.inc"/>
        <Type Value="Include"/>
      </Item999>
      <Item1000>
        <Filename Value="../src/ui/castleuicontrols_inputinspector.inc"/>
        <Type Value="Include"/>
      </Item1000>
      <Item1001>
        <Filename Value="../src/ui/castleuicontrols_internalchildrencontrols.inc"/>
        <Type Value="Include"/>
      </Item1001>
      <Item1002>
        <Filename Value="../src/ui/castleuicontrols_miscellaneous_globals.inc"/>
        <Type Value="Include"/>
      </Item1002>
      <Item1003>
        <Filename Value="../src/ui/castleuicontrols_serialize.inc"/>
        <Type Value="Include"/>
      </Item1003>
      <Item1004>
        <Filename Value="../src/ui/castleuicontrols_theme.inc"/>
        <Type Value="Include"/>
      </Item1004>
      <Item1005>
        <Filename Value="../src/ui/castleuicontrols_touchlist.inc"/>
        <Type Value="Include"/>
      </Item1005>
      <Item1006>
        <Filename Value="../src/ui/castleuicontrols_userinterface.inc"/>
        <Type Value="Include"/>
      </Item1006>
      <Item1007>
        <Filename Value="../src/ui/castleuicontrols_userinterfacelist.inc"/>
        <Type Value="Include"/>
      </Item1007>
      <Item1008>
        <Filename Value="../src/deprecated_units/castleuistate.pas"/>
        <UnitName Value="CastleUIState"/>
      </Item1008>
      <Item1009>
        <Filename Value="../src/ui/designs/inspector_ui.castle-user-interface.inc"/>
        <Type Value="Include"/>
      </Item1009>
      <Item1010>
        <Filename Value="../src/ui/windows/castleinternaltdxinput_tlb.pas"/>
        <AddToUsesPkgSection Value="False"/>
        <UnitName Value="CastleInternalTDxInput_TLB"/>
      </Item1010>
      <Item1011>
        <Filename Value="../src/scene/x3d/auto_generated_node_helpers/x3dnodes_cone_1.inc"/>
        <Type Value="Include"/>
      </Item1011>
      <Item1012>
        <Filename Value="../src/scene/x3d/auto_generated_node_helpers/x3dnodes_fontstyle_1.inc"/>
        <Type Value="Include"/>
      </Item1012>
      <Item1013>
        <Filename Value="../src/scene/x3d/auto_generated_node_helpers/x3dnodes_separator_1.inc"/>
        <Type Value="Include"/>
      </Item1013>
      <Item1014>
        <Filename Value="../src/scene/x3d/auto_generated_node_helpers/x3dnodes_texture2transform_1.inc"/>
        <Type Value="Include"/>
      </Item1014>
      <Item1015>
        <Filename Value="../src/scene/x3d/auto_generated_node_helpers/x3dnodes_texturecoordinate2_1.inc"/>
        <Type Value="Include"/>
      </Item1015>
      <Item1016>
        <Filename Value="../src/transform/auto_generated_persistent_vectors/tcastleboxcollider_persistent_vectors.inc"/>
        <Type Value="Include"/>
      </Item1016>
      <Item1017>
        <Filename Value="../src/transform/auto_generated_persistent_vectors/tcastlecollider_persistent_vectors.inc"/>
        <Type Value="Include"/>
      </Item1017>
      <Item1018>
        <Filename Value="../src/transform/auto_generated_persistent_vectors/tcastleplanecollider_persistent_vectors.inc"/>
        <Type Value="Include"/>
      </Item1018>
      <Item1019>
        <Filename Value="../src/transform/auto_generated_persistent_vectors/tcastlerigidbody_persistent_vectors.inc"/>
        <Type Value="Include"/>
      </Item1019>
      <Item1020>
        <Filename Value="../src/ui/auto_generated_persistent_vectors/tcastlecrosshair_persistent_vectors.inc"/>
        <Type Value="Include"/>
      </Item1020>
      <Item1021>
        <Filename Value="../src/scene/castlescene_punctuallight.inc"/>
        <Type Value="Include"/>
      </Item1021>
      <Item1022>
        <Filename Value="../src/transform/castletransform_physics_deprecated.inc"/>
        <Type Value="Include"/>
      </Item1022>
      <Item1023>
        <Filename Value="../src/deprecated_units/castlematerialproperties.pas"/>
        <AddToUsesPkgSection Value="False"/>
        <UnitName Value="CastleMaterialProperties"/>
      </Item1023>
      <Item1024>
        <Filename Value="../src/base/castlevectors_matrix_decompose.inc"/>
        <Type Value="Include"/>
      </Item1024>
      <Item1025>
        <Filename Value="../src/transform/castletransform_joints_experimental.inc"/>
        <Type Value="Include"/>
      </Item1025>
      <Item1026>
        <Filename Value="../src/transform/castleinternalphysicsvisualization.pas"/>
        <UnitName Value="CastleInternalPhysicsVisualization"/>
      </Item1026>
      <Item1027>
        <Filename Value="../src/transform/auto_generated_persistent_vectors/tcastleballjoint_persistent_vectors.inc"/>
        <Type Value="Include"/>
      </Item1027>
      <Item1028>
        <Filename Value="../src/transform/auto_generated_persistent_vectors/tcastledistancejoint_persistent_vectors.inc"/>
        <Type Value="Include"/>
      </Item1028>
      <Item1029>
        <Filename Value="../src/transform/auto_generated_persistent_vectors/tcastlefixedjoint_persistent_vectors.inc"/>
        <Type Value="Include"/>
      </Item1029>
      <Item1030>
        <Filename Value="../src/transform/auto_generated_persistent_vectors/tcastlegrabjoint_persistent_vectors.inc"/>
        <Type Value="Include"/>
      </Item1030>
      <Item1031>
        <Filename Value="../src/transform/auto_generated_persistent_vectors/tcastlehingejoint_persistent_vectors.inc"/>
        <Type Value="Include"/>
      </Item1031>
      <Item1032>
        <Filename Value="../src/transform/auto_generated_persistent_vectors/tcastlepulleyjoint_persistent_vectors.inc"/>
        <Type Value="Include"/>
      </Item1032>
      <Item1033>
        <Filename Value="../src/transform/auto_generated_persistent_vectors/tcastleropejoint_persistent_vectors.inc"/>
        <Type Value="Include"/>
      </Item1033>
      <Item1034>
        <Filename Value="../src/transform/auto_generated_persistent_vectors/tcastlesliderjoint_persistent_vectors.inc"/>
        <Type Value="Include"/>
      </Item1034>
      <Item1035>
        <Filename Value="../src/transform/auto_generated_persistent_vectors/tcastleworldplanedistancejoint_persistent_vectors.inc"/>
        <Type Value="Include"/>
      </Item1035>
      <Item1036>
        <Filename Value="../src/transform/castletransform_joints.inc"/>
        <Type Value="Include"/>
      </Item1036>
      <Item1037>
        <Filename Value="../src/base/castleinternalclassutils.pas"/>
        <UnitName Value="CastleInternalClassUtils"/>
      </Item1037>
      <Item1038>
        <Filename Value="../src/base_rendering/castleinternalglutils_wgl.inc"/>
        <Type Value="Include"/>
      </Item1038>
      <Item1039>
        <Filename Value="../src/ui/castleuicontrols_view.inc"/>
        <Type Value="Include"/>
      </Item1039>
      <Item1040>
        <Filename Value="../src/deprecated_units/castledialogstates.pas"/>
        <AddToUsesPkgSection Value="False"/>
        <UnitName Value="CastleDialogStates"/>
      </Item1040>
      <Item1041>
        <Filename Value="../src/ui/auto_generated_persistent_vectors/tcastleabstractslider_persistent_vectors.inc"/>
        <Type Value="Include"/>
      </Item1041>
      <Item1042>
        <Filename Value="../src/base_rendering/castleinternalglutils.pas"/>
        <UnitName Value="CastleInternalGLUtils"/>
      </Item1042>
      <Item1043>
        <Filename Value="../src/base_rendering/castlerenderprimitives_render_unlit_mesh.inc"/>
        <Type Value="Include"/>
      </Item1043>
      <Item1044>
        <Filename Value="../src/base_rendering/castlerenderprimitives.pas"/>
        <UnitName Value="CastleRenderPrimitives"/>
      </Item1044>
      <Item1045>
        <Filename Value="../src/scene/load/md3/x3dloadinternalmd3_structs.inc"/>
        <Type Value="Include"/>
      </Item1045>
      <Item1046>
        <Filename Value="../src/scene/load/md3/x3dloadinternalmd3_surface.inc"/>
        <Type Value="Include"/>
      </Item1046>
      <Item1047>
        <Filename Value="../src/scene/load/md3/x3dloadinternalmd3_animation.inc"/>
        <Type Value="Include"/>
      </Item1047>
      <Item1048>
        <Filename Value="../src/scene/load/md3/x3dloadinternalmd3_converter.inc"/>
        <Type Value="Include"/>
      </Item1048>
      <Item1049>
        <Filename Value="../src/vampyre_imaginglib/src/Source/Imaging.pas"/>
        <UnitName Value="Imaging"/>
      </Item1049>
      <Item1050>
        <Filename Value="../src/vampyre_imaginglib/src/Source/ImagingBitmap.pas"/>
        <UnitName Value="ImagingBitmap"/>
      </Item1050>
      <Item1051>
        <Filename Value="../src/vampyre_imaginglib/src/Source/ImagingCanvases.pas"/>
        <UnitName Value="ImagingCanvases"/>
      </Item1051>
      <Item1052>
        <Filename Value="../src/vampyre_imaginglib/src/Source/ImagingClasses.pas"/>
        <UnitName Value="ImagingClasses"/>
      </Item1052>
      <Item1053>
        <Filename Value="../src/vampyre_imaginglib/src/Source/ImagingColors.pas"/>
        <UnitName Value="ImagingColors"/>
      </Item1053>
      <Item1054>
        <Filename Value="../src/vampyre_imaginglib/src/Source/ImagingComponents.pas"/>
        <UnitName Value="ImagingComponents"/>
      </Item1054>
      <Item1055>
        <Filename Value="../src/vampyre_imaginglib/src/Source/ImagingDds.pas"/>
        <UnitName Value="ImagingDds"/>
      </Item1055>
      <Item1056>
        <Filename Value="../src/vampyre_imaginglib/src/Source/ImagingFormats.pas"/>
        <UnitName Value="ImagingFormats"/>
      </Item1056>
      <Item1057>
        <Filename Value="../src/vampyre_imaginglib/src/Source/ImagingGif.pas"/>
        <UnitName Value="ImagingGif"/>
      </Item1057>
      <Item1058>
        <Filename Value="../src/vampyre_imaginglib/src/Source/ImagingIO.pas"/>
        <UnitName Value="ImagingIO"/>
      </Item1058>
      <Item1059>
        <Filename Value="../src/vampyre_imaginglib/src/Source/ImagingJpeg.pas"/>
        <UnitName Value="ImagingJpeg"/>
      </Item1059>
      <Item1060>
        <Filename Value="../src/vampyre_imaginglib/src/Source/ImagingNetworkGraphics.pas"/>
        <UnitName Value="ImagingNetworkGraphics"/>
      </Item1060>
      <Item1061>
        <Filename Value="../src/vampyre_imaginglib/src/Source/ImagingOptions.inc"/>
        <Type Value="Include"/>
      </Item1061>
      <Item1062>
        <Filename Value="../src/vampyre_imaginglib/src/Source/ImagingPortableMaps.pas"/>
        <UnitName Value="ImagingPortableMaps"/>
      </Item1062>
      <Item1063>
        <Filename Value="../src/vampyre_imaginglib/src/Source/ImagingRadiance.pas"/>
        <UnitName Value="ImagingRadiance"/>
      </Item1063>
      <Item1064>
        <Filename Value="../src/vampyre_imaginglib/src/Source/ImagingTarga.pas"/>
        <UnitName Value="ImagingTarga"/>
      </Item1064>
      <Item1065>
        <Filename Value="../src/base/castlerectangles_persistent.inc"/>
        <Type Value="Include"/>
      </Item1065>
      <Item1066>
        <Filename Value="../src/scene/castleinternalshapesrenderer.pas"/>
        <UnitName Value="CastleInternalShapesRenderer"/>
      </Item1066>
      <Item1067>
        <Filename Value="../src/scene/castleinternalrenderer_initial_types.inc"/>
        <Type Value="Include"/>
      </Item1067>
      <Item1068>
        <Filename Value="../src/scene/castleinternalrenderer_cache.inc"/>
        <Type Value="Include"/>
      </Item1068>
      <Item1069>
        <Filename Value="../src/scene/castleinternalrenderer_cache_types.inc"/>
        <Type Value="Include"/>
      </Item1069>
      <Item1070>
        <Filename Value="../src/scene/castleinternalrenderer_renderer.inc"/>
        <Type Value="Include"/>
      </Item1070>
      <Item1071>
        <Filename Value="../src/scene/castleinternalrenderer_shape.inc"/>
        <Type Value="Include"/>
      </Item1071>
      <Item1072>
        <Filename Value="../src/scene/castleinternalrenderer_final_globals.inc"/>
        <Type Value="Include"/>
      </Item1072>
      <Item1073>
        <Filename Value="../src/scene/castleinternalrenderer_screen_effects.inc"/>
        <Type Value="Include"/>
      </Item1073>
      <Item1074>
        <Filename Value="../src/scene/castleinternalrenderer_custom_shaders.inc"/>
        <Type Value="Include"/>
      </Item1074>
      <Item1075>
        <Filename Value="../src/fonts/castletexturefont_defaultui.pas"/>
        <UnitName Value="CastleTextureFont_DefaultUi"/>
      </Item1075>
      <Item1076>
        <Filename Value="../src/scene/x3d/auto_generated_node_helpers/x3dnodes_environment.inc"/>
        <Type Value="Include"/>
      </Item1076>
      <Item1077>
        <Filename Value="../src/scene/x3d/x3dnodes_standard_textureprojector.inc"/>
        <Type Value="Include"/>
      </Item1077>
      <Item1078>
        <Filename Value="../src/scene/x3d/auto_generated_node_helpers/x3dnodes_x3dtextureprojectornode.inc"/>
        <Type Value="Include"/>
      </Item1078>
      <Item1079>
        <Filename Value="../src/scene/x3d/auto_generated_node_helpers/x3dnodes_textureprojector.inc"/>
        <Type Value="Include"/>
      </Item1079>
      <Item1080>
        <Filename Value="../src/scene/x3d/auto_generated_node_helpers/x3dnodes_textureprojectorparallel.inc"/>
        <Type Value="Include"/>
      </Item1080>
      <Item1081>
        <Filename Value="../src/scene/x3d/castleinternalnodesunsupported.pas"/>
        <UnitName Value="CastleInternalNodesUnsupported"/>
      </Item1081>
<<<<<<< HEAD
  	  <Item1082>
        <Filename Value="../src/scene/castleinternalrenderer_shape.inc"/>
        <Type Value="Include"/>
      </Item1082>
  	  <Item1083>
        <Filename Value="../src/scene/castleinternalrenderer_final_globals.inc"/>
        <Type Value="Include"/>
      </Item1083>
  	  <Item1084>
        <Filename Value="../src/scene/castleinternalrenderer_screen_effects.inc"/>
        <Type Value="Include"/>
      </Item1084>
  	  <Item1085>
        <Filename Value="../src/scene/castleinternalrenderer_custom_shaders.inc"/>
        <Type Value="Include"/>
      </Item1085>
  	  <Item222>
        <Filename Value="../src/scene/castleinternalscreeneffects.pas"/>
        <UnitName Value="CastleInternalScreenEffects"/>
      </Item222>
  	  <Item223>
        <Filename Value="../src/files/castleinternalfilemonitor.pas"/>
        <UnitName Value="CastleInternalFileMonitor"/>
      </Item223>
      <Item224>
        <Filename Value="../src/scene/x3d/auto_generated_node_helpers/x3dnodes_hanimmotion.inc"/>
        <Type Value="Include"/>
      </Item224>
      <Item1089>
        <Filename Value="../src/base_rendering/dglopengl/dglopengl.pas"/>
        <UnitName Value="dglOpenGL"/>
      </Item1089>
      <Item1090>
        <Filename Value="../src/base_rendering/castleinternalcontextbase.pas"/>
        <UnitName Value="CastleInternalContextBase"/>
      </Item1090>
      <Item1091>
        <Filename Value="../src/base_rendering/castleinternalcontextegl.pas"/>
        <UnitName Value="CastleInternalContextEgl"/>
      </Item1091>
      <Item1092>
        <Filename Value="../src/base_rendering/castleinternalcontextglx.pas"/>
        <UnitName Value="CastleInternalContextGlx"/>
      </Item1092>
      <Item1088>
        <Filename Value="../src/base_rendering/castleinternalcontextwgl.pas"/>
        <UnitName Value="CastleInternalContextWgl"/>
      </Item1088>
      <Item1087>
        <Filename Value="../src/base_rendering/castleinternalegl.pas"/>
        <UnitName Value="CastleInternalEgl"/>
      </Item1087>
      <Item1086>
        <Filename Value="../src/fonts/castletexturefont_defaultui.pas"/>
        <UnitName Value="CastleTextureFont_DefaultUi"/>
      </Item1086>
      <Item1093>
        <Filename Value="../src/scene/x3d/auto_generated_node_helpers/x3dnodes_environment.inc"/>
        <Type Value="Include"/>
      </Item1093>
=======
>>>>>>> 3bb10111
    </Files>
    <CompatibilityMode Value="True"/>
    <RequiredPkgs Count="1">
      <Item1>
        <PackageName Value="FCL"/>
        <MinVersion Major="1" Valid="True"/>
      </Item1>
    </RequiredPkgs>
    <UsageOptions>
      <UnitPath Value="$(PkgOutDir)"/>
    </UsageOptions>
    <PublishOptions>
      <Version Value="2"/>
    </PublishOptions>
    <CustomOptions Items="ExternHelp" Version="2">
      <_ExternHelp Items="Count"/>
    </CustomOptions>
  </Package>
</CONFIG><|MERGE_RESOLUTION|>--- conflicted
+++ resolved
@@ -61,11 +61,7 @@
 See https://castle-engine.io/license.php for details.
 "/>
     <Version Major="6" Minor="92"/>
-<<<<<<< HEAD
-    <Files Count="1093">
-=======
     <Files Count="1081">
->>>>>>> 3bb10111
       <Item1>
         <Filename Value="../src/audio/castleinternalabstractsoundbackend.pas"/>
         <UnitName Value="CastleInternalAbstractSoundBackend"/>
@@ -4420,69 +4416,6 @@
         <Filename Value="../src/scene/x3d/castleinternalnodesunsupported.pas"/>
         <UnitName Value="CastleInternalNodesUnsupported"/>
       </Item1081>
-<<<<<<< HEAD
-  	  <Item1082>
-        <Filename Value="../src/scene/castleinternalrenderer_shape.inc"/>
-        <Type Value="Include"/>
-      </Item1082>
-  	  <Item1083>
-        <Filename Value="../src/scene/castleinternalrenderer_final_globals.inc"/>
-        <Type Value="Include"/>
-      </Item1083>
-  	  <Item1084>
-        <Filename Value="../src/scene/castleinternalrenderer_screen_effects.inc"/>
-        <Type Value="Include"/>
-      </Item1084>
-  	  <Item1085>
-        <Filename Value="../src/scene/castleinternalrenderer_custom_shaders.inc"/>
-        <Type Value="Include"/>
-      </Item1085>
-  	  <Item222>
-        <Filename Value="../src/scene/castleinternalscreeneffects.pas"/>
-        <UnitName Value="CastleInternalScreenEffects"/>
-      </Item222>
-  	  <Item223>
-        <Filename Value="../src/files/castleinternalfilemonitor.pas"/>
-        <UnitName Value="CastleInternalFileMonitor"/>
-      </Item223>
-      <Item224>
-        <Filename Value="../src/scene/x3d/auto_generated_node_helpers/x3dnodes_hanimmotion.inc"/>
-        <Type Value="Include"/>
-      </Item224>
-      <Item1089>
-        <Filename Value="../src/base_rendering/dglopengl/dglopengl.pas"/>
-        <UnitName Value="dglOpenGL"/>
-      </Item1089>
-      <Item1090>
-        <Filename Value="../src/base_rendering/castleinternalcontextbase.pas"/>
-        <UnitName Value="CastleInternalContextBase"/>
-      </Item1090>
-      <Item1091>
-        <Filename Value="../src/base_rendering/castleinternalcontextegl.pas"/>
-        <UnitName Value="CastleInternalContextEgl"/>
-      </Item1091>
-      <Item1092>
-        <Filename Value="../src/base_rendering/castleinternalcontextglx.pas"/>
-        <UnitName Value="CastleInternalContextGlx"/>
-      </Item1092>
-      <Item1088>
-        <Filename Value="../src/base_rendering/castleinternalcontextwgl.pas"/>
-        <UnitName Value="CastleInternalContextWgl"/>
-      </Item1088>
-      <Item1087>
-        <Filename Value="../src/base_rendering/castleinternalegl.pas"/>
-        <UnitName Value="CastleInternalEgl"/>
-      </Item1087>
-      <Item1086>
-        <Filename Value="../src/fonts/castletexturefont_defaultui.pas"/>
-        <UnitName Value="CastleTextureFont_DefaultUi"/>
-      </Item1086>
-      <Item1093>
-        <Filename Value="../src/scene/x3d/auto_generated_node_helpers/x3dnodes_environment.inc"/>
-        <Type Value="Include"/>
-      </Item1093>
-=======
->>>>>>> 3bb10111
     </Files>
     <CompatibilityMode Value="True"/>
     <RequiredPkgs Count="1">
