<?xml version="1.0" encoding="UTF-8"?>
<CONFIG>
  <Package Version="5">
    <Name Value="castle_base"/>
    <Type Value="RunAndDesignTime"/>
    <AddToProjectUsesSection Value="True"/>
    <Author Value="Michalis Kamburelis"/>
    <CompilerOptions>
      <Version Value="11"/>
      <SearchPaths>
        <IncludeFiles Value="../src/common_includes;../src/base;../src/base/unix;../src/base/windows;../src/audio;../src/castlescript;../src/transform;../src/scene/glsl/generated-pascal;../src/scene;../src/scene/x3d;../src/scene/load;../src/scene/load/spine;../src/scene/load/md3;../src/scene/load/collada;../src/scene/load/pasgltf;../src/base_rendering;../src/base_rendering/dglopengl;../src/base_rendering/glsl/generated-pascal;../src/images;../src/scene/x3d/auto_generated_node_helpers;../src/ui;../src/deprecated_units;../src/files;../src/fonts;../src/transform/auto_generated_persistent_vectors;../src/vampyre_imaginglib/src/Source;../src/vampyre_imaginglib/src/Source/JpegLib;../src/vampyre_imaginglib/src/Source/ZLib"/>
        <OtherUnitFiles Value="../src/base;../src/transform;../src/images;../src/fonts;../src/audio;../src/files;../src/castlescript;../src/ui;../src/ui/windows;../src/services;../src/base_rendering;../src/base_rendering/dglopengl;../src/physics/kraft;../src/scene;../src/scene/x3d;../src/scene/load;../src/scene/load/spine;../src/scene/load/md3;../src/scene/load/collada;../src/scene/load/pasgltf;../src/audio/openal;../src/audio/ogg_vorbis;../src/audio/fmod;../src/deprecated_units;../src/vampyre_imaginglib/src/Source;../src/vampyre_imaginglib/src/Source/JpegLib;../src/vampyre_imaginglib/src/Source/ZLib;../src/vampyre_imaginglib/src/Extensions"/>
        <UnitOutputDirectory Value="lib/castle_base/$(TargetCPU)-$(TargetOS)"/>
      </SearchPaths>
      <Conditionals Value="// example for adding linker options on macOS
//if TargetOS=&apos;darwin&apos; then
//  LinkerOptions := &apos; -framework OpenGL&apos;;

// example for adding a unit and include path on Windows
//if SrcOS=&apos;win&apos; then begin
//  UnitPath += &apos;;win&apos;;
//  IncPath += &apos;;win&apos;;
//end;

// See http://wiki.freepascal.org/Macros_and_Conditionals
"/>
      <Parsing>
        <SyntaxOptions>
          <CStyleMacros Value="True"/>
        </SyntaxOptions>
      </Parsing>
      <CodeGeneration>
        <Checks>
          <IOChecks Value="True"/>
        </Checks>
        <Optimizations>
          <OptimizationLevel Value="2"/>
        </Optimizations>
      </CodeGeneration>
      <Other>
        <Verbosity>
          <ShowHints Value="False"/>
        </Verbosity>
        <CompilerMessages>
          <IgnoredMessages idx5063="True" idx4046="True"/>
        </CompilerMessages>
        <ConfigFile>
          <CustomConfigFile Value="True"/>
          <ConfigFilePath Value="../castle-fpc-messages.cfg"/>
        </ConfigFile>
        <CustomOptions Value="-dCASTLE_ENGINE_LAZARUS_PACKAGE"/>
      </Other>
    </CompilerOptions>
    <Description Value="Castle Game Engine is an open-source 3D and 2D game engine. We support many game model formats (glTF, X3D, Spine...), we are cross-platform (desktop, mobile, console), we have an optimized renderer with many cool graphic effects (physically-based rendering, shadows, mirrors, bump mapping, gamma correction...). See https://castle-engine.io/features.php for a complete list of features.

This package, castle_base.lpk, contains the core engine units. It is not dependent on CastleWindow or Lazarus LCL.

You can install this package in Lazarus, it&apos;s required by all other programs and packages that are part of Castle Game Engine."/>
    <License Value="GNU LGPL with static linking exception >= 2.
This is the same license as used by Lazarus LCL and FPC RTL.
See https://castle-engine.io/license.php for details.
"/>
    <Version Major="6" Minor="92"/>
<<<<<<< HEAD
    <Files Count="1087">
=======
    <Files Count="1082">
>>>>>>> 83a6f270
      <Item1>
        <Filename Value="../src/audio/castleinternalabstractsoundbackend.pas"/>
        <UnitName Value="CastleInternalAbstractSoundBackend"/>
      </Item1>
      <Item2>
        <Filename Value="../src/audio/castleinternalsoundfile.pas"/>
        <UnitName Value="CastleInternalSoundFile"/>
      </Item2>
      <Item3>
        <Filename Value="../src/audio/castleinternalsoxsoundbackend.pas"/>
        <UnitName Value="CastleInternalSoxSoundBackend"/>
      </Item3>
      <Item4>
        <Filename Value="../src/audio/castlesoundbase.pas"/>
        <UnitName Value="CastleSoundBase"/>
      </Item4>
      <Item5>
        <Filename Value="../src/audio/castlesoundengine.pas"/>
        <UnitName Value="CastleSoundEngine"/>
      </Item5>
      <Item6>
        <Filename Value="../src/audio/castlesoundengine_allocator.inc"/>
        <Type Value="Include"/>
      </Item6>
      <Item7>
        <Filename Value="../src/audio/castlesoundengine_engine.inc"/>
        <Type Value="Include"/>
      </Item7>
      <Item8>
        <Filename Value="../src/audio/castlesoundengine_initial_types.inc"/>
        <Type Value="Include"/>
      </Item8>
      <Item9>
        <Filename Value="../src/audio/castlesoundengine_internalsoundbuffer.inc"/>
        <Type Value="Include"/>
      </Item9>
      <Item10>
        <Filename Value="../src/audio/castlesoundengine_internalsoundsource.inc"/>
        <Type Value="Include"/>
      </Item10>
      <Item11>
        <Filename Value="../src/audio/castlesoundengine_loopingchannel.inc"/>
        <Type Value="Include"/>
      </Item11>
      <Item12>
        <Filename Value="../src/audio/castlesoundengine_miscellaneous.inc"/>
        <Type Value="Include"/>
      </Item12>
      <Item13>
        <Filename Value="../src/audio/castlesoundengine_playingsound.inc"/>
        <Type Value="Include"/>
      </Item13>
      <Item14>
        <Filename Value="../src/audio/castlesoundengine_playsoundparameters.inc"/>
        <Type Value="Include"/>
      </Item14>
      <Item15>
        <Filename Value="../src/audio/castlesoundengine_repoengine.inc"/>
        <Type Value="Include"/>
      </Item15>
      <Item16>
        <Filename Value="../src/audio/castlesoundengine_sound.inc"/>
        <Type Value="Include"/>
      </Item16>
      <Item17>
        <Filename Value="../src/audio/fmod/castlefmodsoundbackend.pas"/>
        <UnitName Value="CastleFMODSoundBackend"/>
      </Item17>
      <Item18>
        <Filename Value="../src/audio/fmod/castleinternalfmod.pas"/>
        <UnitName Value="CastleInternalFMOD"/>
      </Item18>
      <Item19>
        <Filename Value="../src/audio/fmod/castleinternalfmod_dynamic.inc"/>
        <Type Value="Include"/>
      </Item19>
      <Item20>
        <Filename Value="../src/audio/fmod/castleinternalfmod_static.inc"/>
        <Type Value="Include"/>
      </Item20>
      <Item21>
        <Filename Value="../src/audio/ogg_vorbis/castleinternalogg.pas"/>
        <UnitName Value="CastleInternalOgg"/>
      </Item21>
      <Item22>
        <Filename Value="../src/audio/ogg_vorbis/castleinternalvorbiscodec.pas"/>
        <UnitName Value="CastleInternalVorbisCodec"/>
      </Item22>
      <Item23>
        <Filename Value="../src/audio/ogg_vorbis/castleinternalvorbisdecoder.pas"/>
        <UnitName Value="CastleInternalVorbisDecoder"/>
      </Item23>
      <Item24>
        <Filename Value="../src/audio/ogg_vorbis/castleinternalvorbisfile.pas"/>
        <UnitName Value="CastleInternalVorbisFile"/>
      </Item24>
      <Item25>
        <Filename Value="../src/audio/openal/castleinternalalutils.pas"/>
        <UnitName Value="CastleInternalALUtils"/>
      </Item25>
      <Item26>
        <Filename Value="../src/audio/openal/castleinternalefx.pas"/>
        <UnitName Value="CastleInternalEFX"/>
      </Item26>
      <Item27>
        <Filename Value="../src/audio/openal/castleinternalefx_api.inc"/>
        <Type Value="Include"/>
      </Item27>
      <Item28>
        <Filename Value="../src/audio/openal/castleinternalefx_api_creative.inc"/>
        <Type Value="Include"/>
      </Item28>
      <Item29>
        <Filename Value="../src/audio/openal/castleinternalopenal.pas"/>
        <UnitName Value="CastleInternalOpenAL"/>
      </Item29>
      <Item30>
        <Filename Value="../src/audio/openal/castleinternalopenal_al.inc"/>
        <Type Value="Include"/>
      </Item30>
      <Item31>
        <Filename Value="../src/audio/openal/castleinternalopenal_alc.inc"/>
        <Type Value="Include"/>
      </Item31>
      <Item32>
        <Filename Value="../src/audio/openal/castleinternalopenal_alctypes.inc"/>
        <Type Value="Include"/>
      </Item32>
      <Item33>
        <Filename Value="../src/audio/openal/castleinternalopenal_altypes.inc"/>
        <Type Value="Include"/>
      </Item33>
      <Item34>
        <Filename Value="../src/audio/openal/castleinternalopenal_alut.inc"/>
        <Type Value="Include"/>
      </Item34>
      <Item35>
        <Filename Value="../src/audio/openal/castleopenalsoundbackend.pas"/>
        <UnitName Value="CastleOpenALSoundBackend"/>
      </Item35>
      <Item36>
        <Filename Value="../src/base/auto_generated_persistent_vectors/tcastlerenderoptions_persistent_vectors.inc"/>
        <Type Value="Include"/>
      </Item36>
      <Item37>
        <Filename Value="../src/base/castleapplicationproperties.pas"/>
        <UnitName Value="CastleApplicationProperties"/>
      </Item37>
      <Item38>
        <Filename Value="../src/base/castleclassutils.pas"/>
        <UnitName Value="CastleClassUtils"/>
      </Item38>
      <Item39>
        <Filename Value="../src/base/castlecolors.pas"/>
        <UnitName Value="CastleColors"/>
      </Item39>
      <Item40>
        <Filename Value="../src/base/castlecolors_persistent.inc"/>
        <Type Value="Include"/>
      </Item40>
      <Item41>
        <Filename Value="../src/base/castledynlib.pas"/>
        <UnitName Value="CastleDynLib"/>
      </Item41>
      <Item42>
        <Filename Value="../src/base/castleinternalgzio.pas"/>
        <UnitName Value="CastleInternalGzio"/>
      </Item42>
      <Item43>
        <Filename Value="../src/base/castleinternalrttiutils.pas"/>
        <UnitName Value="CastleInternalRttiUtils"/>
      </Item43>
      <Item44>
        <Filename Value="../src/base/castleinternalzlib.pas"/>
        <UnitName Value="CastleInternalZLib"/>
      </Item44>
      <Item45>
        <Filename Value="../src/base/castleinternalzstream.pas"/>
        <UnitName Value="CastleInternalZStream"/>
      </Item45>
      <Item46>
        <Filename Value="../src/base/castlelog.pas"/>
        <UnitName Value="CastleLog"/>
      </Item46>
      <Item47>
        <Filename Value="../src/base/castlemessaging.pas"/>
        <UnitName Value="CastleMessaging"/>
      </Item47>
      <Item48>
        <Filename Value="../src/base/castleparameters.pas"/>
        <UnitName Value="CastleParameters"/>
      </Item48>
      <Item49>
        <Filename Value="../src/base/castleprojection.pas"/>
        <UnitName Value="CastleProjection"/>
      </Item49>
      <Item50>
        <Filename Value="../src/base/castlerectangles.pas"/>
        <UnitName Value="CastleRectangles"/>
      </Item50>
      <Item51>
        <Filename Value="../src/base/castlerenderoptions.pas"/>
        <UnitName Value="CastleRenderOptions"/>
      </Item51>
      <Item52>
        <Filename Value="../src/base/castlerenderoptions_globals.inc"/>
        <Type Value="Include"/>
      </Item52>
      <Item53>
        <Filename Value="../src/base/castlerenderoptions_renderoptions.inc"/>
        <Type Value="Include"/>
      </Item53>
      <Item54>
        <Filename Value="../src/base/castlestreamutils.pas"/>
        <UnitName Value="CastleStreamUtils"/>
      </Item54>
      <Item55>
        <Filename Value="../src/base/castlestringutils.pas"/>
        <UnitName Value="CastleStringUtils"/>
      </Item55>
      <Item56>
        <Filename Value="../src/base/castlesystemlanguage.pas"/>
        <UnitName Value="CastleSystemLanguage"/>
      </Item56>
      <Item57>
        <Filename Value="../src/base/castletimeutils.pas"/>
        <UnitName Value="CastleTimeUtils"/>
      </Item57>
      <Item58>
        <Filename Value="../src/base/castletimeutils_frameprofiler.inc"/>
        <Type Value="Include"/>
      </Item58>
      <Item59>
        <Filename Value="../src/base/castletimeutils_framespersecond.inc"/>
        <Type Value="Include"/>
      </Item59>
      <Item60>
        <Filename Value="../src/base/castletimeutils_gettickcount64.inc"/>
        <Type Value="Include"/>
      </Item60>
      <Item61>
        <Filename Value="../src/base/castletimeutils_miscellaneous.inc"/>
        <Type Value="Include"/>
      </Item61>
      <Item62>
        <Filename Value="../src/base/castletimeutils_now.inc"/>
        <Type Value="Include"/>
      </Item62>
      <Item63>
        <Filename Value="../src/base/castletimeutils_processtimer.inc"/>
        <Type Value="Include"/>
      </Item63>
      <Item64>
        <Filename Value="../src/base/castletimeutils_profiler.inc"/>
        <Type Value="Include"/>
      </Item64>
      <Item65>
        <Filename Value="../src/base/castletimeutils_timer.inc"/>
        <Type Value="Include"/>
      </Item65>
      <Item66>
        <Filename Value="../src/base/castleunicode.pas"/>
        <UnitName Value="CastleUnicode"/>
      </Item66>
      <Item67>
        <Filename Value="../src/base/castleutils.pas"/>
        <UnitName Value="CastleUtils"/>
      </Item67>
      <Item68>
        <Filename Value="../src/vampyre_imaginglib/src/Source/ImagingTypes.pas"/>
        <UnitName Value="ImagingTypes"/>
      </Item68>
      <Item69>
        <Filename Value="../src/base/castleutils_delphi_compatibility.inc"/>
        <Type Value="Include"/>
      </Item69>
      <Item70>
        <Filename Value="../src/base/castleutils_filenames.inc"/>
        <Type Value="Include"/>
      </Item70>
      <Item71>
        <Filename Value="../src/vampyre_imaginglib/src/Source/ImagingUtility.pas"/>
        <UnitName Value="ImagingUtility"/>
      </Item71>
      <Item72>
        <Filename Value="../src/base/castleutils_math.inc"/>
        <Type Value="Include"/>
      </Item72>
      <Item73>
        <Filename Value="../src/base/castleutils_miscella.inc"/>
        <Type Value="Include"/>
      </Item73>
      <Item74>
        <Filename Value="../src/base/castleutils_platform.inc"/>
        <Type Value="Include"/>
      </Item74>
      <Item75>
        <Filename Value="../src/base/castleutils_pointers.inc"/>
        <Type Value="Include"/>
      </Item75>
      <Item76>
        <Filename Value="../src/base/castleutils_primitive_lists.inc"/>
        <Type Value="Include"/>
      </Item76>
      <Item77>
        <Filename Value="../src/base/castleutils_program_exit.inc"/>
        <Type Value="Include"/>
      </Item77>
      <Item78>
        <Filename Value="../src/base/castleutils_read_write.inc"/>
        <Type Value="Include"/>
      </Item78>
      <Item79>
        <Filename Value="../src/base/castleutils_struct_list.inc"/>
        <Type Value="Include"/>
      </Item79>
      <Item80>
        <Filename Value="../src/base/castleutils_types.inc"/>
        <Type Value="Include"/>
      </Item80>
      <Item81>
        <Filename Value="../src/base/castlevectors.pas"/>
        <UnitName Value="CastleVectors"/>
      </Item81>
      <Item82>
        <Filename Value="../src/base/castlevectors_border.inc"/>
        <Type Value="Include"/>
      </Item82>
      <Item83>
        <Filename Value="../src/base/castlevectors_byte.inc"/>
        <Type Value="Include"/>
      </Item83>
      <Item84>
        <Filename Value="../src/base/castlevectors_cardinal.inc"/>
        <Type Value="Include"/>
      </Item84>
      <Item85>
        <Filename Value="../src/base/castlevectors_compatibility_deprecated.inc"/>
        <Type Value="Include"/>
      </Item85>
      <Item86>
        <Filename Value="../src/base/castlevectors_double.inc"/>
        <Type Value="Include"/>
      </Item86>
      <Item87>
        <Filename Value="../src/base/castlevectors_float.inc"/>
        <Type Value="Include"/>
      </Item87>
      <Item88>
        <Filename Value="../src/base/castlevectors_generic_float_record.inc"/>
        <Type Value="Include"/>
      </Item88>
      <Item89>
        <Filename Value="../src/base/castlevectors_integer.inc"/>
        <Type Value="Include"/>
      </Item89>
      <Item90>
        <Filename Value="../src/base/castlevectors_lists.inc"/>
        <Type Value="Include"/>
      </Item90>
      <Item91>
        <Filename Value="../src/base/castlevectors_lists_double.inc"/>
        <Type Value="Include"/>
      </Item91>
      <Item92>
        <Filename Value="../src/base/castlevectors_miscellaneous.inc"/>
        <Type Value="Include"/>
      </Item92>
      <Item93>
        <Filename Value="../src/base/castlevectors_persistent.inc"/>
        <Type Value="Include"/>
      </Item93>
      <Item94>
        <Filename Value="../src/base/castlevectors_single.inc"/>
        <Type Value="Include"/>
      </Item94>
      <Item95>
        <Filename Value="../src/base/castlevectors_smallint.inc"/>
        <Type Value="Include"/>
      </Item95>
      <Item96>
        <Filename Value="../src/base/castlevectors_transformation.inc"/>
        <Type Value="Include"/>
      </Item96>
      <Item97>
        <Filename Value="../src/base/castlevectorsinternaldouble.pas"/>
        <UnitName Value="CastleVectorsInternalDouble"/>
      </Item97>
      <Item98>
        <Filename Value="../src/base/castlevectorsinternalsingle.pas"/>
        <UnitName Value="CastleVectorsInternalSingle"/>
      </Item98>
      <Item99>
        <Filename Value="../src/base/castleversion.inc"/>
        <Type Value="Include"/>
      </Item99>
      <Item100>
        <Filename Value="../src/base/gl_texture_compression_constants.inc"/>
        <Type Value="Include"/>
      </Item100>
      <Item101>
        <Filename Value="../src/common_includes/norqcheckbegin.inc"/>
        <Type Value="Include"/>
      </Item101>
      <Item102>
        <Filename Value="../src/common_includes/norqcheckend.inc"/>
        <Type Value="Include"/>
      </Item102>
      <Item103>
        <Filename Value="../src/base/unix/castleutils_os_specific_unix.inc"/>
        <Type Value="Include"/>
      </Item103>
      <Item104>
        <Filename Value="../src/base/windows/castleutils_os_specific_windows.inc"/>
        <Type Value="Include"/>
      </Item104>
      <Item105>
        <Filename Value="../src/base_rendering/auto_generated_persistent_vectors/tcastleimagepersistent_persistent_vectors.inc"/>
        <Type Value="Include"/>
      </Item105>
      <Item106>
        <Filename Value="../src/base_rendering/castlegles.pas"/>
        <UnitName Value="CastleGLES"/>
      </Item106>
      <Item107>
        <Filename Value="../src/base_rendering/castleglimages.pas"/>
        <UnitName Value="CastleGLImages"/>
      </Item107>
      <Item108>
        <Filename Value="../src/base_rendering/castleglimages_drawableimage.inc"/>
        <Type Value="Include"/>
      </Item108>
      <Item109>
        <Filename Value="../src/base_rendering/castleglimages_drawableimagecache.inc"/>
        <Type Value="Include"/>
      </Item109>
      <Item110>
        <Filename Value="../src/base_rendering/castleglimages_filter.inc"/>
        <Type Value="Include"/>
      </Item110>
      <Item111>
        <Filename Value="../src/base_rendering/castleglimages_load_2d.inc"/>
        <Type Value="Include"/>
      </Item111>
      <Item112>
        <Filename Value="../src/base_rendering/castleglimages_load_3d.inc"/>
        <Type Value="Include"/>
      </Item112>
      <Item113>
        <Filename Value="../src/base_rendering/castleglimages_load_cubemap.inc"/>
        <Type Value="Include"/>
      </Item113>
      <Item114>
        <Filename Value="../src/base_rendering/castleglimages_miscellaneous.inc"/>
        <Type Value="Include"/>
      </Item114>
      <Item115>
        <Filename Value="../src/base_rendering/castleglimages_packing.inc"/>
        <Type Value="Include"/>
      </Item115>
      <Item116>
        <Filename Value="../src/base_rendering/castleglimages_persistentimage.inc"/>
        <Type Value="Include"/>
      </Item116>
      <Item117>
        <Filename Value="../src/base_rendering/castleglimages_rendertotexture.inc"/>
        <Type Value="Include"/>
      </Item117>
      <Item118>
        <Filename Value="../src/base_rendering/castleglimages_savescreen.inc"/>
        <Type Value="Include"/>
      </Item118>
      <Item119>
        <Filename Value="../src/base_rendering/castleglimages_sprite.inc"/>
        <Type Value="Include"/>
      </Item119>
      <Item120>
        <Filename Value="../src/base_rendering/castleglimages_texturememoryprofiler.inc"/>
        <Type Value="Include"/>
      </Item120>
      <Item121>
        <Filename Value="../src/base_rendering/castleglimages_video.inc"/>
        <Type Value="Include"/>
      </Item121>
      <Item122>
        <Filename Value="../src/base_rendering/castleglimages_wrap.inc"/>
        <Type Value="Include"/>
      </Item122>
      <Item123>
        <Filename Value="../src/base_rendering/castleglshaders.pas"/>
        <UnitName Value="CastleGLShaders"/>
      </Item123>
      <Item124>
        <Filename Value="../src/base_rendering/castleglutils.pas"/>
        <UnitName Value="CastleGLUtils"/>
      </Item124>
      <Item125>
        <Filename Value="../src/base_rendering/castleinternalglutils_delphi_wgl.inc"/>
        <Type Value="Include"/>
      </Item125>
      <Item126>
        <Filename Value="../src/base_rendering/castleglutils_draw_primitive_2d.inc"/>
        <Type Value="Include"/>
      </Item126>
      <Item127>
        <Filename Value="../src/base_rendering/castleinternalglutils_errors.inc"/>
        <Type Value="Include"/>
      </Item127>
      <Item128>
        <Filename Value="../src/scene/castletiledmap_scene.inc"/>
        <Type Value="Include"/>
      </Item128>
      <Item129>
        <Filename Value="../src/base_rendering/castleglutils_features.inc"/>
        <Type Value="Include"/>
      </Item129>
      <Item130>
        <Filename Value="../src/base_rendering/castleinternalglutils_helpers.inc"/>
        <Type Value="Include"/>
      </Item130>
      <Item131>
        <Filename Value="../src/base_rendering/castleglutils_information.inc"/>
        <Type Value="Include"/>
      </Item131>
      <Item132>
        <Filename Value="../src/base_rendering/castleinternalglutils_mipmaps.inc"/>
        <Type Value="Include"/>
      </Item132>
      <Item133>
        <Filename Value="../src/base_rendering/castleglutils_types.inc"/>
        <Type Value="Include"/>
      </Item133>
      <Item134>
        <Filename Value="../src/base_rendering/castleglversion.pas"/>
        <UnitName Value="CastleGLVersion"/>
      </Item134>
      <Item135>
        <Filename Value="../src/base_rendering/castlerendercontext.pas"/>
        <UnitName Value="CastleRenderContext"/>
      </Item135>
      <Item136>
        <Filename Value="../src/base_rendering/glsl/generated-pascal/image.fs.inc"/>
        <Type Value="Include"/>
      </Item136>
      <Item137>
        <Filename Value="../src/base_rendering/glsl/generated-pascal/image.vs.inc"/>
        <Type Value="Include"/>
      </Item137>
      <Item138>
        <Filename Value="../src/base_rendering/glsl/generated-pascal/primitive_2.fs.inc"/>
        <Type Value="Include"/>
      </Item138>
      <Item139>
        <Filename Value="../src/base_rendering/glsl/generated-pascal/primitive_2.vs.inc"/>
        <Type Value="Include"/>
      </Item139>
      <Item140>
        <Filename Value="../src/base_rendering/openglmac.inc"/>
        <Type Value="Include"/>
      </Item140>
      <Item141>
        <Filename Value="../src/castlescript/castlecurves.pas"/>
        <UnitName Value="CastleCurves"/>
      </Item141>
      <Item142>
        <Filename Value="../src/castlescript/castlescript.pas"/>
        <UnitName Value="CastleScript"/>
      </Item142>
      <Item143>
        <Filename Value="../src/castlescript/castlescriptarrays.pas"/>
        <UnitName Value="CastleScriptArrays"/>
      </Item143>
      <Item144>
        <Filename Value="../src/castlescript/castlescriptcorefunctions.pas"/>
        <UnitName Value="CastleScriptCoreFunctions"/>
      </Item144>
      <Item145>
        <Filename Value="../src/castlescript/castlescriptimages.pas"/>
        <UnitName Value="CastleScriptImages"/>
      </Item145>
      <Item146>
        <Filename Value="../src/castlescript/castlescriptlexer.pas"/>
        <UnitName Value="CastleScriptLexer"/>
      </Item146>
      <Item147>
        <Filename Value="../src/castlescript/castlescriptparser.pas"/>
        <UnitName Value="CastleScriptParser"/>
      </Item147>
      <Item148>
        <Filename Value="../src/castlescript/castlescriptvectors.pas"/>
        <UnitName Value="CastleScriptVectors"/>
      </Item148>
      <Item149>
        <Filename Value="../src/castlescript/castlescriptxml.pas"/>
        <UnitName Value="CastleScriptXML"/>
      </Item149>
      <Item150>
        <Filename Value="../src/common_includes/castleconf.inc"/>
        <Type Value="Include"/>
      </Item150>
      <Item151>
        <Filename Value="../src/deprecated_units/auto_generated_persistent_vectors/tcastleonscreenmenu_persistent_vectors.inc"/>
        <Type Value="Include"/>
      </Item151>
      <Item152>
        <Filename Value="../src/deprecated_units/castle2dscenemanager.pas"/>
        <AddToUsesPkgSection Value="False"/>
        <UnitName Value="Castle2DSceneManager"/>
      </Item152>
      <Item153>
        <Filename Value="../src/deprecated_units/castle3d.pas"/>
        <AddToUsesPkgSection Value="False"/>
        <UnitName Value="Castle3D"/>
      </Item153>
      <Item154>
        <Filename Value="../src/deprecated_units/castlecreatures.pas"/>
        <AddToUsesPkgSection Value="False"/>
        <UnitName Value="CastleCreatures"/>
      </Item154>
      <Item155>
        <Filename Value="../src/deprecated_units/castlefontfamily.pas"/>
        <AddToUsesPkgSection Value="False"/>
        <UnitName Value="CastleFontFamily"/>
      </Item155>
      <Item156>
        <Filename Value="../src/deprecated_units/castlegamenotifications.pas"/>
        <AddToUsesPkgSection Value="False"/>
        <UnitName Value="CastleGameNotifications"/>
      </Item156>
      <Item157>
        <Filename Value="../src/vampyre_imaginglib/src/Extensions/ImagingExtFileFormats.pas"/>
        <UnitName Value="ImagingExtFileFormats"/>
      </Item157>
      <Item158>
        <Filename Value="../src/scene/glsl/generated-pascal/simplest_unlit.fs.inc"/>
        <Type Value="Include"/>
      </Item158>
      <Item159>
        <Filename Value="../src/deprecated_units/castleglcontainer.pas"/>
        <AddToUsesPkgSection Value="False"/>
        <UnitName Value="CastleGLContainer"/>
      </Item159>
      <Item160>
        <Filename Value="../src/deprecated_units/castlegoogleplaygames.pas"/>
        <AddToUsesPkgSection Value="False"/>
        <UnitName Value="CastleGooglePlayGames"/>
      </Item160>
      <Item161>
        <Filename Value="../src/deprecated_units/castleinternalusedeprecatedunits.pas"/>
        <UnitName Value="CastleInternalUseDeprecatedUnits"/>
      </Item161>
      <Item162>
        <Filename Value="../src/deprecated_units/castleitems.pas"/>
        <AddToUsesPkgSection Value="False"/>
        <UnitName Value="CastleItems"/>
      </Item162>
      <Item163>
        <Filename Value="../src/deprecated_units/castlelevels.pas"/>
        <AddToUsesPkgSection Value="False"/>
        <UnitName Value="CastleLevels"/>
      </Item163>
      <Item164>
        <Filename Value="../src/deprecated_units/castlelocalization.pas"/>
        <AddToUsesPkgSection Value="False"/>
        <UnitName Value="CastleLocalization"/>
      </Item164>
      <Item165>
        <Filename Value="../src/deprecated_units/castlelocalization_castlecore.inc"/>
        <Type Value="Include"/>
      </Item165>
      <Item166>
        <Filename Value="../src/deprecated_units/castlelocalizationfileloader.pas"/>
        <AddToUsesPkgSection Value="False"/>
        <UnitName Value="CastleLocalizationFileLoader"/>
      </Item166>
      <Item167>
        <Filename Value="../src/deprecated_units/castleonscreenmenu.pas"/>
        <AddToUsesPkgSection Value="False"/>
        <UnitName Value="CastleOnScreenMenu"/>
      </Item167>
      <Item168>
        <Filename Value="../src/deprecated_units/castleplayer.pas"/>
        <AddToUsesPkgSection Value="False"/>
        <UnitName Value="CastlePlayer"/>
      </Item168>
      <Item169>
        <Filename Value="../src/deprecated_units/castleprogress.pas"/>
        <AddToUsesPkgSection Value="False"/>
        <UnitName Value="CastleProgress"/>
      </Item169>
      <Item170>
        <Filename Value="../src/deprecated_units/castleprogressconsole.pas"/>
        <AddToUsesPkgSection Value="False"/>
        <UnitName Value="CastleProgressConsole"/>
      </Item170>
      <Item171>
        <Filename Value="../src/deprecated_units/castlerenderer.pas"/>
        <AddToUsesPkgSection Value="False"/>
        <UnitName Value="CastleRenderer"/>
      </Item171>
      <Item172>
        <Filename Value="../src/deprecated_units/castlerendererbasetypes.pas"/>
        <AddToUsesPkgSection Value="False"/>
        <UnitName Value="CastleRendererBaseTypes"/>
      </Item172>
      <Item173>
        <Filename Value="../src/deprecated_units/castleresources.pas"/>
        <AddToUsesPkgSection Value="False"/>
        <UnitName Value="CastleResources"/>
      </Item173>
      <Item174>
        <Filename Value="../src/deprecated_units/castlescenemanager.pas"/>
        <AddToUsesPkgSection Value="False"/>
        <UnitName Value="CastleSceneManager"/>
      </Item174>
      <Item175>
        <Filename Value="../src/deprecated_units/castleshaders.pas"/>
        <AddToUsesPkgSection Value="False"/>
        <UnitName Value="CastleShaders"/>
      </Item175>
      <Item176>
        <Filename Value="../src/deprecated_units/castlesoundallocator.pas"/>
        <AddToUsesPkgSection Value="False"/>
        <UnitName Value="CastleSoundAllocator"/>
      </Item176>
      <Item177>
        <Filename Value="../src/deprecated_units/castletransformextra.pas"/>
        <AddToUsesPkgSection Value="False"/>
        <UnitName Value="CastleTransformExtra"/>
      </Item177>
      <Item178>
        <Filename Value="../src/deprecated_units/castlewarnings.pas"/>
        <AddToUsesPkgSection Value="False"/>
        <UnitName Value="CastleWarnings"/>
      </Item178>
      <Item179>
        <Filename Value="../src/deprecated_units/castlewindowsfonts.pas"/>
        <AddToUsesPkgSection Value="False"/>
        <UnitName Value="CastleWindowsFonts"/>
      </Item179>
      <Item180>
        <Filename Value="../src/files/castlecomponentserialize.pas"/>
        <UnitName Value="CastleComponentSerialize"/>
      </Item180>
      <Item181>
        <Filename Value="../src/files/castleconfig.pas"/>
        <UnitName Value="CastleConfig"/>
      </Item181>
      <Item182>
        <Filename Value="../src/files/castledownload.pas"/>
        <UnitName Value="CastleDownload"/>
      </Item182>
      <Item183>
        <Filename Value="../src/files/castledownload_asynchronous.inc"/>
        <Type Value="Include"/>
      </Item183>
      <Item184>
        <Filename Value="../src/files/castledownload_internal_utils.inc"/>
        <Type Value="Include"/>
      </Item184>
      <Item185>
        <Filename Value="../src/files/castledownload_mime.inc"/>
        <Type Value="Include"/>
      </Item185>
      <Item186>
        <Filename Value="../src/files/castledownload_register.inc"/>
        <Type Value="Include"/>
      </Item186>
      <Item187>
        <Filename Value="../src/files/castledownload_save.inc"/>
        <Type Value="Include"/>
      </Item187>
      <Item188>
        <Filename Value="../src/files/castledownload_strings_helper.inc"/>
        <Type Value="Include"/>
      </Item188>
      <Item189>
        <Filename Value="../src/files/castledownload_synchronous.inc"/>
        <Type Value="Include"/>
      </Item189>
      <Item190>
        <Filename Value="../src/files/castledownload_text.inc"/>
        <Type Value="Include"/>
      </Item190>
      <Item191>
        <Filename Value="../src/files/castledownload_url_castleandroidassets.inc"/>
        <Type Value="Include"/>
      </Item191>
      <Item192>
        <Filename Value="../src/files/castledownload_url_castlescript.inc"/>
        <Type Value="Include"/>
      </Item192>
      <Item193>
        <Filename Value="../src/files/castledownload_url_compiled.inc"/>
        <Type Value="Include"/>
      </Item193>
      <Item194>
        <Filename Value="../src/files/castledownload_url_data.inc"/>
        <Type Value="Include"/>
      </Item194>
      <Item195>
        <Filename Value="../src/files/castledownload_url_ecmascript.inc"/>
        <Type Value="Include"/>
      </Item195>
      <Item196>
        <Filename Value="../src/files/castledownload_url_file.inc"/>
        <Type Value="Include"/>
      </Item196>
      <Item197>
        <Filename Value="../src/files/castledownload_url_http_android.inc"/>
        <Type Value="Include"/>
      </Item197>
      <Item198>
        <Filename Value="../src/files/castledownload_url_http_fphttpclient.inc"/>
        <Type Value="Include"/>
      </Item198>
      <Item199>
        <Filename Value="../src/files/castledownload_utils.inc"/>
        <Type Value="Include"/>
      </Item199>
      <Item200>
        <Filename Value="../src/files/castlefilefilters.pas"/>
        <UnitName Value="CastleFileFilters"/>
      </Item200>
      <Item201>
        <Filename Value="../src/files/castlefilesutils.pas"/>
        <UnitName Value="CastleFilesUtils"/>
      </Item201>
      <Item202>
        <Filename Value="../src/files/castlefindfiles.pas"/>
        <UnitName Value="CastleFindFiles"/>
      </Item202>
      <Item203>
        <Filename Value="../src/files/castleinternaldatauri.pas"/>
        <UnitName Value="CastleInternalDataUri"/>
      </Item203>
      <Item204>
        <Filename Value="../src/files/castleinternaldirectoryinformation.pas"/>
        <UnitName Value="CastleInternalDirectoryInformation"/>
      </Item204>
      <Item205>
        <Filename Value="../src/files/castlelocalizationgettext.pas"/>
        <UnitName Value="CastleLocalizationGetText"/>
      </Item205>
      <Item206>
        <Filename Value="../src/files/castlerecentfiles.pas"/>
        <UnitName Value="CastleRecentFiles"/>
      </Item206>
      <Item207>
        <Filename Value="../src/files/castleuriutils.pas"/>
        <UnitName Value="CastleURIUtils"/>
      </Item207>
      <Item208>
        <Filename Value="../src/files/castlexmlcfginternal.pas"/>
        <UnitName Value="CastleXMLCfgInternal"/>
      </Item208>
      <Item209>
        <Filename Value="../src/files/castlexmlconfig.pas"/>
        <UnitName Value="CastleXMLConfig"/>
      </Item209>
      <Item210>
        <Filename Value="../src/files/castlexmlutils.pas"/>
        <UnitName Value="CastleXMLUtils"/>
      </Item210>
      <Item211>
        <Filename Value="../src/fonts/castlefonts.pas"/>
        <UnitName Value="CastleFonts"/>
      </Item211>
      <Item212>
        <Filename Value="../src/fonts/castlefonts_abstractfont.inc"/>
        <Type Value="Include"/>
      </Item212>
      <Item213>
        <Filename Value="../src/fonts/castlefonts_bitmapfont.inc"/>
        <Type Value="Include"/>
      </Item213>
      <Item214>
        <Filename Value="../src/fonts/castlefonts_font.inc"/>
        <Type Value="Include"/>
      </Item214>
      <Item215>
        <Filename Value="../src/fonts/castlefonts_fontfamily.inc"/>
        <Type Value="Include"/>
      </Item215>
      <Item216>
        <Filename Value="../src/fonts/castlefonts_fontsizevariants.inc"/>
        <Type Value="Include"/>
      </Item216>
      <Item217>
        <Filename Value="../src/fonts/castlefonts_miscellaneous.inc"/>
        <Type Value="Include"/>
      </Item217>
      <Item218>
        <Filename Value="../src/fonts/castleinternalfreetype.pas"/>
        <UnitName Value="CastleInternalFreeType"/>
      </Item218>
      <Item219>
        <Filename Value="../src/fonts/castleinternalfreetypeh.pas"/>
        <UnitName Value="CastleInternalFreeTypeH"/>
      </Item219>
      <Item220>
        <Filename Value="../src/base_rendering/castleglutils_vertex_array_object.inc"/>
        <Type Value="Include"/>
      </Item220>
      <Item221>
        <Filename Value="../src/fonts/castleinternalrichtext.pas"/>
        <UnitName Value="CastleInternalRichText"/>
      </Item221>
      <Item222>
        <Filename Value="../src/scene/castleinternalscreeneffects.pas"/>
        <UnitName Value="CastleInternalScreenEffects"/>
      </Item222>
      <Item223>
        <Filename Value="../src/files/castleinternalfilemonitor.pas"/>
        <UnitName Value="CastleInternalFileMonitor"/>
      </Item223>
      <Item224>
        <Filename Value="../src/scene/x3d/auto_generated_node_helpers/x3dnodes_hanimmotion.inc"/>
        <Type Value="Include"/>
      </Item224>
      <Item225>
        <Filename Value="../src/fonts/castletexturefont_default3d_sans.pas"/>
        <UnitName Value="CastleTextureFont_Default3d_Sans"/>
      </Item225>
      <Item226>
        <Filename Value="../src/fonts/castletexturefontdata.pas"/>
        <UnitName Value="CastleTextureFontData"/>
      </Item226>
      <Item227>
        <Filename Value="../src/images/castleimages.pas"/>
        <UnitName Value="CastleImages"/>
      </Item227>
      <Item228>
        <Filename Value="../src/images/castleimages_assign.inc"/>
        <Type Value="Include"/>
      </Item228>
      <Item229>
        <Filename Value="../src/images/castleimages_astc.inc"/>
        <Type Value="Include"/>
      </Item229>
      <Item230>
        <Filename Value="../src/images/castleimages_composite.inc"/>
        <Type Value="Include"/>
      </Item230>
      <Item231>
        <Filename Value="../src/images/castleimages_draw.inc"/>
        <Type Value="Include"/>
      </Item231>
      <Item232>
        <Filename Value="../src/images/castleimages_file_formats.inc"/>
        <Type Value="Include"/>
      </Item232>
      <Item233>
        <Filename Value="../src/images/castleimages_fpimage.inc"/>
        <Type Value="Include"/>
      </Item233>
      <Item234>
        <Filename Value="../src/images/castleimages_ipl.inc"/>
        <Type Value="Include"/>
      </Item234>
      <Item235>
        <Filename Value="../src/images/castleimages_libpng.inc"/>
        <Type Value="Include"/>
      </Item235>
      <Item236>
        <Filename Value="../src/images/castleimages_loading_saving_func.inc"/>
        <Type Value="Include"/>
      </Item236>
      <Item237>
        <Filename Value="../src/images/castleimages_modulatergb_implement.inc"/>
        <Type Value="Include"/>
      </Item237>
      <Item238>
        <Filename Value="../src/images/castleimages_paint.inc"/>
        <Type Value="Include"/>
      </Item238>
      <Item239>
        <Filename Value="../src/images/castleimages_png.inc"/>
        <Type Value="Include"/>
      </Item239>
      <Item240>
        <Filename Value="../src/images/castleimages_s3tc_flip_vertical.inc"/>
        <Type Value="Include"/>
      </Item240>
      <Item241>
        <Filename Value="../src/images/castleimages_transformrgb_implement.inc"/>
        <Type Value="Include"/>
      </Item241>
      <Item242>
        <Filename Value="../src/images/castleimages_vampyre_imaging.inc"/>
        <Type Value="Include"/>
      </Item242>
      <Item243>
        <Filename Value="../src/images/castleimages_vcl_imaging.inc"/>
        <Type Value="Include"/>
      </Item243>
      <Item244>
        <Filename Value="../src/images/castleinternalautogenerated.pas"/>
        <UnitName Value="CastleInternalAutoGenerated"/>
      </Item244>
      <Item245>
        <Filename Value="../src/images/castleinternalcompositeimage.pas"/>
        <UnitName Value="CastleInternalCompositeImage"/>
      </Item245>
      <Item246>
        <Filename Value="../src/images/castleinternalcompositeimage_dds.inc"/>
        <Type Value="Include"/>
      </Item246>
      <Item247>
        <Filename Value="../src/images/castleinternalcompositeimage_format_handler.inc"/>
        <Type Value="Include"/>
      </Item247>
      <Item248>
        <Filename Value="../src/images/castleinternalcompositeimage_ktx.inc"/>
        <Type Value="Include"/>
      </Item248>
      <Item249>
        <Filename Value="../src/images/castleinternalpng.pas"/>
        <UnitName Value="CastleInternalPng"/>
      </Item249>
      <Item250>
        <Filename Value="../src/images/castleinternalpng_dynamic.inc"/>
        <Type Value="Include"/>
      </Item250>
      <Item251>
        <Filename Value="../src/images/castleinternalpng_static.inc"/>
        <Type Value="Include"/>
      </Item251>
      <Item252>
        <Filename Value="../src/images/castletextureimages.pas"/>
        <UnitName Value="CastleTextureImages"/>
      </Item252>
      <Item253>
        <Filename Value="../src/images/castlevideos.pas"/>
        <UnitName Value="CastleVideos"/>
      </Item253>
      <Item254>
        <Filename Value="../src/physics/kraft/kraft.pas"/>
        <UnitName Value="kraft"/>
      </Item254>
      <Item255>
        <Filename Value="../src/scene/auto_generated_persistent_vectors/tcastleabstractprimitive_persistent_vectors.inc"/>
        <Type Value="Include"/>
      </Item255>
      <Item256>
        <Filename Value="../src/scene/auto_generated_persistent_vectors/tcastlebackground_persistent_vectors.inc"/>
        <Type Value="Include"/>
      </Item256>
      <Item257>
        <Filename Value="../src/scene/auto_generated_persistent_vectors/tcastlebox_persistent_vectors.inc"/>
        <Type Value="Include"/>
      </Item257>
      <Item258>
        <Filename Value="../src/scene/auto_generated_persistent_vectors/tcastledirectionallight_persistent_vectors.inc"/>
        <Type Value="Include"/>
      </Item258>
      <Item259>
        <Filename Value="../src/scene/auto_generated_persistent_vectors/tcastlefog_persistent_vectors.inc"/>
        <Type Value="Include"/>
      </Item259>
      <Item260>
        <Filename Value="../src/scene/auto_generated_persistent_vectors/tcastleimagetransform_persistent_vectors.inc"/>
        <Type Value="Include"/>
      </Item260>
      <Item261>
        <Filename Value="../src/scene/auto_generated_persistent_vectors/tcastleplane_persistent_vectors.inc"/>
        <Type Value="Include"/>
      </Item261>
      <Item262>
        <Filename Value="../src/scene/auto_generated_persistent_vectors/tcastlepointlight_persistent_vectors.inc"/>
        <Type Value="Include"/>
      </Item262>
      <Item263>
        <Filename Value="../src/scene/auto_generated_persistent_vectors/tcastlespotlight_persistent_vectors.inc"/>
        <Type Value="Include"/>
      </Item263>
      <Item264>
        <Filename Value="../src/scene/auto_generated_persistent_vectors/tcastleterrain_persistent_vectors.inc"/>
        <Type Value="Include"/>
      </Item264>
      <Item265>
        <Filename Value="../src/scene/auto_generated_persistent_vectors/tcastleterrainlayer_persistent_vectors.inc"/>
        <Type Value="Include"/>
      </Item265>
      <Item266>
        <Filename Value="../src/scene/auto_generated_persistent_vectors/tcastlethirdpersonnavigation_persistent_vectors.inc"/>
        <Type Value="Include"/>
      </Item266>
      <Item267>
        <Filename Value="../src/scene/auto_generated_persistent_vectors/tcastleviewport_persistent_vectors.inc"/>
        <Type Value="Include"/>
      </Item267>
      <Item268>
        <Filename Value="../src/scene/castledebugtransform.pas"/>
        <UnitName Value="CastleDebugTransform"/>
      </Item268>
      <Item269>
        <Filename Value="../src/scene/castleinternalarraysgenerator.pas"/>
        <UnitName Value="CastleInternalArraysGenerator"/>
      </Item269>
      <Item270>
        <Filename Value="../src/scene/castleinternalarraysgenerator_geometry3d.inc"/>
        <Type Value="Include"/>
      </Item270>
      <Item271>
        <Filename Value="../src/scene/castleinternalarraysgenerator_rendering.inc"/>
        <Type Value="Include"/>
      </Item271>
      <Item272>
        <Filename Value="../src/scene/castleinternalbackgroundrenderer.pas"/>
        <UnitName Value="CastleInternalBackgroundRenderer"/>
      </Item272>
      <Item273>
        <Filename Value="../src/scene/castleinternalbatchshapes.pas"/>
        <UnitName Value="CastleInternalBatchShapes"/>
      </Item273>
      <Item274>
        <Filename Value="../src/scene/castleinternalglcubemaps.pas"/>
        <UnitName Value="CastleInternalGLCubeMaps"/>
      </Item274>
      <Item275>
        <Filename Value="../src/scene/castleinternalnodeinterpolator.pas"/>
        <UnitName Value="CastleInternalNodeInterpolator"/>
      </Item275>
      <Item276>
        <Filename Value="../src/scene/castleinternalnoise.pas"/>
        <UnitName Value="CastleInternalNoise"/>
      </Item276>
      <Item277>
        <Filename Value="../src/scene/castleinternalnoise_interpolatednoise2d_linear_cosine.inc"/>
        <Type Value="Include"/>
      </Item277>
      <Item278>
        <Filename Value="../src/scene/castleinternalnoise_interpolatednoise2d_spline.inc"/>
        <Type Value="Include"/>
      </Item278>
      <Item279>
        <Filename Value="../src/scene/castleinternalnormals.pas"/>
        <UnitName Value="CastleInternalNormals"/>
      </Item279>
      <Item280>
        <Filename Value="../src/scene/castleinternalrenderer.pas"/>
        <UnitName Value="CastleInternalRenderer"/>
      </Item280>
      <Item281>
        <Filename Value="../src/scene/castleinternalrenderer_glsl.inc"/>
        <Type Value="Include"/>
      </Item281>
      <Item282>
        <Filename Value="../src/scene/castleinternalrenderer_materials.inc"/>
        <Type Value="Include"/>
      </Item282>
      <Item283>
        <Filename Value="../src/scene/castleinternalrenderer_meshrenderer.inc"/>
        <Type Value="Include"/>
      </Item283>
      <Item284>
        <Filename Value="../src/scene/castleinternalrenderer_pass.inc"/>
        <Type Value="Include"/>
      </Item284>
      <Item285>
        <Filename Value="../src/scene/castleinternalrenderer_resource.inc"/>
        <Type Value="Include"/>
      </Item285>
      <Item286>
        <Filename Value="../src/scene/castleinternalrenderer_surfacetextures.inc"/>
        <Type Value="Include"/>
      </Item286>
      <Item287>
        <Filename Value="../src/scene/castleinternalrenderer_texture.inc"/>
        <Type Value="Include"/>
      </Item287>
      <Item288>
        <Filename Value="../src/scene/castleinternalshadowmaps.pas"/>
        <UnitName Value="CastleInternalShadowMaps"/>
      </Item288>
      <Item289>
        <Filename Value="../src/scene/castleinternalshapeoctree.pas"/>
        <UnitName Value="CastleInternalShapeOctree"/>
      </Item289>
      <Item290>
        <Filename Value="../src/scene/castleinternalspritesheet.pas"/>
        <UnitName Value="CastleInternalSpriteSheet"/>
      </Item290>
      <Item291>
        <Filename Value="../src/scene/castleinternaltriangleoctree.pas"/>
        <UnitName Value="CastleInternalTriangleOctree"/>
      </Item291>
      <Item292>
        <Filename Value="../src/scene/castleinternaltriangleoctree_raysegmentcollisions.inc"/>
        <Type Value="Include"/>
      </Item292>
      <Item293>
        <Filename Value="../src/scene/castleinternalx3dlexer.pas"/>
        <UnitName Value="CastleInternalX3DLexer"/>
      </Item293>
      <Item294>
        <Filename Value="../src/scene/castleinternalx3dscript.pas"/>
        <UnitName Value="CastleInternalX3DScript"/>
      </Item294>
      <Item295>
        <Filename Value="../src/scene/castleinternalmaterialproperties.pas"/>
        <UnitName Value="CastleInternalMaterialProperties"/>
      </Item295>
      <Item296>
        <Filename Value="../src/scene/castleraytracer.pas"/>
        <UnitName Value="CastleRayTracer"/>
      </Item296>
      <Item297>
        <Filename Value="../src/scene/castlerendererinternallights.pas"/>
        <UnitName Value="CastleRendererInternalLights"/>
      </Item297>
      <Item298>
        <Filename Value="../src/scene/castlerendererinternalshader.pas"/>
        <UnitName Value="CastleRendererInternalShader"/>
      </Item298>
      <Item299>
        <Filename Value="../src/scene/castlerendererinternaltextureenv.pas"/>
        <UnitName Value="CastleRendererInternalTextureEnv"/>
      </Item299>
      <Item300>
        <Filename Value="../src/scene/castlescene.pas"/>
        <UnitName Value="CastleScene"/>
      </Item300>
      <Item301>
        <Filename Value="../src/scene/castlescene_abstractlight.inc"/>
        <Type Value="Include"/>
      </Item301>
      <Item302>
        <Filename Value="../src/scene/castlescene_abstractprimitive.inc"/>
        <Type Value="Include"/>
      </Item302>
      <Item303>
        <Filename Value="../src/scene/castlescene_background.inc"/>
        <Type Value="Include"/>
      </Item303>
      <Item304>
        <Filename Value="../src/scene/castlescene_box.inc"/>
        <Type Value="Include"/>
      </Item304>
      <Item305>
        <Filename Value="../src/scene/castlescene_cone.inc"/>
        <Type Value="Include"/>
      </Item305>
      <Item306>
        <Filename Value="../src/scene/castlescene_cylinder.inc"/>
        <Type Value="Include"/>
      </Item306>
      <Item307>
        <Filename Value="../src/scene/castlescene_directionallight.inc"/>
        <Type Value="Include"/>
      </Item307>
      <Item308>
        <Filename Value="../src/scene/castlescene_editorgizmo.inc"/>
        <Type Value="Include"/>
      </Item308>
      <Item309>
        <Filename Value="../src/scene/castlescene_environmentlight.inc"/>
        <Type Value="Include"/>
      </Item309>
      <Item310>
        <Filename Value="../src/scene/castlescene_fog.inc"/>
        <Type Value="Include"/>
      </Item310>
      <Item311>
        <Filename Value="../src/scene/castlescene_imagetransform.inc"/>
        <Type Value="Include"/>
      </Item311>
      <Item312>
        <Filename Value="../src/scene/castlescene_plane.inc"/>
        <Type Value="Include"/>
      </Item312>
      <Item313>
        <Filename Value="../src/scene/castlescene_pointlight.inc"/>
        <Type Value="Include"/>
      </Item313>
      <Item314>
        <Filename Value="../src/scene/castlescene_roottransform.inc"/>
        <Type Value="Include"/>
      </Item314>
      <Item315>
        <Filename Value="../src/scene/castlescene_sphere.inc"/>
        <Type Value="Include"/>
      </Item315>
      <Item316>
        <Filename Value="../src/scene/castlescene_spotlight.inc"/>
        <Type Value="Include"/>
      </Item316>
      <Item317>
        <Filename Value="../src/scene/castlescene_text.inc"/>
        <Type Value="Include"/>
      </Item317>
      <Item318>
        <Filename Value="../src/scene/castlescenecore.pas"/>
        <UnitName Value="CastleSceneCore"/>
      </Item318>
      <Item319>
        <Filename Value="../src/scene/castlescenecore_collisions.inc"/>
        <Type Value="Include"/>
      </Item319>
      <Item320>
        <Filename Value="../src/scene/castlescenecore_physics_deprecated.inc"/>
        <Type Value="Include"/>
      </Item320>
      <Item321>
        <Filename Value="../src/scene/castlesceneinternalblending.pas"/>
        <UnitName Value="CastleSceneInternalBlending"/>
      </Item321>
      <Item322>
        <Filename Value="../src/scene/castleinternalocclusionculling.pas"/>
        <UnitName Value="CastleInternalOcclusionCulling"/>
      </Item322>
      <Item323>
        <Filename Value="../src/scene/castlesceneinternalshape.pas"/>
        <UnitName Value="CastleSceneInternalShape"/>
      </Item323>
      <Item324>
        <Filename Value="../src/scene/castlescreeneffects.pas"/>
        <UnitName Value="CastleScreenEffects"/>
      </Item324>
      <Item325>
        <Filename Value="../src/scene/castleshapeinternalrendershadowvolumes.pas"/>
        <UnitName Value="CastleShapeInternalRenderShadowVolumes"/>
      </Item325>
      <Item326>
        <Filename Value="../src/scene/castleshapeinternalshadowvolumes.pas"/>
        <UnitName Value="CastleShapeInternalShadowVolumes"/>
      </Item326>
      <Item327>
        <Filename Value="../src/scene/castleshapes.pas"/>
        <UnitName Value="CastleShapes"/>
      </Item327>
      <Item328>
        <Filename Value="../src/scene/castleterrain.pas"/>
        <UnitName Value="CastleTerrain"/>
      </Item328>
      <Item329>
        <Filename Value="../src/scene/castlethirdpersonnavigation.pas"/>
        <UnitName Value="CastleThirdPersonNavigation"/>
      </Item329>
      <Item330>
        <Filename Value="../src/scene/castleviewport.pas"/>
        <UnitName Value="CastleViewport"/>
      </Item330>
      <Item331>
        <Filename Value="../src/scene/castleviewport_autonavigation.inc"/>
        <Type Value="Include"/>
      </Item331>
      <Item332>
        <Filename Value="../src/scene/castleviewport_design_navigation.inc"/>
        <Type Value="Include"/>
      </Item332>
      <Item333>
        <Filename Value="../src/scene/castleviewport_scenemanager.inc"/>
        <Type Value="Include"/>
      </Item333>
      <Item334>
        <Filename Value="../src/scene/castleviewport_serialize.inc"/>
        <Type Value="Include"/>
      </Item334>
      <Item335>
        <Filename Value="../src/scene/castleviewport_touchnavigation.inc"/>
        <Type Value="Include"/>
      </Item335>
      <Item336>
        <Filename Value="../src/scene/castleviewport_warmup_cache.inc"/>
        <Type Value="Include"/>
      </Item336>
      <Item337>
        <Filename Value="../src/scene/glsl/generated-pascal/bump_mapping.fs.inc"/>
        <Type Value="Include"/>
      </Item337>
      <Item338>
        <Filename Value="../src/scene/glsl/generated-pascal/bump_mapping.vs.inc"/>
        <Type Value="Include"/>
      </Item338>
      <Item339>
        <Filename Value="../src/scene/glsl/generated-pascal/bump_mapping_parallax.fs.inc"/>
        <Type Value="Include"/>
      </Item339>
      <Item340>
        <Filename Value="../src/scene/glsl/generated-pascal/bump_mapping_parallax.vs.inc"/>
        <Type Value="Include"/>
      </Item340>
      <Item341>
        <Filename Value="../src/scene/glsl/generated-pascal/bump_mapping_steep_parallax_shadowing.fs.inc"/>
        <Type Value="Include"/>
      </Item341>
      <Item342>
        <Filename Value="../src/scene/glsl/generated-pascal/bump_mapping_steep_parallax_shadowing.vs.inc"/>
        <Type Value="Include"/>
      </Item342>
      <Item343>
        <Filename Value="../src/scene/glsl/generated-pascal/common.fs.inc"/>
        <Type Value="Include"/>
      </Item343>
      <Item344>
        <Filename Value="../src/scene/glsl/generated-pascal/common.vs.inc"/>
        <Type Value="Include"/>
      </Item344>
      <Item345>
        <Filename Value="../src/scene/glsl/generated-pascal/fallback.fs.inc"/>
        <Type Value="Include"/>
      </Item345>
      <Item346>
        <Filename Value="../src/scene/glsl/generated-pascal/fallback.vs.inc"/>
        <Type Value="Include"/>
      </Item346>
      <Item347>
        <Filename Value="../src/scene/glsl/generated-pascal/geometry_shader_utils.gs.inc"/>
        <Type Value="Include"/>
      </Item347>
      <Item348>
        <Filename Value="../src/scene/glsl/generated-pascal/lighting_model_phong_add_light.glsl.inc"/>
        <Type Value="Include"/>
      </Item348>
      <Item349>
        <Filename Value="../src/scene/glsl/generated-pascal/lighting_model_phong_shading_gouraud.vs.inc"/>
        <Type Value="Include"/>
      </Item349>
      <Item350>
        <Filename Value="../src/scene/glsl/generated-pascal/lighting_model_phong_shading_phong.fs.inc"/>
        <Type Value="Include"/>
      </Item350>
      <Item351>
        <Filename Value="../src/scene/glsl/generated-pascal/lighting_model_phong_structures.glsl.inc"/>
        <Type Value="Include"/>
      </Item351>
      <Item352>
        <Filename Value="../src/scene/glsl/generated-pascal/lighting_model_physical_add_light.glsl.inc"/>
        <Type Value="Include"/>
      </Item352>
      <Item353>
        <Filename Value="../src/scene/glsl/generated-pascal/lighting_model_physical_shading_gouraud.vs.inc"/>
        <Type Value="Include"/>
      </Item353>
      <Item354>
        <Filename Value="../src/scene/glsl/generated-pascal/lighting_model_physical_shading_phong.fs.inc"/>
        <Type Value="Include"/>
      </Item354>
      <Item355>
        <Filename Value="../src/scene/glsl/generated-pascal/lighting_model_physical_structures.glsl.inc"/>
        <Type Value="Include"/>
      </Item355>
      <Item356>
        <Filename Value="../src/scene/glsl/generated-pascal/lighting_model_unlit_add_light.glsl.inc"/>
        <Type Value="Include"/>
      </Item356>
      <Item357>
        <Filename Value="../src/scene/glsl/generated-pascal/lighting_model_unlit_shading_gouraud.vs.inc"/>
        <Type Value="Include"/>
      </Item357>
      <Item358>
        <Filename Value="../src/scene/glsl/generated-pascal/lighting_model_unlit_shading_phong.fs.inc"/>
        <Type Value="Include"/>
      </Item358>
      <Item359>
        <Filename Value="../src/scene/glsl/generated-pascal/lighting_model_unlit_structures.glsl.inc"/>
        <Type Value="Include"/>
      </Item359>
      <Item360>
        <Filename Value="../src/scene/glsl/generated-pascal/main_shading_gouraud.fs.inc"/>
        <Type Value="Include"/>
      </Item360>
      <Item361>
        <Filename Value="../src/scene/glsl/generated-pascal/main_shading_gouraud.vs.inc"/>
        <Type Value="Include"/>
      </Item361>
      <Item362>
        <Filename Value="../src/scene/glsl/generated-pascal/main_shading_phong.fs.inc"/>
        <Type Value="Include"/>
      </Item362>
      <Item363>
        <Filename Value="../src/scene/glsl/generated-pascal/main_shading_phong.vs.inc"/>
        <Type Value="Include"/>
      </Item363>
      <Item364>
        <Filename Value="../src/scene/glsl/generated-pascal/screen_effect.vs.inc"/>
        <Type Value="Include"/>
      </Item364>
      <Item365>
        <Filename Value="../src/scene/glsl/generated-pascal/screen_effect_library.glsl.inc"/>
        <Type Value="Include"/>
      </Item365>
      <Item366>
        <Filename Value="../src/scene/glsl/generated-pascal/shadow_map_common.fs.inc"/>
        <Type Value="Include"/>
      </Item366>
      <Item367>
        <Filename Value="../src/scene/glsl/generated-pascal/shadow_map_generate.fs.inc"/>
        <Type Value="Include"/>
      </Item367>
      <Item368>
        <Filename Value="../src/scene/glsl/generated-pascal/shadow_map_generate.vs.inc"/>
        <Type Value="Include"/>
      </Item368>
      <Item369>
        <Filename Value="../src/scene/glsl/generated-pascal/simplest.fs.inc"/>
        <Type Value="Include"/>
      </Item369>
      <Item370>
        <Filename Value="../src/scene/glsl/generated-pascal/simplest.vs.inc"/>
        <Type Value="Include"/>
      </Item370>
      <Item371>
        <Filename Value="../src/scene/glsl/generated-pascal/ssao.glsl.inc"/>
        <Type Value="Include"/>
      </Item371>
      <Item372>
        <Filename Value="../src/scene/glsl/generated-pascal/ssr.glsl.inc"/>
        <Type Value="Include"/>
      </Item372>
      <Item373>
        <Filename Value="../src/scene/glsl/generated-pascal/terrain.fs.inc"/>
        <Type Value="Include"/>
      </Item373>
      <Item374>
        <Filename Value="../src/scene/glsl/generated-pascal/terrain.vs.inc"/>
        <Type Value="Include"/>
      </Item374>
      <Item375>
        <Filename Value="../src/scene/glsl/generated-pascal/tone_mapping.fs.inc"/>
        <Type Value="Include"/>
      </Item375>
      <Item376>
        <Filename Value="../src/scene/glsl/generated-pascal/variance_shadow_map_common.fs.inc"/>
        <Type Value="Include"/>
      </Item376>
      <Item377>
        <Filename Value="../src/scene/load/castleloadgltf.pas"/>
        <UnitName Value="CastleLoadGltf"/>
      </Item377>
      <Item378>
        <Filename Value="../src/scene/load/collada/x3dloadinternalcollada.pas"/>
        <UnitName Value="X3DLoadInternalCollada"/>
      </Item378>
      <Item379>
        <Filename Value="../src/scene/load/collada/x3dloadinternalcollada_cameras.inc"/>
        <Type Value="Include"/>
      </Item379>
      <Item380>
        <Filename Value="../src/scene/load/collada/x3dloadinternalcollada_childrenlist.inc"/>
        <Type Value="Include"/>
      </Item380>
      <Item381>
        <Filename Value="../src/scene/load/collada/x3dloadinternalcollada_controllers.inc"/>
        <Type Value="Include"/>
      </Item381>
      <Item382>
        <Filename Value="../src/scene/load/collada/x3dloadinternalcollada_effects.inc"/>
        <Type Value="Include"/>
      </Item382>
      <Item383>
        <Filename Value="../src/scene/load/collada/x3dloadinternalcollada_geometries.inc"/>
        <Type Value="Include"/>
      </Item383>
      <Item384>
        <Filename Value="../src/scene/load/collada/x3dloadinternalcollada_images.inc"/>
        <Type Value="Include"/>
      </Item384>
      <Item385>
        <Filename Value="../src/scene/load/collada/x3dloadinternalcollada_indexes.inc"/>
        <Type Value="Include"/>
      </Item385>
      <Item386>
        <Filename Value="../src/scene/load/collada/x3dloadinternalcollada_integerparser.inc"/>
        <Type Value="Include"/>
      </Item386>
      <Item387>
        <Filename Value="../src/scene/load/collada/x3dloadinternalcollada_librarynodes.inc"/>
        <Type Value="Include"/>
      </Item387>
      <Item388>
        <Filename Value="../src/scene/load/collada/x3dloadinternalcollada_lights.inc"/>
        <Type Value="Include"/>
      </Item388>
      <Item389>
        <Filename Value="../src/scene/load/collada/x3dloadinternalcollada_materials.inc"/>
        <Type Value="Include"/>
      </Item389>
      <Item390>
        <Filename Value="../src/scene/load/collada/x3dloadinternalcollada_matrix.inc"/>
        <Type Value="Include"/>
      </Item390>
      <Item391>
        <Filename Value="../src/scene/load/collada/x3dloadinternalcollada_node.inc"/>
        <Type Value="Include"/>
      </Item391>
      <Item392>
        <Filename Value="../src/scene/load/collada/x3dloadinternalcollada_primitives.inc"/>
        <Type Value="Include"/>
      </Item392>
      <Item393>
        <Filename Value="../src/scene/load/collada/x3dloadinternalcollada_read_helpers.inc"/>
        <Type Value="Include"/>
      </Item393>
      <Item394>
        <Filename Value="../src/scene/load/collada/x3dloadinternalcollada_scenes.inc"/>
        <Type Value="Include"/>
      </Item394>
      <Item395>
        <Filename Value="../src/scene/load/collada/x3dloadinternalcollada_source.inc"/>
        <Type Value="Include"/>
      </Item395>
      <Item396>
        <Filename Value="../src/scene/load/collada/x3dloadinternalcollada_sources.inc"/>
        <Type Value="Include"/>
      </Item396>
      <Item397>
        <Filename Value="../src/scene/load/pasgltf/PasDblStrUtils.pas"/>
        <UnitName Value="PasDblStrUtils"/>
      </Item397>
      <Item398>
        <Filename Value="../src/scene/load/pasgltf/PasGLTF.pas"/>
        <UnitName Value="PasGLTF"/>
      </Item398>
      <Item399>
        <Filename Value="../src/scene/load/pasgltf/PasJSON.pas"/>
        <UnitName Value="PasJSON"/>
      </Item399>
      <Item400>
        <Filename Value="../src/scene/load/spine/x3dloadinternalspine.pas"/>
        <UnitName Value="X3DLoadInternalSpine"/>
      </Item400>
      <Item401>
        <Filename Value="../src/scene/load/spine/x3dloadinternalspine_animations.inc"/>
        <Type Value="Include"/>
      </Item401>
      <Item402>
        <Filename Value="../src/scene/load/spine/x3dloadinternalspine_animutils.inc"/>
        <Type Value="Include"/>
      </Item402>
      <Item403>
        <Filename Value="../src/scene/load/spine/x3dloadinternalspine_atlas.inc"/>
        <Type Value="Include"/>
      </Item403>
      <Item404>
        <Filename Value="../src/scene/load/spine/x3dloadinternalspine_attachments.inc"/>
        <Type Value="Include"/>
      </Item404>
      <Item405>
        <Filename Value="../src/scene/load/spine/x3dloadinternalspine_bones.inc"/>
        <Type Value="Include"/>
      </Item405>
      <Item406>
        <Filename Value="../src/scene/load/spine/x3dloadinternalspine_bonetimelines.inc"/>
        <Type Value="Include"/>
      </Item406>
      <Item407>
        <Filename Value="../src/scene/load/spine/x3dloadinternalspine_deformtimelines.inc"/>
        <Type Value="Include"/>
      </Item407>
      <Item408>
        <Filename Value="../src/scene/load/spine/x3dloadinternalspine_drawordertimelines.inc"/>
        <Type Value="Include"/>
      </Item408>
      <Item409>
        <Filename Value="../src/scene/load/spine/x3dloadinternalspine_json.inc"/>
        <Type Value="Include"/>
      </Item409>
      <Item410>
        <Filename Value="../src/scene/load/spine/x3dloadinternalspine_simpletextureloader.inc"/>
        <Type Value="Include"/>
      </Item410>
      <Item411>
        <Filename Value="../src/scene/load/spine/x3dloadinternalspine_skeleton.inc"/>
        <Type Value="Include"/>
      </Item411>
      <Item412>
        <Filename Value="../src/scene/load/spine/x3dloadinternalspine_skins.inc"/>
        <Type Value="Include"/>
      </Item412>
      <Item413>
        <Filename Value="../src/scene/load/spine/x3dloadinternalspine_slots.inc"/>
        <Type Value="Include"/>
      </Item413>
      <Item414>
        <Filename Value="../src/scene/load/spine/x3dloadinternalspine_slottimelines.inc"/>
        <Type Value="Include"/>
      </Item414>
      <Item415>
        <Filename Value="../src/scene/load/spine/x3dloadinternalspine_textureloader.inc"/>
        <Type Value="Include"/>
      </Item415>
      <Item416>
        <Filename Value="../src/scene/load/spine/x3dloadinternalspine_url.inc"/>
        <Type Value="Include"/>
      </Item416>
      <Item417>
        <Filename Value="../src/scene/load/spine/x3dloadinternalspine_weightedmeshtimelines.inc"/>
        <Type Value="Include"/>
      </Item417>
      <Item418>
        <Filename Value="../src/scene/load/x3dload.pas"/>
        <UnitName Value="X3DLoad"/>
      </Item418>
      <Item419>
        <Filename Value="../src/scene/load/x3dloadinternal3ds.pas"/>
        <UnitName Value="X3DLoadInternal3DS"/>
      </Item419>
      <Item420>
        <Filename Value="../src/scene/load/x3dloadinternalcocos2d.pas"/>
        <UnitName Value="X3DLoadInternalCocos2d"/>
      </Item420>
      <Item421>
        <Filename Value="../src/scene/load/x3dloadinternalgeo.pas"/>
        <UnitName Value="X3DLoadInternalGEO"/>
      </Item421>
      <Item422>
        <Filename Value="../src/scene/load/x3dloadinternalgltf.pas"/>
        <UnitName Value="X3DLoadInternalGltf"/>
      </Item422>
      <Item423>
        <Filename Value="../src/scene/load/x3dloadinternalimage.pas"/>
        <UnitName Value="X3DLoadInternalImage"/>
      </Item423>
      <Item424>
        <Filename Value="../src/scene/load/md3/x3dloadinternalmd3.pas"/>
        <UnitName Value="X3DLoadInternalMD3"/>
      </Item424>
      <Item425>
        <Filename Value="../src/scene/load/x3dloadinternalobj.pas"/>
        <UnitName Value="X3DLoadInternalOBJ"/>
      </Item425>
      <Item426>
        <Filename Value="../src/scene/load/x3dloadinternalstl.pas"/>
        <UnitName Value="X3DLoadInternalSTL"/>
      </Item426>
      <Item427>
        <Filename Value="../src/scene/load/x3dloadinternaltiledmap.pas"/>
        <UnitName Value="X3DLoadInternalTiledMap"/>
      </Item427>
      <Item428>
        <Filename Value="../src/scene/load/x3dloadinternalutils.pas"/>
        <UnitName Value="X3DLoadInternalUtils"/>
      </Item428>
      <Item429>
        <Filename Value="../src/scene/octreeconf.inc"/>
        <Type Value="Include"/>
      </Item429>
      <Item430>
        <Filename Value="../src/scene/x3d/auto_generated_node_helpers/x3dnodes_abstractvrml1camera_1.inc"/>
        <Type Value="Include"/>
      </Item430>
      <Item431>
        <Filename Value="../src/scene/x3d/auto_generated_node_helpers/x3dnodes_abstractvrml1geometry_1.inc"/>
        <Type Value="Include"/>
      </Item431>
      <Item432>
        <Filename Value="../src/scene/x3d/auto_generated_node_helpers/x3dnodes_abstractvrml1indexed_1.inc"/>
        <Type Value="Include"/>
      </Item432>
      <Item433>
        <Filename Value="../src/scene/x3d/auto_generated_node_helpers/x3dnodes_abstractvrml1separator_1.inc"/>
        <Type Value="Include"/>
      </Item433>
      <Item434>
        <Filename Value="../src/scene/x3d/auto_generated_node_helpers/x3dnodes_abstractvrml1transformation_1.inc"/>
        <Type Value="Include"/>
      </Item434>
      <Item435>
        <Filename Value="../src/scene/x3d/auto_generated_node_helpers/x3dnodes_anchor.inc"/>
        <Type Value="Include"/>
      </Item435>
      <Item436>
        <Filename Value="../src/scene/x3d/auto_generated_node_helpers/x3dnodes_appearance.inc"/>
        <Type Value="Include"/>
      </Item436>
      <Item437>
        <Filename Value="../src/scene/x3d/auto_generated_node_helpers/x3dnodes_arc2d.inc"/>
        <Type Value="Include"/>
      </Item437>
      <Item438>
        <Filename Value="../src/scene/x3d/auto_generated_node_helpers/x3dnodes_arcclose2d.inc"/>
        <Type Value="Include"/>
      </Item438>
      <Item439>
        <Filename Value="../src/scene/x3d/auto_generated_node_helpers/x3dnodes_asciitext_1.inc"/>
        <Type Value="Include"/>
      </Item439>
      <Item440>
        <Filename Value="../src/scene/x3d/auto_generated_node_helpers/x3dnodes_audioclip.inc"/>
        <Type Value="Include"/>
      </Item440>
      <Item441>
        <Filename Value="../src/scene/x3d/auto_generated_node_helpers/x3dnodes_background.inc"/>
        <Type Value="Include"/>
      </Item441>
      <Item442>
        <Filename Value="../src/scene/x3d/auto_generated_node_helpers/x3dnodes_balljoint.inc"/>
        <Type Value="Include"/>
      </Item442>
      <Item443>
        <Filename Value="../src/scene/x3d/auto_generated_node_helpers/x3dnodes_billboard.inc"/>
        <Type Value="Include"/>
      </Item443>
      <Item444>
        <Filename Value="../src/scene/x3d/auto_generated_node_helpers/x3dnodes_blendmode.inc"/>
        <Type Value="Include"/>
      </Item444>
      <Item445>
        <Filename Value="../src/scene/x3d/auto_generated_node_helpers/x3dnodes_booleanfilter.inc"/>
        <Type Value="Include"/>
      </Item445>
      <Item446>
        <Filename Value="../src/scene/x3d/auto_generated_node_helpers/x3dnodes_booleansequencer.inc"/>
        <Type Value="Include"/>
      </Item446>
      <Item447>
        <Filename Value="../src/scene/x3d/auto_generated_node_helpers/x3dnodes_booleantoggle.inc"/>
        <Type Value="Include"/>
      </Item447>
      <Item448>
        <Filename Value="../src/scene/x3d/auto_generated_node_helpers/x3dnodes_booleantrigger.inc"/>
        <Type Value="Include"/>
      </Item448>
      <Item449>
        <Filename Value="../src/scene/x3d/auto_generated_node_helpers/x3dnodes_boundedphysicsmodel.inc"/>
        <Type Value="Include"/>
      </Item449>
      <Item450>
        <Filename Value="../src/scene/x3d/auto_generated_node_helpers/x3dnodes_box.inc"/>
        <Type Value="Include"/>
      </Item450>
      <Item451>
        <Filename Value="../src/scene/x3d/auto_generated_node_helpers/x3dnodes_cadassembly.inc"/>
        <Type Value="Include"/>
      </Item451>
      <Item452>
        <Filename Value="../src/scene/x3d/auto_generated_node_helpers/x3dnodes_cadface.inc"/>
        <Type Value="Include"/>
      </Item452>
      <Item453>
        <Filename Value="../src/scene/x3d/auto_generated_node_helpers/x3dnodes_cadlayer.inc"/>
        <Type Value="Include"/>
      </Item453>
      <Item454>
        <Filename Value="../src/scene/x3d/auto_generated_node_helpers/x3dnodes_cadpart.inc"/>
        <Type Value="Include"/>
      </Item454>
      <Item455>
        <Filename Value="../src/scene/x3d/auto_generated_node_helpers/x3dnodes_circle2d.inc"/>
        <Type Value="Include"/>
      </Item455>
      <Item456>
        <Filename Value="../src/scene/x3d/auto_generated_node_helpers/x3dnodes_clipplane.inc"/>
        <Type Value="Include"/>
      </Item456>
      <Item457>
        <Filename Value="../src/scene/x3d/auto_generated_node_helpers/x3dnodes_collidableoffset.inc"/>
        <Type Value="Include"/>
      </Item457>
      <Item458>
        <Filename Value="../src/scene/x3d/auto_generated_node_helpers/x3dnodes_collidableshape.inc"/>
        <Type Value="Include"/>
      </Item458>
      <Item459>
        <Filename Value="../src/scene/x3d/auto_generated_node_helpers/x3dnodes_collision.inc"/>
        <Type Value="Include"/>
      </Item459>
      <Item460>
        <Filename Value="../src/scene/x3d/auto_generated_node_helpers/x3dnodes_collisioncollection.inc"/>
        <Type Value="Include"/>
      </Item460>
      <Item461>
        <Filename Value="../src/scene/x3d/auto_generated_node_helpers/x3dnodes_collisionsensor.inc"/>
        <Type Value="Include"/>
      </Item461>
      <Item462>
        <Filename Value="../src/scene/x3d/auto_generated_node_helpers/x3dnodes_collisionspace.inc"/>
        <Type Value="Include"/>
      </Item462>
      <Item463>
        <Filename Value="../src/scene/x3d/auto_generated_node_helpers/x3dnodes_color.inc"/>
        <Type Value="Include"/>
      </Item463>
      <Item464>
        <Filename Value="../src/scene/x3d/auto_generated_node_helpers/x3dnodes_colordamper.inc"/>
        <Type Value="Include"/>
      </Item464>
      <Item465>
        <Filename Value="../src/scene/x3d/auto_generated_node_helpers/x3dnodes_colorinterpolator.inc"/>
        <Type Value="Include"/>
      </Item465>
      <Item466>
        <Filename Value="../src/scene/x3d/auto_generated_node_helpers/x3dnodes_colorrgba.inc"/>
        <Type Value="Include"/>
      </Item466>
      <Item467>
        <Filename Value="../src/scene/x3d/auto_generated_node_helpers/x3dnodes_colorsetinterpolator.inc"/>
        <Type Value="Include"/>
      </Item467>
      <Item468>
        <Filename Value="../src/scene/x3d/auto_generated_node_helpers/x3dnodes_commonsurfaceshader.inc"/>
        <Type Value="Include"/>
      </Item468>
      <Item469>
        <Filename Value="../src/scene/x3d/auto_generated_node_helpers/x3dnodes_composedcubemaptexture.inc"/>
        <Type Value="Include"/>
      </Item469>
      <Item470>
        <Filename Value="../src/scene/x3d/auto_generated_node_helpers/x3dnodes_composedshader.inc"/>
        <Type Value="Include"/>
      </Item470>
      <Item471>
        <Filename Value="../src/scene/x3d/auto_generated_node_helpers/x3dnodes_composedtexture3d.inc"/>
        <Type Value="Include"/>
      </Item471>
      <Item472>
        <Filename Value="../src/scene/x3d/auto_generated_node_helpers/x3dnodes_cone.inc"/>
        <Type Value="Include"/>
      </Item472>
      <Item473>
        <Filename Value="../src/scene/x3d/auto_generated_node_helpers/x3dnodes_coneemitter.inc"/>
        <Type Value="Include"/>
      </Item473>
      <Item474>
        <Filename Value="../src/scene/x3d/auto_generated_node_helpers/x3dnodes_contact.inc"/>
        <Type Value="Include"/>
      </Item474>
      <Item475>
        <Filename Value="../src/scene/x3d/auto_generated_node_helpers/x3dnodes_contour2d.inc"/>
        <Type Value="Include"/>
      </Item475>
      <Item476>
        <Filename Value="../src/scene/x3d/auto_generated_node_helpers/x3dnodes_contourpolyline2d.inc"/>
        <Type Value="Include"/>
      </Item476>
      <Item477>
        <Filename Value="../src/scene/x3d/auto_generated_node_helpers/x3dnodes_converter.inc"/>
        <Type Value="Include"/>
      </Item477>
      <Item478>
        <Filename Value="../src/scene/x3d/auto_generated_node_helpers/x3dnodes_coordinate.inc"/>
        <Type Value="Include"/>
      </Item478>
      <Item479>
        <Filename Value="../src/scene/x3d/auto_generated_node_helpers/x3dnodes_coordinate3_1.inc"/>
        <Type Value="Include"/>
      </Item479>
      <Item480>
        <Filename Value="../src/scene/x3d/auto_generated_node_helpers/x3dnodes_coordinatedamper.inc"/>
        <Type Value="Include"/>
      </Item480>
      <Item481>
        <Filename Value="../src/scene/x3d/auto_generated_node_helpers/x3dnodes_coordinatedouble.inc"/>
        <Type Value="Include"/>
      </Item481>
      <Item482>
        <Filename Value="../src/scene/x3d/auto_generated_node_helpers/x3dnodes_coordinateinterpolator.inc"/>
        <Type Value="Include"/>
      </Item482>
      <Item483>
        <Filename Value="../src/scene/x3d/auto_generated_node_helpers/x3dnodes_coordinateinterpolator2d.inc"/>
        <Type Value="Include"/>
      </Item483>
      <Item484>
        <Filename Value="../src/scene/x3d/auto_generated_node_helpers/x3dnodes_cube_1.inc"/>
        <Type Value="Include"/>
      </Item484>
      <Item485>
        <Filename Value="../src/scene/x3d/auto_generated_node_helpers/x3dnodes_cubicbezier2dorientationinterpolator.inc"/>
        <Type Value="Include"/>
      </Item485>
      <Item486>
        <Filename Value="../src/scene/x3d/auto_generated_node_helpers/x3dnodes_cubicbeziercoordinateinterpolator.inc"/>
        <Type Value="Include"/>
      </Item486>
      <Item487>
        <Filename Value="../src/scene/x3d/auto_generated_node_helpers/x3dnodes_cubicbezierpositioninterpolator.inc"/>
        <Type Value="Include"/>
      </Item487>
      <Item488>
        <Filename Value="../src/scene/x3d/auto_generated_node_helpers/x3dnodes_cylinder.inc"/>
        <Type Value="Include"/>
      </Item488>
      <Item489>
        <Filename Value="../src/scene/x3d/auto_generated_node_helpers/x3dnodes_cylinder_1.inc"/>
        <Type Value="Include"/>
      </Item489>
      <Item490>
        <Filename Value="../src/scene/x3d/auto_generated_node_helpers/x3dnodes_cylindersensor.inc"/>
        <Type Value="Include"/>
      </Item490>
      <Item491>
        <Filename Value="../src/scene/x3d/auto_generated_node_helpers/x3dnodes_directionallight.inc"/>
        <Type Value="Include"/>
      </Item491>
      <Item492>
        <Filename Value="../src/scene/x3d/auto_generated_node_helpers/x3dnodes_directionallight_1.inc"/>
        <Type Value="Include"/>
      </Item492>
      <Item493>
        <Filename Value="../src/scene/x3d/auto_generated_node_helpers/x3dnodes_disentitymanager.inc"/>
        <Type Value="Include"/>
      </Item493>
      <Item494>
        <Filename Value="../src/scene/x3d/auto_generated_node_helpers/x3dnodes_disentitytypemapping.inc"/>
        <Type Value="Include"/>
      </Item494>
      <Item495>
        <Filename Value="../src/scene/x3d/auto_generated_node_helpers/x3dnodes_disk2d.inc"/>
        <Type Value="Include"/>
      </Item495>
      <Item496>
        <Filename Value="../src/scene/x3d/auto_generated_node_helpers/x3dnodes_doubleaxishingejoint.inc"/>
        <Type Value="Include"/>
      </Item496>
      <Item497>
        <Filename Value="../src/scene/x3d/auto_generated_node_helpers/x3dnodes_easeineaseout.inc"/>
        <Type Value="Include"/>
      </Item497>
      <Item498>
        <Filename Value="../src/scene/x3d/auto_generated_node_helpers/x3dnodes_effect.inc"/>
        <Type Value="Include"/>
      </Item498>
      <Item499>
        <Filename Value="../src/scene/x3d/auto_generated_node_helpers/x3dnodes_effectpart.inc"/>
        <Type Value="Include"/>
      </Item499>
      <Item500>
        <Filename Value="../src/scene/x3d/auto_generated_node_helpers/x3dnodes_elevationgrid.inc"/>
        <Type Value="Include"/>
      </Item500>
      <Item501>
        <Filename Value="../src/scene/x3d/auto_generated_node_helpers/x3dnodes_environmentlight.inc"/>
        <Type Value="Include"/>
      </Item501>
      <Item502>
        <Filename Value="../src/scene/x3d/auto_generated_node_helpers/x3dnodes_espdutransform.inc"/>
        <Type Value="Include"/>
      </Item502>
      <Item503>
        <Filename Value="../src/scene/x3d/auto_generated_node_helpers/x3dnodes_explosionemitter.inc"/>
        <Type Value="Include"/>
      </Item503>
      <Item504>
        <Filename Value="../src/scene/x3d/auto_generated_node_helpers/x3dnodes_extrusion.inc"/>
        <Type Value="Include"/>
      </Item504>
      <Item505>
        <Filename Value="../src/scene/x3d/auto_generated_node_helpers/x3dnodes_fillproperties.inc"/>
        <Type Value="Include"/>
      </Item505>
      <Item506>
        <Filename Value="../src/scene/x3d/auto_generated_node_helpers/x3dnodes_floatvertexattribute.inc"/>
        <Type Value="Include"/>
      </Item506>
      <Item507>
        <Filename Value="../src/scene/x3d/auto_generated_node_helpers/x3dnodes_fog.inc"/>
        <Type Value="Include"/>
      </Item507>
      <Item508>
        <Filename Value="../src/scene/x3d/auto_generated_node_helpers/x3dnodes_fogcoordinate.inc"/>
        <Type Value="Include"/>
      </Item508>
      <Item509>
        <Filename Value="../src/scene/x3d/auto_generated_node_helpers/x3dnodes_fontstyle.inc"/>
        <Type Value="Include"/>
      </Item509>
      <Item510>
        <Filename Value="../src/scene/x3d/auto_generated_node_helpers/x3dnodes_forcephysicsmodel.inc"/>
        <Type Value="Include"/>
      </Item510>
      <Item511>
        <Filename Value="../src/scene/x3d/auto_generated_node_helpers/x3dnodes_generatedcubemaptexture.inc"/>
        <Type Value="Include"/>
      </Item511>
      <Item512>
        <Filename Value="../src/scene/x3d/auto_generated_node_helpers/x3dnodes_generatedshadowmap.inc"/>
        <Type Value="Include"/>
      </Item512>
      <Item513>
        <Filename Value="../src/scene/x3d/auto_generated_node_helpers/x3dnodes_geocoordinate.inc"/>
        <Type Value="Include"/>
      </Item513>
      <Item514>
        <Filename Value="../src/scene/x3d/auto_generated_node_helpers/x3dnodes_geoelevationgrid.inc"/>
        <Type Value="Include"/>
      </Item514>
      <Item515>
        <Filename Value="../src/scene/x3d/auto_generated_node_helpers/x3dnodes_geolocation.inc"/>
        <Type Value="Include"/>
      </Item515>
      <Item516>
        <Filename Value="../src/scene/x3d/auto_generated_node_helpers/x3dnodes_geolod.inc"/>
        <Type Value="Include"/>
      </Item516>
      <Item517>
        <Filename Value="../src/scene/x3d/auto_generated_node_helpers/x3dnodes_geometadata.inc"/>
        <Type Value="Include"/>
      </Item517>
      <Item518>
        <Filename Value="../src/scene/x3d/auto_generated_node_helpers/x3dnodes_geoorigin.inc"/>
        <Type Value="Include"/>
      </Item518>
      <Item519>
        <Filename Value="../src/scene/x3d/auto_generated_node_helpers/x3dnodes_geopositioninterpolator.inc"/>
        <Type Value="Include"/>
      </Item519>
      <Item520>
        <Filename Value="../src/scene/x3d/auto_generated_node_helpers/x3dnodes_geoproximitysensor.inc"/>
        <Type Value="Include"/>
      </Item520>
      <Item521>
        <Filename Value="../src/scene/x3d/auto_generated_node_helpers/x3dnodes_geotouchsensor.inc"/>
        <Type Value="Include"/>
      </Item521>
      <Item522>
        <Filename Value="../src/scene/x3d/auto_generated_node_helpers/x3dnodes_geotransform.inc"/>
        <Type Value="Include"/>
      </Item522>
      <Item523>
        <Filename Value="../src/scene/x3d/auto_generated_node_helpers/x3dnodes_geoviewpoint.inc"/>
        <Type Value="Include"/>
      </Item523>
      <Item524>
        <Filename Value="../src/scene/x3d/auto_generated_node_helpers/x3dnodes_group.inc"/>
        <Type Value="Include"/>
      </Item524>
      <Item525>
        <Filename Value="../src/scene/x3d/auto_generated_node_helpers/x3dnodes_group_1.inc"/>
        <Type Value="Include"/>
      </Item525>
      <Item526>
        <Filename Value="../src/scene/x3d/auto_generated_node_helpers/x3dnodes_hanimdisplacer.inc"/>
        <Type Value="Include"/>
      </Item526>
      <Item527>
        <Filename Value="../src/scene/x3d/auto_generated_node_helpers/x3dnodes_hanimhumanoid.inc"/>
        <Type Value="Include"/>
      </Item527>
      <Item528>
        <Filename Value="../src/scene/x3d/auto_generated_node_helpers/x3dnodes_hanimjoint.inc"/>
        <Type Value="Include"/>
      </Item528>
      <Item529>
        <Filename Value="../src/scene/x3d/auto_generated_node_helpers/x3dnodes_hanimsegment.inc"/>
        <Type Value="Include"/>
      </Item529>
      <Item530>
        <Filename Value="../src/scene/x3d/auto_generated_node_helpers/x3dnodes_hanimsite.inc"/>
        <Type Value="Include"/>
      </Item530>
      <Item531>
        <Filename Value="../src/scene/x3d/auto_generated_node_helpers/x3dnodes_imagebackground.inc"/>
        <Type Value="Include"/>
      </Item531>
      <Item532>
        <Filename Value="../src/scene/x3d/auto_generated_node_helpers/x3dnodes_imagecubemaptexture.inc"/>
        <Type Value="Include"/>
      </Item532>
      <Item533>
        <Filename Value="../src/scene/x3d/auto_generated_node_helpers/x3dnodes_imagetexture.inc"/>
        <Type Value="Include"/>
      </Item533>
      <Item534>
        <Filename Value="../src/scene/x3d/auto_generated_node_helpers/x3dnodes_imagetexture3d.inc"/>
        <Type Value="Include"/>
      </Item534>
      <Item535>
        <Filename Value="../src/scene/x3d/auto_generated_node_helpers/x3dnodes_indexedfaceset.inc"/>
        <Type Value="Include"/>
      </Item535>
      <Item536>
        <Filename Value="../src/scene/x3d/auto_generated_node_helpers/x3dnodes_indexedfaceset_1.inc"/>
        <Type Value="Include"/>
      </Item536>
      <Item537>
        <Filename Value="../src/scene/x3d/auto_generated_node_helpers/x3dnodes_indexedlineset.inc"/>
        <Type Value="Include"/>
      </Item537>
      <Item538>
        <Filename Value="../src/scene/x3d/auto_generated_node_helpers/x3dnodes_indexedlineset_1.inc"/>
        <Type Value="Include"/>
      </Item538>
      <Item539>
        <Filename Value="../src/scene/x3d/auto_generated_node_helpers/x3dnodes_indexedquadset.inc"/>
        <Type Value="Include"/>
      </Item539>
      <Item540>
        <Filename Value="../src/scene/x3d/auto_generated_node_helpers/x3dnodes_indexedtrianglefanset.inc"/>
        <Type Value="Include"/>
      </Item540>
      <Item541>
        <Filename Value="../src/scene/x3d/auto_generated_node_helpers/x3dnodes_indexedtrianglemesh_1.inc"/>
        <Type Value="Include"/>
      </Item541>
      <Item542>
        <Filename Value="../src/scene/x3d/auto_generated_node_helpers/x3dnodes_indexedtriangleset.inc"/>
        <Type Value="Include"/>
      </Item542>
      <Item543>
        <Filename Value="../src/scene/x3d/auto_generated_node_helpers/x3dnodes_indexedtrianglestripset.inc"/>
        <Type Value="Include"/>
      </Item543>
      <Item544>
        <Filename Value="../src/scene/x3d/auto_generated_node_helpers/x3dnodes_info_1.inc"/>
        <Type Value="Include"/>
      </Item544>
      <Item545>
        <Filename Value="../src/scene/x3d/auto_generated_node_helpers/x3dnodes_inline.inc"/>
        <Type Value="Include"/>
      </Item545>
      <Item546>
        <Filename Value="../src/scene/x3d/auto_generated_node_helpers/x3dnodes_inlineloadcontrol.inc"/>
        <Type Value="Include"/>
      </Item546>
      <Item547>
        <Filename Value="../src/scene/x3d/auto_generated_node_helpers/x3dnodes_integersequencer.inc"/>
        <Type Value="Include"/>
      </Item547>
      <Item548>
        <Filename Value="../src/scene/x3d/auto_generated_node_helpers/x3dnodes_integertrigger.inc"/>
        <Type Value="Include"/>
      </Item548>
      <Item549>
        <Filename Value="../src/scene/x3d/auto_generated_node_helpers/x3dnodes_kambiappearance.inc"/>
        <Type Value="Include"/>
      </Item549>
      <Item550>
        <Filename Value="../src/scene/x3d/auto_generated_node_helpers/x3dnodes_kambiinline.inc"/>
        <Type Value="Include"/>
      </Item550>
      <Item551>
        <Filename Value="../src/scene/x3d/auto_generated_node_helpers/x3dnodes_kambinavigationinfo.inc"/>
        <Type Value="Include"/>
      </Item551>
      <Item552>
        <Filename Value="../src/scene/x3d/auto_generated_node_helpers/x3dnodes_keysensor.inc"/>
        <Type Value="Include"/>
      </Item552>
      <Item553>
        <Filename Value="../src/scene/x3d/auto_generated_node_helpers/x3dnodes_layer.inc"/>
        <Type Value="Include"/>
      </Item553>
      <Item554>
        <Filename Value="../src/scene/x3d/auto_generated_node_helpers/x3dnodes_layerset.inc"/>
        <Type Value="Include"/>
      </Item554>
      <Item555>
        <Filename Value="../src/scene/x3d/auto_generated_node_helpers/x3dnodes_layout.inc"/>
        <Type Value="Include"/>
      </Item555>
      <Item556>
        <Filename Value="../src/scene/x3d/auto_generated_node_helpers/x3dnodes_layoutgroup.inc"/>
        <Type Value="Include"/>
      </Item556>
      <Item557>
        <Filename Value="../src/scene/x3d/auto_generated_node_helpers/x3dnodes_layoutlayer.inc"/>
        <Type Value="Include"/>
      </Item557>
      <Item558>
        <Filename Value="../src/scene/x3d/auto_generated_node_helpers/x3dnodes_linepicksensor.inc"/>
        <Type Value="Include"/>
      </Item558>
      <Item559>
        <Filename Value="../src/scene/x3d/auto_generated_node_helpers/x3dnodes_lineproperties.inc"/>
        <Type Value="Include"/>
      </Item559>
      <Item560>
        <Filename Value="../src/scene/x3d/auto_generated_node_helpers/x3dnodes_lineset.inc"/>
        <Type Value="Include"/>
      </Item560>
      <Item561>
        <Filename Value="../src/scene/x3d/auto_generated_node_helpers/x3dnodes_loadsensor.inc"/>
        <Type Value="Include"/>
      </Item561>
      <Item562>
        <Filename Value="../src/scene/x3d/auto_generated_node_helpers/x3dnodes_localfog.inc"/>
        <Type Value="Include"/>
      </Item562>
      <Item563>
        <Filename Value="../src/scene/x3d/auto_generated_node_helpers/x3dnodes_lod.inc"/>
        <Type Value="Include"/>
      </Item563>
      <Item564>
        <Filename Value="../src/scene/x3d/auto_generated_node_helpers/x3dnodes_lod_1.inc"/>
        <Type Value="Include"/>
      </Item564>
      <Item565>
        <Filename Value="../src/scene/x3d/auto_generated_node_helpers/x3dnodes_logger.inc"/>
        <Type Value="Include"/>
      </Item565>
      <Item566>
        <Filename Value="../src/scene/x3d/auto_generated_node_helpers/x3dnodes_material.inc"/>
        <Type Value="Include"/>
      </Item566>
      <Item567>
        <Filename Value="../src/scene/x3d/auto_generated_node_helpers/x3dnodes_material_1.inc"/>
        <Type Value="Include"/>
      </Item567>
      <Item568>
        <Filename Value="../src/scene/x3d/auto_generated_node_helpers/x3dnodes_materialbinding_1.inc"/>
        <Type Value="Include"/>
      </Item568>
      <Item569>
        <Filename Value="../src/scene/x3d/auto_generated_node_helpers/x3dnodes_matrix3vertexattribute.inc"/>
        <Type Value="Include"/>
      </Item569>
      <Item570>
        <Filename Value="../src/scene/x3d/auto_generated_node_helpers/x3dnodes_matrix4vertexattribute.inc"/>
        <Type Value="Include"/>
      </Item570>
      <Item571>
        <Filename Value="../src/scene/x3d/auto_generated_node_helpers/x3dnodes_matrixtransform.inc"/>
        <Type Value="Include"/>
      </Item571>
      <Item572>
        <Filename Value="../src/scene/x3d/auto_generated_node_helpers/x3dnodes_matrixtransform_1.inc"/>
        <Type Value="Include"/>
      </Item572>
      <Item573>
        <Filename Value="../src/scene/x3d/auto_generated_node_helpers/x3dnodes_metadataboolean.inc"/>
        <Type Value="Include"/>
      </Item573>
      <Item574>
        <Filename Value="../src/scene/x3d/auto_generated_node_helpers/x3dnodes_metadatadouble.inc"/>
        <Type Value="Include"/>
      </Item574>
      <Item575>
        <Filename Value="../src/scene/x3d/auto_generated_node_helpers/x3dnodes_metadatafloat.inc"/>
        <Type Value="Include"/>
      </Item575>
      <Item576>
        <Filename Value="../src/scene/x3d/auto_generated_node_helpers/x3dnodes_metadatainteger.inc"/>
        <Type Value="Include"/>
      </Item576>
      <Item577>
        <Filename Value="../src/scene/x3d/auto_generated_node_helpers/x3dnodes_metadataset.inc"/>
        <Type Value="Include"/>
      </Item577>
      <Item578>
        <Filename Value="../src/scene/x3d/auto_generated_node_helpers/x3dnodes_metadatastring.inc"/>
        <Type Value="Include"/>
      </Item578>
      <Item579>
        <Filename Value="../src/scene/x3d/auto_generated_node_helpers/x3dnodes_motorjoint.inc"/>
        <Type Value="Include"/>
      </Item579>
      <Item580>
        <Filename Value="../src/scene/x3d/auto_generated_node_helpers/x3dnodes_movietexture.inc"/>
        <Type Value="Include"/>
      </Item580>
      <Item581>
        <Filename Value="../src/scene/x3d/auto_generated_node_helpers/x3dnodes_multigeneratedtexturecoordinate.inc"/>
        <Type Value="Include"/>
      </Item581>
      <Item582>
        <Filename Value="../src/scene/x3d/auto_generated_node_helpers/x3dnodes_multitexture.inc"/>
        <Type Value="Include"/>
      </Item582>
      <Item583>
        <Filename Value="../src/scene/x3d/auto_generated_node_helpers/x3dnodes_multitexturecoordinate.inc"/>
        <Type Value="Include"/>
      </Item583>
      <Item584>
        <Filename Value="../src/scene/x3d/auto_generated_node_helpers/x3dnodes_multitexturetransform.inc"/>
        <Type Value="Include"/>
      </Item584>
      <Item585>
        <Filename Value="../src/scene/x3d/auto_generated_node_helpers/x3dnodes_navigationinfo.inc"/>
        <Type Value="Include"/>
      </Item585>
      <Item586>
        <Filename Value="../src/scene/x3d/auto_generated_node_helpers/x3dnodes_normal.inc"/>
        <Type Value="Include"/>
      </Item586>
      <Item587>
        <Filename Value="../src/scene/x3d/auto_generated_node_helpers/x3dnodes_normalbinding_1.inc"/>
        <Type Value="Include"/>
      </Item587>
      <Item588>
        <Filename Value="../src/scene/x3d/auto_generated_node_helpers/x3dnodes_normalinterpolator.inc"/>
        <Type Value="Include"/>
      </Item588>
      <Item589>
        <Filename Value="../src/scene/x3d/auto_generated_node_helpers/x3dnodes_nurbscurve.inc"/>
        <Type Value="Include"/>
      </Item589>
      <Item590>
        <Filename Value="../src/scene/x3d/auto_generated_node_helpers/x3dnodes_nurbscurve2d.inc"/>
        <Type Value="Include"/>
      </Item590>
      <Item591>
        <Filename Value="../src/scene/x3d/auto_generated_node_helpers/x3dnodes_nurbsorientationinterpolator.inc"/>
        <Type Value="Include"/>
      </Item591>
      <Item592>
        <Filename Value="../src/scene/x3d/auto_generated_node_helpers/x3dnodes_nurbspatchsurface.inc"/>
        <Type Value="Include"/>
      </Item592>
      <Item593>
        <Filename Value="../src/scene/x3d/auto_generated_node_helpers/x3dnodes_nurbspositioninterpolator.inc"/>
        <Type Value="Include"/>
      </Item593>
      <Item594>
        <Filename Value="../src/scene/x3d/auto_generated_node_helpers/x3dnodes_nurbsset.inc"/>
        <Type Value="Include"/>
      </Item594>
      <Item595>
        <Filename Value="../src/scene/x3d/auto_generated_node_helpers/x3dnodes_nurbssurfaceinterpolator.inc"/>
        <Type Value="Include"/>
      </Item595>
      <Item596>
        <Filename Value="../src/scene/x3d/auto_generated_node_helpers/x3dnodes_nurbssweptsurface.inc"/>
        <Type Value="Include"/>
      </Item596>
      <Item597>
        <Filename Value="../src/scene/x3d/auto_generated_node_helpers/x3dnodes_nurbsswungsurface.inc"/>
        <Type Value="Include"/>
      </Item597>
      <Item598>
        <Filename Value="../src/scene/x3d/auto_generated_node_helpers/x3dnodes_nurbstexturecoordinate.inc"/>
        <Type Value="Include"/>
      </Item598>
      <Item599>
        <Filename Value="../src/scene/x3d/auto_generated_node_helpers/x3dnodes_nurbstrimmedsurface.inc"/>
        <Type Value="Include"/>
      </Item599>
      <Item600>
        <Filename Value="../src/scene/x3d/auto_generated_node_helpers/x3dnodes_orientationchaser.inc"/>
        <Type Value="Include"/>
      </Item600>
      <Item601>
        <Filename Value="../src/scene/x3d/auto_generated_node_helpers/x3dnodes_orientationdamper.inc"/>
        <Type Value="Include"/>
      </Item601>
      <Item602>
        <Filename Value="../src/scene/x3d/auto_generated_node_helpers/x3dnodes_orientationinterpolator.inc"/>
        <Type Value="Include"/>
      </Item602>
      <Item603>
        <Filename Value="../src/scene/x3d/auto_generated_node_helpers/x3dnodes_orientationinterpolator2d.inc"/>
        <Type Value="Include"/>
      </Item603>
      <Item604>
        <Filename Value="../src/scene/x3d/auto_generated_node_helpers/x3dnodes_orthographiccamera_1.inc"/>
        <Type Value="Include"/>
      </Item604>
      <Item605>
        <Filename Value="../src/scene/x3d/auto_generated_node_helpers/x3dnodes_orthoviewpoint.inc"/>
        <Type Value="Include"/>
      </Item605>
      <Item606>
        <Filename Value="../src/scene/x3d/auto_generated_node_helpers/x3dnodes_packagedshader.inc"/>
        <Type Value="Include"/>
      </Item606>
      <Item607>
        <Filename Value="../src/scene/x3d/auto_generated_node_helpers/x3dnodes_particlesystem.inc"/>
        <Type Value="Include"/>
      </Item607>
      <Item608>
        <Filename Value="../src/scene/x3d/auto_generated_node_helpers/x3dnodes_perspectivecamera_1.inc"/>
        <Type Value="Include"/>
      </Item608>
      <Item609>
        <Filename Value="../src/scene/x3d/auto_generated_node_helpers/x3dnodes_physicalmaterial.inc"/>
        <Type Value="Include"/>
      </Item609>
      <Item610>
        <Filename Value="../src/scene/x3d/auto_generated_node_helpers/x3dnodes_pickablegroup.inc"/>
        <Type Value="Include"/>
      </Item610>
      <Item611>
        <Filename Value="../src/scene/x3d/auto_generated_node_helpers/x3dnodes_pixeltexture.inc"/>
        <Type Value="Include"/>
      </Item611>
      <Item612>
        <Filename Value="../src/scene/x3d/auto_generated_node_helpers/x3dnodes_pixeltexture3d.inc"/>
        <Type Value="Include"/>
      </Item612>
      <Item613>
        <Filename Value="../src/scene/x3d/auto_generated_node_helpers/x3dnodes_plane.inc"/>
        <Type Value="Include"/>
      </Item613>
      <Item614>
        <Filename Value="../src/scene/x3d/auto_generated_node_helpers/x3dnodes_planesensor.inc"/>
        <Type Value="Include"/>
      </Item614>
      <Item615>
        <Filename Value="../src/scene/x3d/auto_generated_node_helpers/x3dnodes_pointemitter.inc"/>
        <Type Value="Include"/>
      </Item615>
      <Item616>
        <Filename Value="../src/scene/x3d/auto_generated_node_helpers/x3dnodes_pointlight.inc"/>
        <Type Value="Include"/>
      </Item616>
      <Item617>
        <Filename Value="../src/scene/x3d/auto_generated_node_helpers/x3dnodes_pointlight_1.inc"/>
        <Type Value="Include"/>
      </Item617>
      <Item618>
        <Filename Value="../src/scene/x3d/auto_generated_node_helpers/x3dnodes_pointpicksensor.inc"/>
        <Type Value="Include"/>
      </Item618>
      <Item619>
        <Filename Value="../src/scene/x3d/auto_generated_node_helpers/x3dnodes_pointset.inc"/>
        <Type Value="Include"/>
      </Item619>
      <Item620>
        <Filename Value="../src/scene/x3d/auto_generated_node_helpers/x3dnodes_pointset_1.inc"/>
        <Type Value="Include"/>
      </Item620>
      <Item621>
        <Filename Value="../src/scene/x3d/auto_generated_node_helpers/x3dnodes_polyline2d.inc"/>
        <Type Value="Include"/>
      </Item621>
      <Item622>
        <Filename Value="../src/scene/x3d/auto_generated_node_helpers/x3dnodes_polylineemitter.inc"/>
        <Type Value="Include"/>
      </Item622>
      <Item623>
        <Filename Value="../src/scene/x3d/auto_generated_node_helpers/x3dnodes_polypoint2d.inc"/>
        <Type Value="Include"/>
      </Item623>
      <Item624>
        <Filename Value="../src/scene/x3d/auto_generated_node_helpers/x3dnodes_positionchaser.inc"/>
        <Type Value="Include"/>
      </Item624>
      <Item625>
        <Filename Value="../src/scene/x3d/auto_generated_node_helpers/x3dnodes_positionchaser2d.inc"/>
        <Type Value="Include"/>
      </Item625>
      <Item626>
        <Filename Value="../src/scene/x3d/auto_generated_node_helpers/x3dnodes_positiondamper.inc"/>
        <Type Value="Include"/>
      </Item626>
      <Item627>
        <Filename Value="../src/scene/x3d/auto_generated_node_helpers/x3dnodes_positiondamper2d.inc"/>
        <Type Value="Include"/>
      </Item627>
      <Item628>
        <Filename Value="../src/scene/x3d/auto_generated_node_helpers/x3dnodes_positioninterpolator.inc"/>
        <Type Value="Include"/>
      </Item628>
      <Item629>
        <Filename Value="../src/scene/x3d/auto_generated_node_helpers/x3dnodes_positioninterpolator2d.inc"/>
        <Type Value="Include"/>
      </Item629>
      <Item630>
        <Filename Value="../src/scene/x3d/auto_generated_node_helpers/x3dnodes_primitivepicksensor.inc"/>
        <Type Value="Include"/>
      </Item630>
      <Item631>
        <Filename Value="../src/scene/x3d/auto_generated_node_helpers/x3dnodes_programshader.inc"/>
        <Type Value="Include"/>
      </Item631>
      <Item632>
        <Filename Value="../src/scene/x3d/auto_generated_node_helpers/x3dnodes_projectedtexturecoordinate.inc"/>
        <Type Value="Include"/>
      </Item632>
      <Item633>
        <Filename Value="../src/scene/x3d/auto_generated_node_helpers/x3dnodes_proximitysensor.inc"/>
        <Type Value="Include"/>
      </Item633>
      <Item634>
        <Filename Value="../src/scene/x3d/auto_generated_node_helpers/x3dnodes_quadset.inc"/>
        <Type Value="Include"/>
      </Item634>
      <Item635>
        <Filename Value="../src/scene/x3d/auto_generated_node_helpers/x3dnodes_receiverpdu.inc"/>
        <Type Value="Include"/>
      </Item635>
      <Item636>
        <Filename Value="../src/scene/x3d/auto_generated_node_helpers/x3dnodes_rectangle2d.inc"/>
        <Type Value="Include"/>
      </Item636>
      <Item637>
        <Filename Value="../src/scene/x3d/auto_generated_node_helpers/x3dnodes_renderedtexture.inc"/>
        <Type Value="Include"/>
      </Item637>
      <Item638>
        <Filename Value="../src/scene/x3d/auto_generated_node_helpers/x3dnodes_rigidbody.inc"/>
        <Type Value="Include"/>
      </Item638>
      <Item639>
        <Filename Value="../src/scene/x3d/auto_generated_node_helpers/x3dnodes_rigidbodycollection.inc"/>
        <Type Value="Include"/>
      </Item639>
      <Item640>
        <Filename Value="../src/scene/x3d/auto_generated_node_helpers/x3dnodes_rotation_1.inc"/>
        <Type Value="Include"/>
      </Item640>
      <Item641>
        <Filename Value="../src/scene/x3d/auto_generated_node_helpers/x3dnodes_rotationxyz_1.inc"/>
        <Type Value="Include"/>
      </Item641>
      <Item642>
        <Filename Value="../src/scene/x3d/auto_generated_node_helpers/x3dnodes_scalarchaser.inc"/>
        <Type Value="Include"/>
      </Item642>
      <Item643>
        <Filename Value="../src/scene/x3d/auto_generated_node_helpers/x3dnodes_scalarinterpolator.inc"/>
        <Type Value="Include"/>
      </Item643>
      <Item644>
        <Filename Value="../src/scene/x3d/auto_generated_node_helpers/x3dnodes_scale_1.inc"/>
        <Type Value="Include"/>
      </Item644>
      <Item645>
        <Filename Value="../src/scene/x3d/auto_generated_node_helpers/x3dnodes_screeneffect.inc"/>
        <Type Value="Include"/>
      </Item645>
      <Item646>
        <Filename Value="../src/scene/x3d/auto_generated_node_helpers/x3dnodes_screenfontstyle.inc"/>
        <Type Value="Include"/>
      </Item646>
      <Item647>
        <Filename Value="../src/scene/x3d/auto_generated_node_helpers/x3dnodes_screengroup.inc"/>
        <Type Value="Include"/>
      </Item647>
      <Item648>
        <Filename Value="../src/scene/x3d/auto_generated_node_helpers/x3dnodes_script.inc"/>
        <Type Value="Include"/>
      </Item648>
      <Item649>
        <Filename Value="../src/scene/x3d/auto_generated_node_helpers/x3dnodes_shaderpart.inc"/>
        <Type Value="Include"/>
      </Item649>
      <Item650>
        <Filename Value="../src/scene/x3d/auto_generated_node_helpers/x3dnodes_shaderprogram.inc"/>
        <Type Value="Include"/>
      </Item650>
      <Item651>
        <Filename Value="../src/scene/x3d/auto_generated_node_helpers/x3dnodes_shadertexture.inc"/>
        <Type Value="Include"/>
      </Item651>
      <Item652>
        <Filename Value="../src/scene/x3d/auto_generated_node_helpers/x3dnodes_shape.inc"/>
        <Type Value="Include"/>
      </Item652>
      <Item653>
        <Filename Value="../src/scene/x3d/auto_generated_node_helpers/x3dnodes_shapehints_1.inc"/>
        <Type Value="Include"/>
      </Item653>
      <Item654>
        <Filename Value="../src/scene/x3d/auto_generated_node_helpers/x3dnodes_signalpdu.inc"/>
        <Type Value="Include"/>
      </Item654>
      <Item655>
        <Filename Value="../src/scene/x3d/auto_generated_node_helpers/x3dnodes_singleaxishingejoint.inc"/>
        <Type Value="Include"/>
      </Item655>
      <Item656>
        <Filename Value="../src/scene/x3d/auto_generated_node_helpers/x3dnodes_sliderjoint.inc"/>
        <Type Value="Include"/>
      </Item656>
      <Item657>
        <Filename Value="../src/scene/x3d/auto_generated_node_helpers/x3dnodes_sound.inc"/>
        <Type Value="Include"/>
      </Item657>
      <Item658>
        <Filename Value="../src/scene/x3d/auto_generated_node_helpers/x3dnodes_sphere.inc"/>
        <Type Value="Include"/>
      </Item658>
      <Item659>
        <Filename Value="../src/scene/x3d/auto_generated_node_helpers/x3dnodes_sphere_1.inc"/>
        <Type Value="Include"/>
      </Item659>
      <Item660>
        <Filename Value="../src/scene/x3d/auto_generated_node_helpers/x3dnodes_spheresensor.inc"/>
        <Type Value="Include"/>
      </Item660>
      <Item661>
        <Filename Value="../src/scene/x3d/auto_generated_node_helpers/x3dnodes_splinepositioninterpolator.inc"/>
        <Type Value="Include"/>
      </Item661>
      <Item662>
        <Filename Value="../src/scene/x3d/auto_generated_node_helpers/x3dnodes_splinepositioninterpolator2d.inc"/>
        <Type Value="Include"/>
      </Item662>
      <Item663>
        <Filename Value="../src/scene/x3d/auto_generated_node_helpers/x3dnodes_splinescalarinterpolator.inc"/>
        <Type Value="Include"/>
      </Item663>
      <Item664>
        <Filename Value="../src/scene/x3d/auto_generated_node_helpers/x3dnodes_spotlight.inc"/>
        <Type Value="Include"/>
      </Item664>
      <Item665>
        <Filename Value="../src/scene/x3d/auto_generated_node_helpers/x3dnodes_spotlight_1.inc"/>
        <Type Value="Include"/>
      </Item665>
      <Item666>
        <Filename Value="../src/scene/x3d/auto_generated_node_helpers/x3dnodes_squadorientationinterpolator.inc"/>
        <Type Value="Include"/>
      </Item666>
      <Item667>
        <Filename Value="../src/scene/x3d/auto_generated_node_helpers/x3dnodes_staticgroup.inc"/>
        <Type Value="Include"/>
      </Item667>
      <Item668>
        <Filename Value="../src/scene/x3d/auto_generated_node_helpers/x3dnodes_stringsensor.inc"/>
        <Type Value="Include"/>
      </Item668>
      <Item669>
        <Filename Value="../src/scene/x3d/auto_generated_node_helpers/x3dnodes_surfaceemitter.inc"/>
        <Type Value="Include"/>
      </Item669>
      <Item670>
        <Filename Value="../src/scene/x3d/auto_generated_node_helpers/x3dnodes_switch.inc"/>
        <Type Value="Include"/>
      </Item670>
      <Item671>
        <Filename Value="../src/scene/x3d/auto_generated_node_helpers/x3dnodes_switch_1.inc"/>
        <Type Value="Include"/>
      </Item671>
      <Item672>
        <Filename Value="../src/scene/x3d/auto_generated_node_helpers/x3dnodes_tangent.inc"/>
        <Type Value="Include"/>
      </Item672>
      <Item673>
        <Filename Value="../src/scene/x3d/auto_generated_node_helpers/x3dnodes_teapot.inc"/>
        <Type Value="Include"/>
      </Item673>
      <Item674>
        <Filename Value="../src/scene/x3d/auto_generated_node_helpers/x3dnodes_texcoorddamper2d.inc"/>
        <Type Value="Include"/>
      </Item674>
      <Item675>
        <Filename Value="../src/scene/x3d/auto_generated_node_helpers/x3dnodes_text.inc"/>
        <Type Value="Include"/>
      </Item675>
      <Item676>
        <Filename Value="../src/scene/x3d/auto_generated_node_helpers/x3dnodes_text3d.inc"/>
        <Type Value="Include"/>
      </Item676>
      <Item677>
        <Filename Value="../src/scene/x3d/auto_generated_node_helpers/x3dnodes_texture2_1.inc"/>
        <Type Value="Include"/>
      </Item677>
      <Item678>
        <Filename Value="../src/scene/x3d/auto_generated_node_helpers/x3dnodes_texturebackground.inc"/>
        <Type Value="Include"/>
      </Item678>
      <Item679>
        <Filename Value="../src/scene/x3d/auto_generated_node_helpers/x3dnodes_texturecoordinate.inc"/>
        <Type Value="Include"/>
      </Item679>
      <Item680>
        <Filename Value="../src/scene/x3d/auto_generated_node_helpers/x3dnodes_texturecoordinate3d.inc"/>
        <Type Value="Include"/>
      </Item680>
      <Item681>
        <Filename Value="../src/scene/x3d/auto_generated_node_helpers/x3dnodes_texturecoordinate4d.inc"/>
        <Type Value="Include"/>
      </Item681>
      <Item682>
        <Filename Value="../src/scene/x3d/auto_generated_node_helpers/x3dnodes_texturecoordinategenerator.inc"/>
        <Type Value="Include"/>
      </Item682>
      <Item683>
        <Filename Value="../src/scene/x3d/auto_generated_node_helpers/x3dnodes_textureproperties.inc"/>
        <Type Value="Include"/>
      </Item683>
      <Item684>
        <Filename Value="../src/scene/x3d/auto_generated_node_helpers/x3dnodes_texturetransform.inc"/>
        <Type Value="Include"/>
      </Item684>
      <Item685>
        <Filename Value="../src/scene/x3d/auto_generated_node_helpers/x3dnodes_texturetransform3d.inc"/>
        <Type Value="Include"/>
      </Item685>
      <Item686>
        <Filename Value="../src/scene/x3d/auto_generated_node_helpers/x3dnodes_texturetransformmatrix3d.inc"/>
        <Type Value="Include"/>
      </Item686>
      <Item687>
        <Filename Value="../src/scene/x3d/auto_generated_node_helpers/x3dnodes_timesensor.inc"/>
        <Type Value="Include"/>
      </Item687>
      <Item688>
        <Filename Value="../src/scene/x3d/auto_generated_node_helpers/x3dnodes_timetrigger.inc"/>
        <Type Value="Include"/>
      </Item688>
      <Item689>
        <Filename Value="../src/scene/x3d/auto_generated_node_helpers/x3dnodes_toggler.inc"/>
        <Type Value="Include"/>
      </Item689>
      <Item690>
        <Filename Value="../src/scene/x3d/auto_generated_node_helpers/x3dnodes_touchsensor.inc"/>
        <Type Value="Include"/>
      </Item690>
      <Item691>
        <Filename Value="../src/scene/x3d/auto_generated_node_helpers/x3dnodes_transform.inc"/>
        <Type Value="Include"/>
      </Item691>
      <Item692>
        <Filename Value="../src/scene/x3d/auto_generated_node_helpers/x3dnodes_transform_1.inc"/>
        <Type Value="Include"/>
      </Item692>
      <Item693>
        <Filename Value="../src/scene/x3d/auto_generated_node_helpers/x3dnodes_transformsensor.inc"/>
        <Type Value="Include"/>
      </Item693>
      <Item694>
        <Filename Value="../src/scene/x3d/auto_generated_node_helpers/x3dnodes_transformseparator_1.inc"/>
        <Type Value="Include"/>
      </Item694>
      <Item695>
        <Filename Value="../src/scene/x3d/auto_generated_node_helpers/x3dnodes_translation_1.inc"/>
        <Type Value="Include"/>
      </Item695>
      <Item696>
        <Filename Value="../src/scene/x3d/auto_generated_node_helpers/x3dnodes_transmitterpdu.inc"/>
        <Type Value="Include"/>
      </Item696>
      <Item697>
        <Filename Value="../src/scene/x3d/auto_generated_node_helpers/x3dnodes_trianglefanset.inc"/>
        <Type Value="Include"/>
      </Item697>
      <Item698>
        <Filename Value="../src/scene/x3d/auto_generated_node_helpers/x3dnodes_triangleset.inc"/>
        <Type Value="Include"/>
      </Item698>
      <Item699>
        <Filename Value="../src/scene/x3d/auto_generated_node_helpers/x3dnodes_triangleset2d.inc"/>
        <Type Value="Include"/>
      </Item699>
      <Item700>
        <Filename Value="../src/scene/x3d/auto_generated_node_helpers/x3dnodes_trianglestripset.inc"/>
        <Type Value="Include"/>
      </Item700>
      <Item701>
        <Filename Value="../src/scene/x3d/auto_generated_node_helpers/x3dnodes_twosidedmaterial.inc"/>
        <Type Value="Include"/>
      </Item701>
      <Item702>
        <Filename Value="../src/scene/x3d/auto_generated_node_helpers/x3dnodes_universaljoint.inc"/>
        <Type Value="Include"/>
      </Item702>
      <Item703>
        <Filename Value="../src/scene/x3d/auto_generated_node_helpers/x3dnodes_unlitmaterial.inc"/>
        <Type Value="Include"/>
      </Item703>
      <Item704>
        <Filename Value="../src/scene/x3d/auto_generated_node_helpers/x3dnodes_valuetrigger.inc"/>
        <Type Value="Include"/>
      </Item704>
      <Item705>
        <Filename Value="../src/scene/x3d/auto_generated_node_helpers/x3dnodes_vectorinterpolator.inc"/>
        <Type Value="Include"/>
      </Item705>
      <Item706>
        <Filename Value="../src/scene/x3d/auto_generated_node_helpers/x3dnodes_viewpoint.inc"/>
        <Type Value="Include"/>
      </Item706>
      <Item707>
        <Filename Value="../src/scene/x3d/auto_generated_node_helpers/x3dnodes_viewpointgroup.inc"/>
        <Type Value="Include"/>
      </Item707>
      <Item708>
        <Filename Value="../src/scene/x3d/auto_generated_node_helpers/x3dnodes_viewpointmirror.inc"/>
        <Type Value="Include"/>
      </Item708>
      <Item709>
        <Filename Value="../src/scene/x3d/auto_generated_node_helpers/x3dnodes_viewport.inc"/>
        <Type Value="Include"/>
      </Item709>
      <Item710>
        <Filename Value="../src/scene/x3d/auto_generated_node_helpers/x3dnodes_visibilitysensor.inc"/>
        <Type Value="Include"/>
      </Item710>
      <Item711>
        <Filename Value="../src/scene/x3d/auto_generated_node_helpers/x3dnodes_volumeemitter.inc"/>
        <Type Value="Include"/>
      </Item711>
      <Item712>
        <Filename Value="../src/scene/x3d/auto_generated_node_helpers/x3dnodes_volumepicksensor.inc"/>
        <Type Value="Include"/>
      </Item712>
      <Item713>
        <Filename Value="../src/scene/x3d/auto_generated_node_helpers/x3dnodes_windphysicsmodel.inc"/>
        <Type Value="Include"/>
      </Item713>
      <Item714>
        <Filename Value="../src/scene/x3d/auto_generated_node_helpers/x3dnodes_worldinfo.inc"/>
        <Type Value="Include"/>
      </Item714>
      <Item715>
        <Filename Value="../src/scene/x3d/auto_generated_node_helpers/x3dnodes_wwwanchor_1.inc"/>
        <Type Value="Include"/>
      </Item715>
      <Item716>
        <Filename Value="../src/scene/x3d/auto_generated_node_helpers/x3dnodes_wwwinline_1.inc"/>
        <Type Value="Include"/>
      </Item716>
      <Item717>
        <Filename Value="../src/scene/x3d/auto_generated_node_helpers/x3dnodes_x3d3dbackgroundnode.inc"/>
        <Type Value="Include"/>
      </Item717>
      <Item718>
        <Filename Value="../src/scene/x3d/auto_generated_node_helpers/x3dnodes_x3dappearancechildnode.inc"/>
        <Type Value="Include"/>
      </Item718>
      <Item719>
        <Filename Value="../src/scene/x3d/auto_generated_node_helpers/x3dnodes_x3dappearancenode.inc"/>
        <Type Value="Include"/>
      </Item719>
      <Item720>
        <Filename Value="../src/scene/x3d/auto_generated_node_helpers/x3dnodes_x3dbackgroundnode.inc"/>
        <Type Value="Include"/>
      </Item720>
      <Item721>
        <Filename Value="../src/scene/x3d/auto_generated_node_helpers/x3dnodes_x3dbindablenode.inc"/>
        <Type Value="Include"/>
      </Item721>
      <Item722>
        <Filename Value="../src/scene/x3d/auto_generated_node_helpers/x3dnodes_x3dchasernode.inc"/>
        <Type Value="Include"/>
      </Item722>
      <Item723>
        <Filename Value="../src/scene/x3d/auto_generated_node_helpers/x3dnodes_x3dchildnode.inc"/>
        <Type Value="Include"/>
      </Item723>
      <Item724>
        <Filename Value="../src/scene/x3d/auto_generated_node_helpers/x3dnodes_x3dcolornode.inc"/>
        <Type Value="Include"/>
      </Item724>
      <Item725>
        <Filename Value="../src/scene/x3d/auto_generated_node_helpers/x3dnodes_x3dcomposedgeometrynode.inc"/>
        <Type Value="Include"/>
      </Item725>
      <Item726>
        <Filename Value="../src/scene/x3d/auto_generated_node_helpers/x3dnodes_x3dcoordinatenode.inc"/>
        <Type Value="Include"/>
      </Item726>
      <Item727>
        <Filename Value="../src/scene/x3d/auto_generated_node_helpers/x3dnodes_x3dcubicbezierinterpolator.inc"/>
        <Type Value="Include"/>
      </Item727>
      <Item728>
        <Filename Value="../src/scene/x3d/auto_generated_node_helpers/x3dnodes_x3ddampernode.inc"/>
        <Type Value="Include"/>
      </Item728>
      <Item729>
        <Filename Value="../src/scene/x3d/auto_generated_node_helpers/x3dnodes_x3ddirectionallightnode.inc"/>
        <Type Value="Include"/>
      </Item729>
      <Item730>
        <Filename Value="../src/scene/x3d/auto_generated_node_helpers/x3dnodes_x3ddragsensornode.inc"/>
        <Type Value="Include"/>
      </Item730>
      <Item731>
        <Filename Value="../src/scene/x3d/auto_generated_node_helpers/x3dnodes_x3denvironmentalsensornode.inc"/>
        <Type Value="Include"/>
      </Item731>
      <Item732>
        <Filename Value="../src/scene/x3d/auto_generated_node_helpers/x3dnodes_x3denvironmenttexturenode.inc"/>
        <Type Value="Include"/>
      </Item732>
      <Item733>
        <Filename Value="../src/scene/x3d/auto_generated_node_helpers/x3dnodes_x3dfollowernode.inc"/>
        <Type Value="Include"/>
      </Item733>
      <Item734>
        <Filename Value="../src/scene/x3d/auto_generated_node_helpers/x3dnodes_x3dfontstylenode.inc"/>
        <Type Value="Include"/>
      </Item734>
      <Item735>
        <Filename Value="../src/scene/x3d/auto_generated_node_helpers/x3dnodes_x3dgeometricpropertynode.inc"/>
        <Type Value="Include"/>
      </Item735>
      <Item736>
        <Filename Value="../src/scene/x3d/auto_generated_node_helpers/x3dnodes_x3dgeometrynode.inc"/>
        <Type Value="Include"/>
      </Item736>
      <Item737>
        <Filename Value="../src/scene/x3d/auto_generated_node_helpers/x3dnodes_x3dgroupingnode.inc"/>
        <Type Value="Include"/>
      </Item737>
      <Item738>
        <Filename Value="../src/scene/x3d/auto_generated_node_helpers/x3dnodes_x3dinfonode.inc"/>
        <Type Value="Include"/>
      </Item738>
      <Item739>
        <Filename Value="../src/scene/x3d/auto_generated_node_helpers/x3dnodes_x3dinterpolatornode.inc"/>
        <Type Value="Include"/>
      </Item739>
      <Item740>
        <Filename Value="../src/scene/x3d/auto_generated_node_helpers/x3dnodes_x3dkeydevicesensornode.inc"/>
        <Type Value="Include"/>
      </Item740>
      <Item741>
        <Filename Value="../src/scene/x3d/auto_generated_node_helpers/x3dnodes_x3dlayernode.inc"/>
        <Type Value="Include"/>
      </Item741>
      <Item742>
        <Filename Value="../src/scene/x3d/auto_generated_node_helpers/x3dnodes_x3dlayoutnode.inc"/>
        <Type Value="Include"/>
      </Item742>
      <Item743>
        <Filename Value="../src/scene/x3d/auto_generated_node_helpers/x3dnodes_x3dlightnode.inc"/>
        <Type Value="Include"/>
      </Item743>
      <Item744>
        <Filename Value="../src/scene/x3d/auto_generated_node_helpers/x3dnodes_x3dmaterialnode.inc"/>
        <Type Value="Include"/>
      </Item744>
      <Item745>
        <Filename Value="../src/scene/x3d/auto_generated_node_helpers/x3dnodes_x3dmetadatanode.inc"/>
        <Type Value="Include"/>
      </Item745>
      <Item746>
        <Filename Value="../src/scene/x3d/auto_generated_node_helpers/x3dnodes_x3dnbodycollidablenode.inc"/>
        <Type Value="Include"/>
      </Item746>
      <Item747>
        <Filename Value="../src/scene/x3d/auto_generated_node_helpers/x3dnodes_x3dnbodycollisionspacenode.inc"/>
        <Type Value="Include"/>
      </Item747>
      <Item748>
        <Filename Value="../src/scene/x3d/auto_generated_node_helpers/x3dnodes_x3dnetworksensornode.inc"/>
        <Type Value="Include"/>
      </Item748>
      <Item749>
        <Filename Value="../src/scene/x3d/auto_generated_node_helpers/x3dnodes_x3dnode.inc"/>
        <Type Value="Include"/>
      </Item749>
      <Item750>
        <Filename Value="../src/scene/x3d/auto_generated_node_helpers/x3dnodes_x3dnormalnode.inc"/>
        <Type Value="Include"/>
      </Item750>
      <Item751>
        <Filename Value="../src/scene/x3d/auto_generated_node_helpers/x3dnodes_x3dnurbscontrolcurvenode.inc"/>
        <Type Value="Include"/>
      </Item751>
      <Item752>
        <Filename Value="../src/scene/x3d/auto_generated_node_helpers/x3dnodes_x3dnurbssurfacegeometrynode.inc"/>
        <Type Value="Include"/>
      </Item752>
      <Item753>
        <Filename Value="../src/scene/x3d/auto_generated_node_helpers/x3dnodes_x3donesidedmaterialnode.inc"/>
        <Type Value="Include"/>
      </Item753>
      <Item754>
        <Filename Value="../src/scene/x3d/auto_generated_node_helpers/x3dnodes_x3dparametricgeometrynode.inc"/>
        <Type Value="Include"/>
      </Item754>
      <Item755>
        <Filename Value="../src/scene/x3d/auto_generated_node_helpers/x3dnodes_x3dparticleemitternode.inc"/>
        <Type Value="Include"/>
      </Item755>
      <Item756>
        <Filename Value="../src/scene/x3d/auto_generated_node_helpers/x3dnodes_x3dparticlephysicsmodelnode.inc"/>
        <Type Value="Include"/>
      </Item756>
      <Item757>
        <Filename Value="../src/scene/x3d/auto_generated_node_helpers/x3dnodes_x3dpicksensornode.inc"/>
        <Type Value="Include"/>
      </Item757>
      <Item758>
        <Filename Value="../src/scene/x3d/auto_generated_node_helpers/x3dnodes_x3dpointingdevicesensornode.inc"/>
        <Type Value="Include"/>
      </Item758>
      <Item759>
        <Filename Value="../src/scene/x3d/auto_generated_node_helpers/x3dnodes_x3dpointlightnode.inc"/>
        <Type Value="Include"/>
      </Item759>
      <Item760>
        <Filename Value="../src/scene/x3d/auto_generated_node_helpers/x3dnodes_x3dpositionallightnode.inc"/>
        <Type Value="Include"/>
      </Item760>
      <Item761>
        <Filename Value="../src/scene/x3d/auto_generated_node_helpers/x3dnodes_x3dproductstructurechildnode.inc"/>
        <Type Value="Include"/>
      </Item761>
      <Item762>
        <Filename Value="../src/scene/x3d/auto_generated_node_helpers/x3dnodes_x3dpunctuallightnode.inc"/>
        <Type Value="Include"/>
      </Item762>
      <Item763>
        <Filename Value="../src/scene/x3d/auto_generated_node_helpers/x3dnodes_x3drigidjointnode.inc"/>
        <Type Value="Include"/>
      </Item763>
      <Item764>
        <Filename Value="../src/scene/x3d/auto_generated_node_helpers/x3dnodes_x3dscriptnode.inc"/>
        <Type Value="Include"/>
      </Item764>
      <Item765>
        <Filename Value="../src/scene/x3d/auto_generated_node_helpers/x3dnodes_x3dsensornode.inc"/>
        <Type Value="Include"/>
      </Item765>
      <Item766>
        <Filename Value="../src/scene/x3d/auto_generated_node_helpers/x3dnodes_x3dsequencernode.inc"/>
        <Type Value="Include"/>
      </Item766>
      <Item767>
        <Filename Value="../src/scene/x3d/auto_generated_node_helpers/x3dnodes_x3dshadernode.inc"/>
        <Type Value="Include"/>
      </Item767>
      <Item768>
        <Filename Value="../src/scene/x3d/auto_generated_node_helpers/x3dnodes_x3dshapenode.inc"/>
        <Type Value="Include"/>
      </Item768>
      <Item769>
        <Filename Value="../src/scene/x3d/auto_generated_node_helpers/x3dnodes_x3dsingletexturecoordinatenode.inc"/>
        <Type Value="Include"/>
      </Item769>
      <Item770>
        <Filename Value="../src/scene/x3d/auto_generated_node_helpers/x3dnodes_x3dsingletexturenode.inc"/>
        <Type Value="Include"/>
      </Item770>
      <Item771>
        <Filename Value="../src/scene/x3d/auto_generated_node_helpers/x3dnodes_x3dsingletexturetransformnode.inc"/>
        <Type Value="Include"/>
      </Item771>
      <Item772>
        <Filename Value="../src/scene/x3d/auto_generated_node_helpers/x3dnodes_x3dsoundnode.inc"/>
        <Type Value="Include"/>
      </Item772>
      <Item773>
        <Filename Value="../src/scene/x3d/auto_generated_node_helpers/x3dnodes_x3dsoundsourcenode.inc"/>
        <Type Value="Include"/>
      </Item773>
      <Item774>
        <Filename Value="../src/scene/x3d/auto_generated_node_helpers/x3dnodes_x3dtexture2dnode.inc"/>
        <Type Value="Include"/>
      </Item774>
      <Item775>
        <Filename Value="../src/scene/x3d/auto_generated_node_helpers/x3dnodes_x3dtexture3dnode.inc"/>
        <Type Value="Include"/>
      </Item775>
      <Item776>
        <Filename Value="../src/scene/x3d/auto_generated_node_helpers/x3dnodes_x3dtexturecoordinatenode.inc"/>
        <Type Value="Include"/>
      </Item776>
      <Item777>
        <Filename Value="../src/scene/x3d/auto_generated_node_helpers/x3dnodes_x3dtexturenode.inc"/>
        <Type Value="Include"/>
      </Item777>
      <Item778>
        <Filename Value="../src/scene/x3d/auto_generated_node_helpers/x3dnodes_x3dtexturetransformnode.inc"/>
        <Type Value="Include"/>
      </Item778>
      <Item779>
        <Filename Value="../src/scene/x3d/auto_generated_node_helpers/x3dnodes_x3dtimedependentnode.inc"/>
        <Type Value="Include"/>
      </Item779>
      <Item780>
        <Filename Value="../src/scene/x3d/auto_generated_node_helpers/x3dnodes_x3dtouchsensornode.inc"/>
        <Type Value="Include"/>
      </Item780>
      <Item781>
        <Filename Value="../src/scene/x3d/auto_generated_node_helpers/x3dnodes_x3dtriggernode.inc"/>
        <Type Value="Include"/>
      </Item781>
      <Item782>
        <Filename Value="../src/scene/x3d/auto_generated_node_helpers/x3dnodes_x3dvertexattributenode.inc"/>
        <Type Value="Include"/>
      </Item782>
      <Item783>
        <Filename Value="../src/scene/x3d/auto_generated_node_helpers/x3dnodes_x3dviewpointnode.inc"/>
        <Type Value="Include"/>
      </Item783>
      <Item784>
        <Filename Value="../src/scene/x3d/auto_generated_node_helpers/x3dnodes_x3dviewportnode.inc"/>
        <Type Value="Include"/>
      </Item784>
      <Item785>
        <Filename Value="../src/scene/x3d/auto_generated_teapot/teapot.inc"/>
        <Type Value="Include"/>
      </Item785>
      <Item786>
        <Filename Value="../src/scene/x3d/castlefields_internalglobals.inc"/>
        <Type Value="Include"/>
      </Item786>
      <Item787>
        <Filename Value="../src/scene/x3d/castlefields_miscglobals.inc"/>
        <Type Value="Include"/>
      </Item787>
      <Item788>
        <Filename Value="../src/scene/x3d/castlefields_misctypes.inc"/>
        <Type Value="Include"/>
      </Item788>
      <Item789>
        <Filename Value="../src/scene/x3d/castlefields_x3devent.inc"/>
        <Type Value="Include"/>
      </Item789>
      <Item790>
        <Filename Value="../src/scene/x3d/castlefields_x3devent_descendants.inc"/>
        <Type Value="Include"/>
      </Item790>
      <Item791>
        <Filename Value="../src/scene/x3d/castlefields_x3dfield.inc"/>
        <Type Value="Include"/>
      </Item791>
      <Item792>
        <Filename Value="../src/scene/x3d/castlefields_x3dfieldorevent.inc"/>
        <Type Value="Include"/>
      </Item792>
      <Item793>
        <Filename Value="../src/scene/x3d/castlefields_x3dfieldsmanager.inc"/>
        <Type Value="Include"/>
      </Item793>
      <Item794>
        <Filename Value="../src/scene/x3d/castlefields_x3dfileitem.inc"/>
        <Type Value="Include"/>
      </Item794>
      <Item795>
        <Filename Value="../src/scene/x3d/castlefields_x3dmultfield.inc"/>
        <Type Value="Include"/>
      </Item795>
      <Item796>
        <Filename Value="../src/scene/x3d/castlefields_x3dreader.inc"/>
        <Type Value="Include"/>
      </Item796>
      <Item797>
        <Filename Value="../src/scene/x3d/castlefields_x3dsimplemultfield.inc"/>
        <Type Value="Include"/>
      </Item797>
      <Item798>
        <Filename Value="../src/scene/x3d/castlefields_x3dsimplemultfield_descendants.inc"/>
        <Type Value="Include"/>
      </Item798>
      <Item799>
        <Filename Value="../src/scene/x3d/castlefields_x3dsinglefield.inc"/>
        <Type Value="Include"/>
      </Item799>
      <Item800>
        <Filename Value="../src/scene/x3d/castlefields_x3dsinglefield_descendants.inc"/>
        <Type Value="Include"/>
      </Item800>
      <Item801>
        <Filename Value="../src/scene/x3d/castlefields_x3dwriter.inc"/>
        <Type Value="Include"/>
      </Item801>
      <Item802>
        <Filename Value="../src/scene/x3d/x3dfields.pas"/>
        <UnitName Value="X3DFields"/>
      </Item802>
      <Item803>
        <Filename Value="../src/scene/x3d/x3dnodes.pas"/>
        <UnitName Value="X3DNodes"/>
      </Item803>
      <Item804>
        <Filename Value="../src/scene/x3d/x3dnodes_1.inc"/>
        <Type Value="Include"/>
      </Item804>
      <Item805>
        <Filename Value="../src/scene/x3d/x3dnodes_97_hanim.inc"/>
        <Type Value="Include"/>
      </Item805>
      <Item806>
        <Filename Value="../src/scene/x3d/x3dnodes_boundingboxes.inc"/>
        <Type Value="Include"/>
      </Item806>
      <Item807>
        <Filename Value="../src/scene/x3d/x3dnodes_castle.inc"/>
        <Type Value="Include"/>
      </Item807>
      <Item808>
        <Filename Value="../src/scene/x3d/x3dnodes_clipplane.inc"/>
        <Type Value="Include"/>
      </Item808>
      <Item809>
        <Filename Value="../src/scene/x3d/x3dnodes_coordpolygons.inc"/>
        <Type Value="Include"/>
      </Item809>
      <Item810>
        <Filename Value="../src/scene/x3d/x3dnodes_destructionnotification.inc"/>
        <Type Value="Include"/>
      </Item810>
      <Item811>
        <Filename Value="../src/scene/x3d/x3dnodes_encoding_classic.inc"/>
        <Type Value="Include"/>
      </Item811>
      <Item812>
        <Filename Value="../src/scene/x3d/x3dnodes_encoding_xml.inc"/>
        <Type Value="Include"/>
      </Item812>
      <Item813>
        <Filename Value="../src/scene/x3d/x3dnodes_eventsengine.inc"/>
        <Type Value="Include"/>
      </Item813>
      <Item814>
        <Filename Value="../src/scene/x3d/x3dnodes_generatedtextures.inc"/>
        <Type Value="Include"/>
      </Item814>
      <Item815>
        <Filename Value="../src/scene/x3d/x3dnodes_importexport.inc"/>
        <Type Value="Include"/>
      </Item815>
      <Item816>
        <Filename Value="../src/scene/x3d/x3dnodes_initial_types.inc"/>
        <Type Value="Include"/>
      </Item816>
      <Item817>
        <Filename Value="../src/scene/x3d/x3dnodes_instantreality.inc"/>
        <Type Value="Include"/>
      </Item817>
      <Item818>
        <Filename Value="../src/scene/x3d/x3dnodes_inventor.inc"/>
        <Type Value="Include"/>
      </Item818>
      <Item819>
        <Filename Value="../src/scene/x3d/x3dnodes_lightinstance.inc"/>
        <Type Value="Include"/>
      </Item819>
      <Item820>
        <Filename Value="../src/scene/x3d/x3dnodes_load.inc"/>
        <Type Value="Include"/>
      </Item820>
      <Item821>
        <Filename Value="../src/scene/x3d/x3dnodes_mfnode.inc"/>
        <Type Value="Include"/>
      </Item821>
      <Item822>
        <Filename Value="../src/scene/x3d/x3dnodes_miscellaneous_globals.inc"/>
        <Type Value="Include"/>
      </Item822>
      <Item823>
        <Filename Value="../src/scene/x3d/x3dnodes_miscellaneous_internals.inc"/>
        <Type Value="Include"/>
      </Item823>
      <Item824>
        <Filename Value="../src/scene/x3d/x3dnodes_names.inc"/>
        <Type Value="Include"/>
      </Item824>
      <Item825>
        <Filename Value="../src/scene/x3d/x3dnodes_nodesmanager.inc"/>
        <Type Value="Include"/>
      </Item825>
      <Item826>
        <Filename Value="../src/scene/x3d/x3dnodes_prototypes.inc"/>
        <Type Value="Include"/>
      </Item826>
      <Item827>
        <Filename Value="../src/scene/x3d/x3dnodes_save.inc"/>
        <Type Value="Include"/>
      </Item827>
      <Item828>
        <Filename Value="../src/scene/x3d/x3dnodes_sfnode.inc"/>
        <Type Value="Include"/>
      </Item828>
      <Item829>
        <Filename Value="../src/scene/x3d/x3dnodes_standard_cadgeometry.inc"/>
        <Type Value="Include"/>
      </Item829>
      <Item830>
        <Filename Value="../src/scene/x3d/x3dnodes_standard_core.inc"/>
        <Type Value="Include"/>
      </Item830>
      <Item831>
        <Filename Value="../src/scene/x3d/x3dnodes_standard_cubemaptexturing.inc"/>
        <Type Value="Include"/>
      </Item831>
      <Item832>
        <Filename Value="../src/scene/x3d/x3dnodes_standard_dis.inc"/>
        <Type Value="Include"/>
      </Item832>
      <Item833>
        <Filename Value="../src/scene/x3d/x3dnodes_standard_environmentaleffects.inc"/>
        <Type Value="Include"/>
      </Item833>
      <Item834>
        <Filename Value="../src/scene/x3d/x3dnodes_standard_environmentalsensor.inc"/>
        <Type Value="Include"/>
      </Item834>
      <Item835>
        <Filename Value="../src/scene/x3d/x3dnodes_standard_eventutilities.inc"/>
        <Type Value="Include"/>
      </Item835>
      <Item836>
        <Filename Value="../src/scene/x3d/x3dnodes_standard_followers.inc"/>
        <Type Value="Include"/>
      </Item836>
      <Item837>
        <Filename Value="../src/scene/x3d/x3dnodes_standard_geometry2d.inc"/>
        <Type Value="Include"/>
      </Item837>
      <Item838>
        <Filename Value="../src/scene/x3d/x3dnodes_standard_geometry3d.inc"/>
        <Type Value="Include"/>
      </Item838>
      <Item839>
        <Filename Value="../src/scene/x3d/x3dnodes_standard_geospatial.inc"/>
        <Type Value="Include"/>
      </Item839>
      <Item840>
        <Filename Value="../src/scene/x3d/x3dnodes_standard_grouping.inc"/>
        <Type Value="Include"/>
      </Item840>
      <Item841>
        <Filename Value="../src/scene/x3d/x3dnodes_standard_h-anim.inc"/>
        <Type Value="Include"/>
      </Item841>
      <Item842>
        <Filename Value="../src/scene/x3d/x3dnodes_standard_interpolation.inc"/>
        <Type Value="Include"/>
      </Item842>
      <Item843>
        <Filename Value="../src/scene/x3d/x3dnodes_standard_interpolation_cubic_bezier.inc"/>
        <Type Value="Include"/>
      </Item843>
      <Item844>
        <Filename Value="../src/scene/x3d/x3dnodes_standard_keydevicesensor.inc"/>
        <Type Value="Include"/>
      </Item844>
      <Item845>
        <Filename Value="../src/scene/x3d/x3dnodes_standard_layering.inc"/>
        <Type Value="Include"/>
      </Item845>
      <Item846>
        <Filename Value="../src/scene/x3d/x3dnodes_standard_layout.inc"/>
        <Type Value="Include"/>
      </Item846>
      <Item847>
        <Filename Value="../src/scene/x3d/x3dnodes_standard_lighting.inc"/>
        <Type Value="Include"/>
      </Item847>
      <Item848>
        <Filename Value="../src/scene/x3d/x3dnodes_standard_navigation.inc"/>
        <Type Value="Include"/>
      </Item848>
      <Item849>
        <Filename Value="../src/scene/x3d/x3dnodes_standard_networking.inc"/>
        <Type Value="Include"/>
      </Item849>
      <Item850>
        <Filename Value="../src/scene/x3d/x3dnodes_standard_nurbs.inc"/>
        <Type Value="Include"/>
      </Item850>
      <Item851>
        <Filename Value="../src/scene/x3d/x3dnodes_standard_particlesystems.inc"/>
        <Type Value="Include"/>
      </Item851>
      <Item852>
        <Filename Value="../src/scene/x3d/x3dnodes_standard_picking.inc"/>
        <Type Value="Include"/>
      </Item852>
      <Item853>
        <Filename Value="../src/scene/x3d/x3dnodes_standard_pointingdevicesensor.inc"/>
        <Type Value="Include"/>
      </Item853>
      <Item854>
        <Filename Value="../src/scene/x3d/x3dnodes_standard_rendering.inc"/>
        <Type Value="Include"/>
      </Item854>
      <Item855>
        <Filename Value="../src/scene/x3d/x3dnodes_standard_rigidbodyphysics.inc"/>
        <Type Value="Include"/>
      </Item855>
      <Item856>
        <Filename Value="../src/scene/x3d/x3dnodes_standard_scripting.inc"/>
        <Type Value="Include"/>
      </Item856>
      <Item857>
        <Filename Value="../src/scene/x3d/x3dnodes_standard_shaders.inc"/>
        <Type Value="Include"/>
      </Item857>
      <Item858>
        <Filename Value="../src/scene/x3d/x3dnodes_standard_shape.inc"/>
        <Type Value="Include"/>
      </Item858>
      <Item859>
        <Filename Value="../src/scene/x3d/x3dnodes_standard_sound.inc"/>
        <Type Value="Include"/>
      </Item859>
      <Item860>
        <Filename Value="../src/scene/x3d/x3dnodes_standard_text.inc"/>
        <Type Value="Include"/>
      </Item860>
      <Item861>
        <Filename Value="../src/scene/x3d/x3dnodes_standard_texturing.inc"/>
        <Type Value="Include"/>
      </Item861>
      <Item862>
        <Filename Value="../src/scene/x3d/x3dnodes_standard_texturing3d.inc"/>
        <Type Value="Include"/>
      </Item862>
      <Item863>
        <Filename Value="../src/scene/x3d/x3dnodes_standard_time.inc"/>
        <Type Value="Include"/>
      </Item863>
      <Item864>
        <Filename Value="../src/scene/x3d/x3dnodes_utils_box.inc"/>
        <Type Value="Include"/>
      </Item864>
      <Item865>
        <Filename Value="../src/scene/x3d/x3dnodes_utils_cone_cylinder.inc"/>
        <Type Value="Include"/>
      </Item865>
      <Item866>
        <Filename Value="../src/scene/x3d/x3dnodes_utils_elevationgrid.inc"/>
        <Type Value="Include"/>
      </Item866>
      <Item867>
        <Filename Value="../src/scene/x3d/x3dnodes_utils_extrusion.inc"/>
        <Type Value="Include"/>
      </Item867>
      <Item868>
        <Filename Value="../src/scene/x3d/x3dnodes_utils_materials.inc"/>
        <Type Value="Include"/>
      </Item868>
      <Item869>
        <Filename Value="../src/scene/x3d/x3dnodes_utils_sphere.inc"/>
        <Type Value="Include"/>
      </Item869>
      <Item870>
        <Filename Value="../src/scene/x3d/x3dnodes_verticesandtrianglescounting.inc"/>
        <Type Value="Include"/>
      </Item870>
      <Item871>
        <Filename Value="../src/scene/x3d/x3dnodes_vrml1state.inc"/>
        <Type Value="Include"/>
      </Item871>
      <Item872>
        <Filename Value="../src/scene/x3d/x3dnodes_x3dfonttexturescache.inc"/>
        <Type Value="Include"/>
      </Item872>
      <Item873>
        <Filename Value="../src/scene/x3d/x3dnodes_x3dgraphtraversestate.inc"/>
        <Type Value="Include"/>
      </Item873>
      <Item874>
        <Filename Value="../src/scene/x3d/x3dnodes_x3dinterfacedeclaration.inc"/>
        <Type Value="Include"/>
      </Item874>
      <Item875>
        <Filename Value="../src/scene/x3d/x3dnodes_x3dnode.inc"/>
        <Type Value="Include"/>
      </Item875>
      <Item876>
        <Filename Value="../src/scene/x3d/x3dnodes_x3dnodeclasseslist.inc"/>
        <Type Value="Include"/>
      </Item876>
      <Item877>
        <Filename Value="../src/scene/x3d/x3dnodes_x3dnodescache.inc"/>
        <Type Value="Include"/>
      </Item877>
      <Item878>
        <Filename Value="../src/scene/x3d/x3dnodes_x3droute.inc"/>
        <Type Value="Include"/>
      </Item878>
      <Item879>
        <Filename Value="../src/scene/x3d/x3dnodes_x3dunknownnode.inc"/>
        <Type Value="Include"/>
      </Item879>
      <Item880>
        <Filename Value="../src/scene/x3dcamerautils.pas"/>
        <UnitName Value="X3DCameraUtils"/>
      </Item880>
      <Item881>
        <Filename Value="../src/scene/x3dtime.pas"/>
        <UnitName Value="X3DTime"/>
      </Item881>
      <Item882>
        <Filename Value="../src/services/castleactivityrecognition.pas"/>
        <UnitName Value="CastleActivityRecognition"/>
      </Item882>
      <Item883>
        <Filename Value="../src/services/castleads.pas"/>
        <UnitName Value="CastleAds"/>
      </Item883>
      <Item884>
        <Filename Value="../src/services/castleanalytics.pas"/>
        <UnitName Value="CastleAnalytics"/>
      </Item884>
      <Item885>
        <Filename Value="../src/services/castlefacebook.pas"/>
        <UnitName Value="CastleFacebook"/>
      </Item885>
      <Item886>
        <Filename Value="../src/services/castlegameservice.pas"/>
        <UnitName Value="CastleGameService"/>
      </Item886>
      <Item887>
        <Filename Value="../src/services/castlehelpshift.pas"/>
        <UnitName Value="CastleHelpshift"/>
      </Item887>
      <Item888>
        <Filename Value="../src/services/castleinapppurchases.pas"/>
        <UnitName Value="CastleInAppPurchases"/>
      </Item888>
      <Item889>
        <Filename Value="../src/services/castleopendocument.pas"/>
        <UnitName Value="CastleOpenDocument"/>
      </Item889>
      <Item890>
        <Filename Value="../src/services/castlephotoservice.pas"/>
        <UnitName Value="CastlePhotoService"/>
      </Item890>
      <Item891>
        <Filename Value="../src/services/castletenjin.pas"/>
        <UnitName Value="CastleTenjin"/>
      </Item891>
      <Item892>
        <Filename Value="../src/services/castletestfairy.pas"/>
        <UnitName Value="CastleTestFairy"/>
      </Item892>
      <Item893>
        <Filename Value="../src/transform/auto_generated_persistent_vectors/tcastlebillboard_persistent_vectors.inc"/>
        <Type Value="Include"/>
      </Item893>
      <Item894>
        <Filename Value="../src/transform/auto_generated_persistent_vectors/tcastlecamera_persistent_vectors.inc"/>
        <Type Value="Include"/>
      </Item894>
      <Item895>
        <Filename Value="../src/transform/auto_generated_persistent_vectors/tcastleorthographic_persistent_vectors.inc"/>
        <Type Value="Include"/>
      </Item895>
      <Item896>
        <Filename Value="../src/transform/auto_generated_persistent_vectors/tcastlesticktosurface_persistent_vectors.inc"/>
        <Type Value="Include"/>
      </Item896>
      <Item897>
        <Filename Value="../src/transform/auto_generated_persistent_vectors/tcastletransform_persistent_vectors.inc"/>
        <Type Value="Include"/>
      </Item897>
      <Item898>
        <Filename Value="../src/transform/castlebehaviors.pas"/>
        <UnitName Value="CastleBehaviors"/>
      </Item898>
      <Item899>
        <Filename Value="../src/transform/castlebehaviors_alive.inc"/>
        <Type Value="Include"/>
      </Item899>
      <Item900>
        <Filename Value="../src/transform/castlebehaviors_billboard.inc"/>
        <Type Value="Include"/>
      </Item900>
      <Item901>
        <Filename Value="../src/transform/castlebehaviors_moveattack.inc"/>
        <Type Value="Include"/>
      </Item901>
      <Item902>
        <Filename Value="../src/transform/castlebehaviors_soundsource.inc"/>
        <Type Value="Include"/>
      </Item902>
      <Item903>
        <Filename Value="../src/transform/castlebehaviors_sticktosurface.inc"/>
        <Type Value="Include"/>
      </Item903>
      <Item904>
        <Filename Value="../src/transform/castleboxes.pas"/>
        <UnitName Value="CastleBoxes"/>
      </Item904>
      <Item905>
        <Filename Value="../src/transform/castlecameras.pas"/>
        <UnitName Value="CastleCameras"/>
      </Item905>
      <Item906>
        <Filename Value="../src/transform/castlefrustum.pas"/>
        <UnitName Value="CastleFrustum"/>
      </Item906>
      <Item907>
        <Filename Value="../src/transform/castleinternalbasetriangleoctree.pas"/>
        <UnitName Value="CastleInternalBaseTriangleOctree"/>
      </Item907>
      <Item908>
        <Filename Value="../src/transform/castleinternalbasetriangleoctree_raysegment_nonleaf.inc"/>
        <Type Value="Include"/>
      </Item908>
      <Item909>
        <Filename Value="../src/transform/castleinternalcubemaps.pas"/>
        <UnitName Value="CastleInternalCubeMaps"/>
      </Item909>
      <Item910>
        <Filename Value="../src/transform/castleinternalgeometryarrays.pas"/>
        <UnitName Value="CastleInternalGeometryArrays"/>
      </Item910>
      <Item911>
        <Filename Value="../src/transform/castleinternalglshadowvolumes.pas"/>
        <UnitName Value="CastleInternalGLShadowVolumes"/>
      </Item911>
      <Item912>
        <Filename Value="../src/transform/castleinternaloctree.pas"/>
        <UnitName Value="CastleInternalOctree"/>
      </Item912>
      <Item913>
        <Filename Value="../src/transform/castleinternalrays.pas"/>
        <UnitName Value="CastleInternalRays"/>
      </Item913>
      <Item914>
        <Filename Value="../src/transform/castleinternalspacefillingcurves.pas"/>
        <UnitName Value="CastleInternalSpaceFillingCurves"/>
      </Item914>
      <Item915>
        <Filename Value="../src/transform/castleinternalspheresampling.pas"/>
        <UnitName Value="CastleInternalSphereSampling"/>
      </Item915>
      <Item916>
        <Filename Value="../src/transform/castleinternalsphericalharmonics.pas"/>
        <UnitName Value="CastleInternalSphericalHarmonics"/>
      </Item916>
      <Item917>
        <Filename Value="../src/transform/castleinternalnurbs.pas"/>
        <AddToUsesPkgSection Value="False"/>
        <UnitName Value="CastleInternalNurbs"/>
      </Item917>
      <Item918>
        <Filename Value="../src/base/castlequaternions.pas"/>
        <UnitName Value="CastleQuaternions"/>
      </Item918>
      <Item919>
        <Filename Value="../src/transform/castlesectors.pas"/>
        <UnitName Value="CastleSectors"/>
      </Item919>
      <Item920>
        <Filename Value="../src/transform/castletransform.pas"/>
        <UnitName Value="CastleTransform"/>
      </Item920>
      <Item921>
        <Filename Value="../src/transform/castletransform_abstractroottransform.inc"/>
        <Type Value="Include"/>
      </Item921>
      <Item922>
        <Filename Value="../src/transform/castletransform_behavior.inc"/>
        <Type Value="Include"/>
      </Item922>
      <Item923>
        <Filename Value="../src/transform/castletransform_camera.inc"/>
        <Type Value="Include"/>
      </Item923>
      <Item924>
        <Filename Value="../src/transform/castletransform_camera_utils.inc"/>
        <Type Value="Include"/>
      </Item924>
      <Item925>
        <Filename Value="../src/transform/castletransform_collisions.inc"/>
        <Type Value="Include"/>
      </Item925>
      <Item926>
        <Filename Value="../src/transform/castletransform_design.inc"/>
        <Type Value="Include"/>
      </Item926>
      <Item927>
        <Filename Value="../src/transform/castletransform_initial_types.inc"/>
        <Type Value="Include"/>
      </Item927>
      <Item928>
        <Filename Value="../src/transform/castletransform_miscellaneous_globals.inc"/>
        <Type Value="Include"/>
      </Item928>
      <Item929>
        <Filename Value="../src/transform/castletransform_physics.inc"/>
        <Type Value="Include"/>
      </Item929>
      <Item930>
        <Filename Value="../src/transform/castletransform_reference.inc"/>
        <Type Value="Include"/>
      </Item930>
      <Item931>
        <Filename Value="../src/transform/castletransform_renderparams.inc"/>
        <Type Value="Include"/>
      </Item931>
      <Item932>
        <Filename Value="../src/transform/castletransform_serialize.inc"/>
        <Type Value="Include"/>
      </Item932>
      <Item933>
        <Filename Value="../src/transform/castletransform_transform.inc"/>
        <Type Value="Include"/>
      </Item933>
      <Item934>
        <Filename Value="../src/transform/castletransform_transformlist.inc"/>
        <Type Value="Include"/>
      </Item934>
      <Item935>
        <Filename Value="../src/transform/castletriangles.pas"/>
        <UnitName Value="CastleTriangles"/>
      </Item935>
      <Item936>
        <Filename Value="../src/transform/castletriangles_istrianglespherecollision.inc"/>
        <Type Value="Include"/>
      </Item936>
      <Item937>
        <Filename Value="../src/transform/castletriangulate.pas"/>
        <UnitName Value="CastleTriangulate"/>
      </Item937>
      <Item938>
        <Filename Value="../src/ui/auto_generated_persistent_vectors/tcastlebutton_persistent_vectors.inc"/>
        <Type Value="Include"/>
      </Item938>
      <Item939>
        <Filename Value="../src/ui/auto_generated_persistent_vectors/tcastlecheckbox_persistent_vectors.inc"/>
        <Type Value="Include"/>
      </Item939>
      <Item940>
        <Filename Value="../src/ui/auto_generated_persistent_vectors/tcastleedit_persistent_vectors.inc"/>
        <Type Value="Include"/>
      </Item940>
      <Item941>
        <Filename Value="../src/ui/auto_generated_persistent_vectors/tcastleimagecontrol_persistent_vectors.inc"/>
        <Type Value="Include"/>
      </Item941>
      <Item942>
        <Filename Value="../src/ui/auto_generated_persistent_vectors/tcastlelabel_persistent_vectors.inc"/>
        <Type Value="Include"/>
      </Item942>
      <Item943>
        <Filename Value="../src/ui/auto_generated_persistent_vectors/tcastlenotifications_persistent_vectors.inc"/>
        <Type Value="Include"/>
      </Item943>
      <Item944>
        <Filename Value="../src/ui/auto_generated_persistent_vectors/tcastlepackedgroup_persistent_vectors.inc"/>
        <Type Value="Include"/>
      </Item944>
      <Item945>
        <Filename Value="../src/ui/auto_generated_persistent_vectors/tcastlerectanglecontrol_persistent_vectors.inc"/>
        <Type Value="Include"/>
      </Item945>
      <Item946>
        <Filename Value="../src/ui/auto_generated_persistent_vectors/tcastlescrollviewcustom_persistent_vectors.inc"/>
        <Type Value="Include"/>
      </Item946>
      <Item947>
        <Filename Value="../src/ui/auto_generated_persistent_vectors/tcastleshape_persistent_vectors.inc"/>
        <Type Value="Include"/>
      </Item947>
      <Item948>
        <Filename Value="../src/scene/auto_generated_persistent_vectors/tcastletiledmapcontrol_persistent_vectors.inc"/>
        <Type Value="Include"/>
      </Item948>
      <Item949>
        <Filename Value="../src/ui/auto_generated_persistent_vectors/tcastleuserinterface_persistent_vectors.inc"/>
        <Type Value="Include"/>
      </Item949>
      <Item950>
        <Filename Value="../src/ui/auto_generated_persistent_vectors/tcastleuserinterfacefont_persistent_vectors.inc"/>
        <Type Value="Include"/>
      </Item950>
      <Item951>
        <Filename Value="../src/ui/auto_generated_persistent_vectors/tviewdialog_persistent_vectors.inc"/>
        <Type Value="Include"/>
      </Item951>
      <Item952>
        <Filename Value="../src/ui/castlecontrols.pas"/>
        <UnitName Value="CastleControls"/>
      </Item952>
      <Item953>
        <Filename Value="../src/ui/castlecontrols_button.inc"/>
        <Type Value="Include"/>
      </Item953>
      <Item954>
        <Filename Value="../src/ui/castlecontrols_checkbox.inc"/>
        <Type Value="Include"/>
      </Item954>
      <Item955>
        <Filename Value="../src/ui/castlecontrols_clipboard.inc"/>
        <Type Value="Include"/>
      </Item955>
      <Item956>
        <Filename Value="../src/ui/castlecontrols_crosshair.inc"/>
        <Type Value="Include"/>
      </Item956>
      <Item957>
        <Filename Value="../src/ui/castlecontrols_design.inc"/>
        <Type Value="Include"/>
      </Item957>
      <Item958>
        <Filename Value="../src/ui/castlecontrols_edit.inc"/>
        <Type Value="Include"/>
      </Item958>
      <Item959>
        <Filename Value="../src/ui/castlecontrols_groups.inc"/>
        <Type Value="Include"/>
      </Item959>
      <Item960>
        <Filename Value="../src/ui/castlecontrols_imagecontrol.inc"/>
        <Type Value="Include"/>
      </Item960>
      <Item961>
        <Filename Value="../src/ui/castlecontrols_initial_types.inc"/>
        <Type Value="Include"/>
      </Item961>
      <Item962>
        <Filename Value="../src/ui/castlecontrols_label.inc"/>
        <Type Value="Include"/>
      </Item962>
      <Item963>
        <Filename Value="../src/ui/castlecontrols_panel.inc"/>
        <Type Value="Include"/>
      </Item963>
      <Item964>
        <Filename Value="../src/ui/castlecontrols_mask.inc"/>
        <Type Value="Include"/>
      </Item964>
      <Item965>
        <Filename Value="../src/ui/castlecontrols_rectanglecontrol.inc"/>
        <Type Value="Include"/>
      </Item965>
      <Item966>
        <Filename Value="../src/ui/castlecontrols_scrollview.inc"/>
        <Type Value="Include"/>
      </Item966>
      <Item967>
        <Filename Value="../src/ui/castlecontrols_shape.inc"/>
        <Type Value="Include"/>
      </Item967>
      <Item968>
        <Filename Value="../src/ui/castlecontrols_simplebackground.inc"/>
        <Type Value="Include"/>
      </Item968>
      <Item969>
        <Filename Value="../src/ui/castlecontrols_sliders.inc"/>
        <Type Value="Include"/>
      </Item969>
      <Item970>
        <Filename Value="../src/ui/castlecontrols_switchcontrol.inc"/>
        <Type Value="Include"/>
      </Item970>
      <Item971>
        <Filename Value="../src/files/castleinternalurlutils.pas"/>
        <UnitName Value="CastleInternalUrlUtils"/>
      </Item971>
      <Item972>
        <Filename Value="../src/ui/castlecontrols_timer.inc"/>
        <Type Value="Include"/>
      </Item972>
      <Item973>
        <Filename Value="../src/ui/castlecontrols_touchcontrol.inc"/>
        <Type Value="Include"/>
      </Item973>
      <Item974>
        <Filename Value="../src/ui/castlecontrols_uifont.inc"/>
        <Type Value="Include"/>
      </Item974>
      <Item975>
        <Filename Value="../src/ui/castlecontrols_userinterfacefont.inc"/>
        <Type Value="Include"/>
      </Item975>
      <Item976>
        <Filename Value="../src/ui/castledialogviews.pas"/>
        <UnitName Value="CastleDialogViews"/>
      </Item976>
      <Item977>
        <Filename Value="../src/ui/castledialogviews_dialog.inc"/>
        <Type Value="Include"/>
      </Item977>
      <Item978>
        <Filename Value="../src/ui/castleflasheffect.pas"/>
        <UnitName Value="CastleFlashEffect"/>
      </Item978>
      <Item979>
        <Filename Value="../src/ui/castleinputs.pas"/>
        <UnitName Value="CastleInputs"/>
      </Item979>
      <Item980>
        <Filename Value="../src/ui/castleinternalcameragestures.pas"/>
        <UnitName Value="CastleInternalCameraGestures"/>
      </Item980>
      <Item981>
        <Filename Value="../src/ui/castleinternalcontrolsimages.pas"/>
        <UnitName Value="CastleInternalControlsImages"/>
      </Item981>
      <Item982>
        <Filename Value="../src/ui/castleinternalcontrolsimages.image_data"/>
        <Type Value="Text"/>
      </Item982>
      <Item983>
        <Filename Value="../src/ui/castleinternalinspector.pas"/>
        <UnitName Value="CastleInternalInspector"/>
      </Item983>
      <Item984>
        <Filename Value="../src/ui/castleinternaljoysticksexplicit.pas"/>
        <UnitName Value="CastleInternalJoysticksExplicit"/>
      </Item984>
      <Item985>
        <Filename Value="../src/ui/castleinternaljoystickslinux.pas"/>
        <AddToUsesPkgSection Value="False"/>
        <UnitName Value="CastleInternalJoysticksLinux"/>
      </Item985>
      <Item986>
        <Filename Value="../src/ui/castleinternaljoystickswindows.pas"/>
        <AddToUsesPkgSection Value="False"/>
        <UnitName Value="CastleInternalJoysticksWindows"/>
      </Item986>
      <Item987>
        <Filename Value="../src/ui/castleinternalpk3dconnexion.pas"/>
        <UnitName Value="CastleInternalPk3DConnexion"/>
      </Item987>
      <Item988>
        <Filename Value="../src/ui/castleinternalsettings.pas"/>
        <UnitName Value="CastleInternalSettings"/>
      </Item988>
      <Item989>
        <Filename Value="../src/ui/castlejoysticks.pas"/>
        <UnitName Value="CastleJoysticks"/>
      </Item989>
      <Item990>
        <Filename Value="../src/ui/castlekeysmouse.pas"/>
        <UnitName Value="CastleKeysMouse"/>
      </Item990>
      <Item991>
        <Filename Value="../src/ui/castlenotifications.pas"/>
        <UnitName Value="CastleNotifications"/>
      </Item991>
      <Item992>
        <Filename Value="../src/scene/castletiledmap.pas"/>
        <UnitName Value="CastleTiledMap"/>
      </Item992>
      <Item993>
        <Filename Value="../src/scene/castletiledmap_control.inc"/>
        <Type Value="Include"/>
      </Item993>
      <Item994>
        <Filename Value="../src/scene/castletiledmap_data.inc"/>
        <Type Value="Include"/>
      </Item994>
      <Item995>
        <Filename Value="../src/ui/castleuicontrols.pas"/>
        <UnitName Value="CastleUIControls"/>
      </Item995>
      <Item996>
        <Filename Value="../src/ui/castleuicontrols_container.inc"/>
        <Type Value="Include"/>
      </Item996>
      <Item997>
        <Filename Value="../src/ui/castleuicontrols_deprecated.inc"/>
        <Type Value="Include"/>
      </Item997>
      <Item998>
        <Filename Value="../src/ui/castleuicontrols_initial_constants.inc"/>
        <Type Value="Include"/>
      </Item998>
      <Item999>
        <Filename Value="../src/ui/castleuicontrols_initial_types.inc"/>
        <Type Value="Include"/>
      </Item999>
      <Item1000>
        <Filename Value="../src/ui/castleuicontrols_inputinspector.inc"/>
        <Type Value="Include"/>
      </Item1000>
      <Item1001>
        <Filename Value="../src/ui/castleuicontrols_internalchildrencontrols.inc"/>
        <Type Value="Include"/>
      </Item1001>
      <Item1002>
        <Filename Value="../src/ui/castleuicontrols_miscellaneous_globals.inc"/>
        <Type Value="Include"/>
      </Item1002>
      <Item1003>
        <Filename Value="../src/ui/castleuicontrols_serialize.inc"/>
        <Type Value="Include"/>
      </Item1003>
      <Item1004>
        <Filename Value="../src/ui/castleuicontrols_theme.inc"/>
        <Type Value="Include"/>
      </Item1004>
      <Item1005>
        <Filename Value="../src/ui/castleuicontrols_touchlist.inc"/>
        <Type Value="Include"/>
      </Item1005>
      <Item1006>
        <Filename Value="../src/ui/castleuicontrols_userinterface.inc"/>
        <Type Value="Include"/>
      </Item1006>
      <Item1007>
        <Filename Value="../src/ui/castleuicontrols_userinterfacelist.inc"/>
        <Type Value="Include"/>
      </Item1007>
      <Item1008>
        <Filename Value="../src/deprecated_units/castleuistate.pas"/>
        <UnitName Value="CastleUIState"/>
      </Item1008>
      <Item1009>
        <Filename Value="../src/ui/designs/inspector_ui.castle-user-interface.inc"/>
        <Type Value="Include"/>
      </Item1009>
      <Item1010>
        <Filename Value="../src/ui/windows/castleinternaltdxinput_tlb.pas"/>
        <AddToUsesPkgSection Value="False"/>
        <UnitName Value="CastleInternalTDxInput_TLB"/>
      </Item1010>
      <Item1011>
        <Filename Value="../src/scene/x3d/auto_generated_node_helpers/x3dnodes_cone_1.inc"/>
        <Type Value="Include"/>
      </Item1011>
      <Item1012>
        <Filename Value="../src/scene/x3d/auto_generated_node_helpers/x3dnodes_fontstyle_1.inc"/>
        <Type Value="Include"/>
      </Item1012>
      <Item1013>
        <Filename Value="../src/scene/x3d/auto_generated_node_helpers/x3dnodes_separator_1.inc"/>
        <Type Value="Include"/>
      </Item1013>
      <Item1014>
        <Filename Value="../src/scene/x3d/auto_generated_node_helpers/x3dnodes_texture2transform_1.inc"/>
        <Type Value="Include"/>
      </Item1014>
      <Item1015>
        <Filename Value="../src/scene/x3d/auto_generated_node_helpers/x3dnodes_texturecoordinate2_1.inc"/>
        <Type Value="Include"/>
      </Item1015>
      <Item1016>
        <Filename Value="../src/transform/auto_generated_persistent_vectors/tcastleboxcollider_persistent_vectors.inc"/>
        <Type Value="Include"/>
      </Item1016>
      <Item1017>
        <Filename Value="../src/transform/auto_generated_persistent_vectors/tcastlecollider_persistent_vectors.inc"/>
        <Type Value="Include"/>
      </Item1017>
      <Item1018>
        <Filename Value="../src/transform/auto_generated_persistent_vectors/tcastleplanecollider_persistent_vectors.inc"/>
        <Type Value="Include"/>
      </Item1018>
      <Item1019>
        <Filename Value="../src/transform/auto_generated_persistent_vectors/tcastlerigidbody_persistent_vectors.inc"/>
        <Type Value="Include"/>
      </Item1019>
      <Item1020>
        <Filename Value="../src/ui/auto_generated_persistent_vectors/tcastlecrosshair_persistent_vectors.inc"/>
        <Type Value="Include"/>
      </Item1020>
      <Item1021>
        <Filename Value="../src/scene/castlescene_punctuallight.inc"/>
        <Type Value="Include"/>
      </Item1021>
      <Item1022>
        <Filename Value="../src/transform/castletransform_physics_deprecated.inc"/>
        <Type Value="Include"/>
      </Item1022>
      <Item1023>
        <Filename Value="../src/deprecated_units/castlematerialproperties.pas"/>
        <AddToUsesPkgSection Value="False"/>
        <UnitName Value="CastleMaterialProperties"/>
      </Item1023>
      <Item1024>
        <Filename Value="../src/base/castlevectors_matrix_decompose.inc"/>
        <Type Value="Include"/>
      </Item1024>
      <Item1025>
        <Filename Value="../src/transform/castletransform_joints_experimental.inc"/>
        <Type Value="Include"/>
      </Item1025>
      <Item1026>
        <Filename Value="../src/transform/castleinternalphysicsvisualization.pas"/>
        <UnitName Value="CastleInternalPhysicsVisualization"/>
      </Item1026>
      <Item1027>
        <Filename Value="../src/transform/auto_generated_persistent_vectors/tcastleballjoint_persistent_vectors.inc"/>
        <Type Value="Include"/>
      </Item1027>
      <Item1028>
        <Filename Value="../src/transform/auto_generated_persistent_vectors/tcastledistancejoint_persistent_vectors.inc"/>
        <Type Value="Include"/>
      </Item1028>
      <Item1029>
        <Filename Value="../src/transform/auto_generated_persistent_vectors/tcastlefixedjoint_persistent_vectors.inc"/>
        <Type Value="Include"/>
      </Item1029>
      <Item1030>
        <Filename Value="../src/transform/auto_generated_persistent_vectors/tcastlegrabjoint_persistent_vectors.inc"/>
        <Type Value="Include"/>
      </Item1030>
      <Item1031>
        <Filename Value="../src/transform/auto_generated_persistent_vectors/tcastlehingejoint_persistent_vectors.inc"/>
        <Type Value="Include"/>
      </Item1031>
      <Item1032>
        <Filename Value="../src/transform/auto_generated_persistent_vectors/tcastlepulleyjoint_persistent_vectors.inc"/>
        <Type Value="Include"/>
      </Item1032>
      <Item1033>
        <Filename Value="../src/transform/auto_generated_persistent_vectors/tcastleropejoint_persistent_vectors.inc"/>
        <Type Value="Include"/>
      </Item1033>
      <Item1034>
        <Filename Value="../src/transform/auto_generated_persistent_vectors/tcastlesliderjoint_persistent_vectors.inc"/>
        <Type Value="Include"/>
      </Item1034>
      <Item1035>
        <Filename Value="../src/transform/auto_generated_persistent_vectors/tcastleworldplanedistancejoint_persistent_vectors.inc"/>
        <Type Value="Include"/>
      </Item1035>
      <Item1036>
        <Filename Value="../src/transform/castletransform_joints.inc"/>
        <Type Value="Include"/>
      </Item1036>
      <Item1037>
        <Filename Value="../src/base/castleinternalclassutils.pas"/>
        <UnitName Value="CastleInternalClassUtils"/>
      </Item1037>
      <Item1038>
        <Filename Value="../src/base_rendering/castleinternalglutils_wgl.inc"/>
        <Type Value="Include"/>
      </Item1038>
      <Item1039>
        <Filename Value="../src/ui/castleuicontrols_view.inc"/>
        <Type Value="Include"/>
      </Item1039>
      <Item1040>
        <Filename Value="../src/deprecated_units/castledialogstates.pas"/>
        <AddToUsesPkgSection Value="False"/>
        <UnitName Value="CastleDialogStates"/>
      </Item1040>
      <Item1041>
        <Filename Value="../src/ui/auto_generated_persistent_vectors/tcastleabstractslider_persistent_vectors.inc"/>
        <Type Value="Include"/>
      </Item1041>
      <Item1042>
        <Filename Value="../src/base_rendering/castleinternalglutils.pas"/>
        <UnitName Value="CastleInternalGLUtils"/>
      </Item1042>
      <Item1043>
        <Filename Value="../src/base_rendering/castlerenderprimitives_render_unlit_mesh.inc"/>
        <Type Value="Include"/>
      </Item1043>
      <Item1044>
        <Filename Value="../src/base_rendering/castlerenderprimitives.pas"/>
        <UnitName Value="CastleRenderPrimitives"/>
      </Item1044>
      <Item1045>
        <Filename Value="../src/scene/load/md3/x3dloadinternalmd3_structs.inc"/>
        <Type Value="Include"/>
      </Item1045>
      <Item1046>
        <Filename Value="../src/scene/load/md3/x3dloadinternalmd3_surface.inc"/>
        <Type Value="Include"/>
      </Item1046>
      <Item1047>
        <Filename Value="../src/scene/load/md3/x3dloadinternalmd3_animation.inc"/>
        <Type Value="Include"/>
      </Item1047>
      <Item1048>
        <Filename Value="../src/scene/load/md3/x3dloadinternalmd3_converter.inc"/>
        <Type Value="Include"/>
      </Item1048>
      <Item1049>
        <Filename Value="../src/vampyre_imaginglib/src/Source/Imaging.pas"/>
        <UnitName Value="Imaging"/>
      </Item1049>
      <Item1050>
        <Filename Value="../src/vampyre_imaginglib/src/Source/ImagingBitmap.pas"/>
        <UnitName Value="ImagingBitmap"/>
      </Item1050>
      <Item1051>
        <Filename Value="../src/vampyre_imaginglib/src/Source/ImagingCanvases.pas"/>
        <UnitName Value="ImagingCanvases"/>
      </Item1051>
      <Item1052>
        <Filename Value="../src/vampyre_imaginglib/src/Source/ImagingClasses.pas"/>
        <UnitName Value="ImagingClasses"/>
      </Item1052>
      <Item1053>
        <Filename Value="../src/vampyre_imaginglib/src/Source/ImagingColors.pas"/>
        <UnitName Value="ImagingColors"/>
      </Item1053>
      <Item1054>
        <Filename Value="../src/vampyre_imaginglib/src/Source/ImagingComponents.pas"/>
        <UnitName Value="ImagingComponents"/>
      </Item1054>
      <Item1055>
        <Filename Value="../src/vampyre_imaginglib/src/Source/ImagingDds.pas"/>
        <UnitName Value="ImagingDds"/>
      </Item1055>
      <Item1056>
        <Filename Value="../src/vampyre_imaginglib/src/Source/ImagingFormats.pas"/>
        <UnitName Value="ImagingFormats"/>
      </Item1056>
      <Item1057>
        <Filename Value="../src/vampyre_imaginglib/src/Source/ImagingGif.pas"/>
        <UnitName Value="ImagingGif"/>
      </Item1057>
      <Item1058>
        <Filename Value="../src/vampyre_imaginglib/src/Source/ImagingIO.pas"/>
        <UnitName Value="ImagingIO"/>
      </Item1058>
      <Item1059>
        <Filename Value="../src/vampyre_imaginglib/src/Source/ImagingJpeg.pas"/>
        <UnitName Value="ImagingJpeg"/>
      </Item1059>
      <Item1060>
        <Filename Value="../src/vampyre_imaginglib/src/Source/ImagingNetworkGraphics.pas"/>
        <UnitName Value="ImagingNetworkGraphics"/>
      </Item1060>
      <Item1061>
        <Filename Value="../src/vampyre_imaginglib/src/Source/ImagingOptions.inc"/>
        <Type Value="Include"/>
      </Item1061>
      <Item1062>
        <Filename Value="../src/vampyre_imaginglib/src/Source/ImagingPortableMaps.pas"/>
        <UnitName Value="ImagingPortableMaps"/>
      </Item1062>
      <Item1063>
        <Filename Value="../src/vampyre_imaginglib/src/Source/ImagingRadiance.pas"/>
        <UnitName Value="ImagingRadiance"/>
      </Item1063>
      <Item1064>
        <Filename Value="../src/vampyre_imaginglib/src/Source/ImagingTarga.pas"/>
        <UnitName Value="ImagingTarga"/>
      </Item1064>
      <Item1065>
        <Filename Value="../src/base/castlerectangles_persistent.inc"/>
        <Type Value="Include"/>
      </Item1065>
      <Item1066>
        <Filename Value="../src/scene/castleinternalshapesrenderer.pas"/>
        <UnitName Value="CastleInternalShapesRenderer"/>
      </Item1066>
      <Item1067>
        <Filename Value="../src/scene/castleinternalrenderer_initial_types.inc"/>
        <Type Value="Include"/>
      </Item1067>
      <Item1068>
        <Filename Value="../src/scene/castleinternalrenderer_cache.inc"/>
        <Type Value="Include"/>
      </Item1068>
      <Item1069>
        <Filename Value="../src/scene/castleinternalrenderer_cache_types.inc"/>
        <Type Value="Include"/>
      </Item1069>
      <Item1070>
        <Filename Value="../src/scene/castleinternalrenderer_renderer.inc"/>
        <Type Value="Include"/>
      </Item1070>
      <Item1071>
        <Filename Value="../src/scene/castleinternalrenderer_shape.inc"/>
        <Type Value="Include"/>
      </Item1071>
      <Item1072>
        <Filename Value="../src/scene/castleinternalrenderer_final_globals.inc"/>
        <Type Value="Include"/>
      </Item1072>
      <Item1073>
        <Filename Value="../src/scene/castleinternalrenderer_screen_effects.inc"/>
        <Type Value="Include"/>
      </Item1073>
      <Item1074>
        <Filename Value="../src/scene/castleinternalrenderer_custom_shaders.inc"/>
        <Type Value="Include"/>
      </Item1074>
      <Item1075>
        <Filename Value="../src/fonts/castletexturefont_defaultui.pas"/>
        <UnitName Value="CastleTextureFont_DefaultUi"/>
      </Item1075>
      <Item1076>
        <Filename Value="../src/scene/x3d/auto_generated_node_helpers/x3dnodes_environment.inc"/>
        <Type Value="Include"/>
      </Item1076>
      <Item1077>
        <Filename Value="../src/scene/x3d/x3dnodes_standard_textureprojector.inc"/>
        <Type Value="Include"/>
      </Item1077>
      <Item1078>
        <Filename Value="../src/scene/x3d/auto_generated_node_helpers/x3dnodes_x3dtextureprojectornode.inc"/>
        <Type Value="Include"/>
      </Item1078>
      <Item1079>
        <Filename Value="../src/scene/x3d/auto_generated_node_helpers/x3dnodes_textureprojector.inc"/>
        <Type Value="Include"/>
      </Item1079>
      <Item1080>
        <Filename Value="../src/scene/x3d/auto_generated_node_helpers/x3dnodes_textureprojectorparallel.inc"/>
        <Type Value="Include"/>
      </Item1080>
      <Item1081>
        <Filename Value="../src/scene/x3d/castleinternalnodesunsupported.pas"/>
        <UnitName Value="CastleInternalNodesUnsupported"/>
      </Item1081>
      <Item1082>
<<<<<<< HEAD
        <Filename Value="../src/base_rendering/castleinternalcontextbase.pas"/>
        <UnitName Value="CastleInternalContextBase"/>
      </Item1082>
      <Item1083>
        <Filename Value="../src/base_rendering/castleinternalcontextegl.pas"/>
        <UnitName Value="CastleInternalContextEgl"/>
      </Item1083>
      <Item1084>
        <Filename Value="../src/base_rendering/castleinternalcontextglx.pas"/>
        <UnitName Value="CastleInternalContextGlx"/>
      </Item1084>
      <Item1085>
        <Filename Value="../src/base_rendering/castleinternalcontextwgl.pas"/>
        <UnitName Value="CastleInternalContextWgl"/>
      </Item1085>
      <Item1086>
        <Filename Value="../src/base_rendering/castleinternalegl.pas"/>
        <UnitName Value="CastleInternalEgl"/>
      </Item1086>
      <Item1087>
        <Filename Value="../src/base_rendering/dglopengl/dglopengl.pas"/>
        <UnitName Value="dglOpenGL"/>
      </Item1087>
=======
        <Filename Value="../src/files/castledownload_url_http_delphi_net.inc"/>
        <Type Value="Include"/>
      </Item1082>
>>>>>>> 83a6f270
    </Files>
    <CompatibilityMode Value="True"/>
    <RequiredPkgs Count="1">
      <Item1>
        <PackageName Value="FCL"/>
        <MinVersion Major="1" Valid="True"/>
      </Item1>
    </RequiredPkgs>
    <UsageOptions>
      <UnitPath Value="$(PkgOutDir)"/>
    </UsageOptions>
    <PublishOptions>
      <Version Value="2"/>
    </PublishOptions>
    <CustomOptions Items="ExternHelp" Version="2">
      <_ExternHelp Items="Count"/>
    </CustomOptions>
  </Package>
</CONFIG><|MERGE_RESOLUTION|>--- conflicted
+++ resolved
@@ -61,11 +61,7 @@
 See https://castle-engine.io/license.php for details.
 "/>
     <Version Major="6" Minor="92"/>
-<<<<<<< HEAD
-    <Files Count="1087">
-=======
-    <Files Count="1082">
->>>>>>> 83a6f270
+    <Files Count="1088">
       <Item1>
         <Filename Value="../src/audio/castleinternalabstractsoundbackend.pas"/>
         <UnitName Value="CastleInternalAbstractSoundBackend"/>
@@ -4421,7 +4417,6 @@
         <UnitName Value="CastleInternalNodesUnsupported"/>
       </Item1081>
       <Item1082>
-<<<<<<< HEAD
         <Filename Value="../src/base_rendering/castleinternalcontextbase.pas"/>
         <UnitName Value="CastleInternalContextBase"/>
       </Item1082>
@@ -4445,11 +4440,10 @@
         <Filename Value="../src/base_rendering/dglopengl/dglopengl.pas"/>
         <UnitName Value="dglOpenGL"/>
       </Item1087>
-=======
+      <Item1088>
         <Filename Value="../src/files/castledownload_url_http_delphi_net.inc"/>
         <Type Value="Include"/>
-      </Item1082>
->>>>>>> 83a6f270
+      </Item1088>
     </Files>
     <CompatibilityMode Value="True"/>
     <RequiredPkgs Count="1">
