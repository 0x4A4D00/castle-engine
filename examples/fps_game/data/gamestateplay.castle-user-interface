--- conflicted
+++ resolved
@@ -787,7 +787,6 @@
         },
         "RotationPersistent" : {
           "$$ClassName" : "TCastleVector4Persistent",
-<<<<<<< HEAD
           "W" : 6.7930173873901367E-001,
           "X" : -9.5919296145439148E-002,
           "Y" : -9.9475139379501343E-001,
@@ -798,22 +797,6 @@
           "X" : -1.3875536918640137E+001,
           "Y" : 5.5203328132629395E+000,
           "Z" : -5.2635993957519531E+001
-=======
-          "W" : 7.2062987089157104E-001,
-          "X" : -3.8197264075279236E-001,
-          "Y" : -9.1452956199645996E-001,
-          "Z" : -1.3316445052623749E-001
-        },
-        "ScalePersistent" : {
-          "$$ClassName" : "TCastleVector3Persistent",
-          "X" : 1.0000001192092896E+000
-        },
-        "TranslationPersistent" : {
-          "$$ClassName" : "TCastleVector3Persistent",
-          "X" : -9.1170654296875000E+000,
-          "Y" : 4.5007271766662598E+000,
-          "Z" : 3.5003805160522461E+000
->>>>>>> f191272d
         }
       },
       "InternalDesignNavigations[dnFly]" : {
